--- conflicted
+++ resolved
@@ -148,13 +148,8 @@
 // PublishAsJSON sends the payload to MQTT on the given topic after encoding it as JSON.
 // If retry is set to true and MQTT is currently unreachable, the client will
 // retry to send the message later, else it will be dropped.
-<<<<<<< HEAD
-func (c *Client) PublishAsJSON(topic string, payload interface{}, retry bool) error {
+func (c *Client) PublishAsJSON(topic string, payload any, retry bool) error {
 	payloadBuffer, err := c.encoder.EncodeObject(payload)
-=======
-func (c *Client) Publish(topic string, payload any, retry bool) error {
-	payloadBuffer, err := c.encoder.Encode(payload)
->>>>>>> 1c01ec0c
 	if err != nil {
 		c.encoder.PutBuffer(payloadBuffer)
 
