--- conflicted
+++ resolved
@@ -173,12 +173,8 @@
 
 		called1 = true
 	}
-<<<<<<< HEAD
+
 	finalFunc2 := func(measurement string, fields map[string]interface{}, tags map[string]string, annotations types.MetricAnnotations, t_ ...time.Time) {
-=======
-
-	finalFunc2 := func(measurement string, fields map[string]interface{}, tags map[string]string, t_ ...time.Time) {
->>>>>>> 886dd4f6
 		cases := []struct {
 			name  string
 			value float64
@@ -350,17 +346,11 @@
 			t.Errorf("len(fields) == %v, want %v", len(fields), 0)
 		}
 	}
-<<<<<<< HEAD
+
 	finalFunc2 := func(measurement string, fields map[string]interface{}, tags map[string]string, annotations types.MetricAnnotations, t_ ...time.Time) {
 		var want float64
+
 		if tags["device"] == "sda" {
-=======
-
-	finalFunc2 := func(measurement string, fields map[string]interface{}, tags map[string]string, t_ ...time.Time) {
-		var want float64
-
-		if tags["item"] == "sda" {
->>>>>>> 886dd4f6
 			want = 4.2
 		} else if tags["device"] == "nvme0n1" {
 			want = 1204.0
@@ -569,9 +559,11 @@
 		if !reflect.DeepEqual(tags, want) {
 			t.Errorf("tags == %v, want %v", tags, want)
 		}
+
 		if !reflect.DeepEqual(annotations, wantAnnotation) {
 			t.Errorf("annotaions == %v, want %v", annotations, wantAnnotation)
 		}
+
 		called++
 	}
 	t0 := time.Now()
@@ -597,12 +589,9 @@
 			},
 		},
 	}
-<<<<<<< HEAD
+
 	tags := map[string]string{"db": "dbname"}
-=======
-	tags := map[string]string{"item": "dbname"}
-
->>>>>>> 886dd4f6
+
 	acc.PrepareGather()
 	acc.processMetrics(
 		finalFunc,
