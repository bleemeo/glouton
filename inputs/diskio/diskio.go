--- conflicted
+++ resolved
@@ -50,8 +50,9 @@
 			return
 		}
 	}
-<<<<<<< HEAD
+
 	blacklistRE := make([]*regexp.Regexp, len(blacklist))
+
 	for index, v := range blacklist {
 		blacklistRE[index], err = regexp.Compile(v)
 		if err != nil {
@@ -59,9 +60,7 @@
 			return
 		}
 	}
-=======
 
->>>>>>> 886dd4f6
 	if ok {
 		diskioInput := input().(*diskio.DiskIO)
 		dt := diskIOTransformer{
@@ -79,10 +78,7 @@
 	} else {
 		err = errors.New("input diskio not enabled in Telegraf")
 	}
-<<<<<<< HEAD
-=======
 
->>>>>>> 886dd4f6
 	return i, err
 }
 
@@ -96,9 +92,10 @@
 	}
 
 	match := false
-<<<<<<< HEAD
+
 	if len(dt.blacklist) > 0 {
 		match = true
+
 		for _, r := range dt.blacklist {
 			if r.MatchString(item) {
 				match = false
@@ -111,29 +108,17 @@
 				match = true
 				break
 			}
-=======
-
-	for _, r := range dt.whitelist {
-		if r.MatchString(item) {
-			match = true
-			break
->>>>>>> 886dd4f6
 		}
 	}
 
 	if !match {
 		return newContext, true
 	}
-<<<<<<< HEAD
+
 	newContext.Annotations.BleemeoItem = item
 	newContext.Tags["device"] = item
+
 	return newContext, false
-=======
-
-	newContext.Tags["item"] = item
-
-	return
->>>>>>> 886dd4f6
 }
 
 func (dt diskIOTransformer) transformMetrics(originalContext internal.GatherContext, currentContext internal.GatherContext, fields map[string]float64, originalFields map[string]interface{}) map[string]float64 {
