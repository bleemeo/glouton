--- conflicted
+++ resolved
@@ -75,13 +75,9 @@
 	if originalContext.Tags["sv"] != "BACKEND" && originalContext.Tags["sv"] != "FRONTEND" {
 		drop = true
 	}
-<<<<<<< HEAD
+
 	newContext.Annotations.BleemeoItem = newContext.Tags["proxy"]
-=======
 
-	newContext.Tags["item"] = newContext.Tags["proxy"]
-
->>>>>>> 886dd4f6
 	return
 }
 
