// Copyright 2015-2019 Bleemeo
//
// bleemeo.com an infrastructure monitoring solution in the Cloud
//
// Licensed under the Apache License, Version 2.0 (the "License");
// you may not use this file except in compliance with the License.
// You may obtain a copy of the License at
//
// http://www.apache.org/licenses/LICENSE-2.0
//
// Unless required by applicable law or agreed to in writing, software
// distributed under the License is distributed on an "AS IS" BASIS,
// WITHOUT WARRANTIES OR CONDITIONS OF ANY KIND, either express or implied.
// See the License for the specific language governing permissions and
// limitations under the License.

package net

import (
	"errors"
	"glouton/inputs/internal"
	"strings"

	"github.com/influxdata/telegraf"
	telegraf_inputs "github.com/influxdata/telegraf/plugins/inputs"
	"github.com/influxdata/telegraf/plugins/inputs/net"
)

type netTransformer struct {
	blacklist []string
}

// New initialise net.Input
//
// blacklist contains a list of interface name prefix to ignore
func New(blacklist []string) (i telegraf.Input, err error) {
	var input, ok = telegraf_inputs.Inputs["net"]
	if ok {
		netInput := input().(*net.NetIOStats)
		netInput.IgnoreProtocolStats = true
		nt := netTransformer{
			blacklist,
		}
		i = &internal.Input{
			Input: netInput,
			Accumulator: internal.Accumulator{
				RenameGlobal:     nt.renameGlobal,
				DerivatedMetrics: []string{"bytes_sent", "bytes_recv", "drop_in", "drop_out", "packets_recv", "packets_sent"},
				TransformMetrics: nt.transformMetrics,
			},
		}
	} else {
		err = errors.New("input net is not enabled in Telegraf")
	}

	return
}

func (nt netTransformer) renameGlobal(originalContext internal.GatherContext) (newContext internal.GatherContext, drop bool) {
	newContext.Measurement = originalContext.Measurement
	item, ok := originalContext.Tags["interface"]
	newContext.Tags = make(map[string]string)

	if !ok {
		drop = true
		return
	}

	for _, b := range nt.blacklist {
		if strings.HasPrefix(item, b) {
			drop = true
			return
		}
	}
<<<<<<< HEAD
	newContext.Annotations.BleemeoItem = item
	newContext.Tags["device"] = item
=======

	newContext.Tags["item"] = item

>>>>>>> 886dd4f6
	return
}

func (nt netTransformer) transformMetrics(originalContext internal.GatherContext, currentContext internal.GatherContext, fields map[string]float64, originalFields map[string]interface{}) map[string]float64 {
	for metricName, value := range fields {
		if metricName == "bytes_sent" {
			delete(fields, "bytes_sent")
			fields["bits_sent"] = value * 8
		} else if metricName == "bytes_recv" {
			delete(fields, "bytes_recv")
			fields["bits_recv"] = value * 8
		}
	}

	return fields
}<|MERGE_RESOLUTION|>--- conflicted
+++ resolved
@@ -72,14 +72,10 @@
 			return
 		}
 	}
-<<<<<<< HEAD
+
 	newContext.Annotations.BleemeoItem = item
 	newContext.Tags["device"] = item
-=======
 
-	newContext.Tags["item"] = item
-
->>>>>>> 886dd4f6
 	return
 }
 
