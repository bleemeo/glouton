--- conflicted
+++ resolved
@@ -878,7 +878,6 @@
 				NetworkInterfaceDenylist: []string{"eth0"},
 			},
 		},
-<<<<<<< HEAD
 		{
 			Name:  "deprecated_service_id",
 			Files: []string{"testdata/deprecated_service_id.conf"},
@@ -941,21 +940,6 @@
 				},
 			},
 		},
-		{
-			Name:  "config contains null parts",
-			Files: []string{"testdata/null-parts.conf"},
-			WantConfig: Config{
-				Bleemeo: Bleemeo{
-					APIBase: "not/null",
-				},
-				Web: Web{
-					StaticCDNURL: "/simple",
-				},
-			},
-			WantWarnings: []string{`testdata/null-parts.conf: "blackbox" config entry has a null value, ignoring it`},
-		},
-=======
->>>>>>> 0ea49d41
 	}
 
 	for _, test := range tests {
