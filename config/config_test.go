// Copyright 2015-2024 Bleemeo
//
// bleemeo.com an infrastructure monitoring solution in the Cloud
//
// Licensed under the Apache License, Version 2.0 (the "License");
// you may not use this file except in compliance with the License.
// You may obtain a copy of the License at
//
// http://www.apache.org/licenses/LICENSE-2.0
//
// Unless required by applicable law or agreed to in writing, software
// distributed under the License is distributed on an "AS IS" BASIS,
// WITHOUT WARRANTIES OR CONDITIONS OF ANY KIND, either express or implied.
// See the License for the specific language governing permissions and
// limitations under the License.

package config

import (
	"testing"
	"time"

	"dario.cat/mergo"
	"github.com/google/go-cmp/cmp"
	"github.com/google/go-cmp/cmp/cmpopts"
	"github.com/knadh/koanf/providers/structs"
	"github.com/knadh/koanf/v2"
	bbConf "github.com/prometheus/blackbox_exporter/config"
	"github.com/prometheus/common/config"
)

// TestStructuredConfig tests loading the full configuration file.
func TestStructuredConfig(t *testing.T) { //nolint:maintidx
	expectedConfig := Config{
		Agent: Agent{
			CloudImageCreationFile: "cloudimage_creation",
			FactsFile:              "facts.yaml",
			InstallationFormat:     "manual",
			NetstatFile:            "netstat.out",
			StateDirectory:         ".",
			StateFile:              "state.json",
			StateCacheFile:         "state.cache.json",
			StateResetFile:         "state.reset",
			DeprecatedStateFile:    "state.deprecated",
			EnableCrashReporting:   true,
			MaxCrashReportsCount:   2,
			UpgradeFile:            "upgrade",
			AutoUpgradeFile:        "auto-upgrade",
			NodeExporter: NodeExporter{
				Enable:     true,
				Collectors: []string{"disk"},
			},
			ProcessExporter: ProcessExporter{
				Enable: true,
			},
			PublicIPIndicator: "https://myip.bleemeo.com",
			WindowsExporter: NodeExporter{
				Enable:     true,
				Collectors: []string{"cpu"},
			},
			Telemetry: Telemetry{
				Enable:  true,
				Address: "http://example.com",
			},
			MetricsFormat: "prometheus",
		},
		Blackbox: Blackbox{
			Enable:          true,
			ScraperName:     "name",
			ScraperSendUUID: true,
			Targets: []BlackboxTarget{
				{
					Name:   "myname",
					URL:    "https://bleemeo.com",
					Module: "mymodule",
				},
			},
			Modules: map[string]bbConf.Module{
				"mymodule": {
					Prober:  "http",
					Timeout: 5 * time.Second,
					HTTP: bbConf.HTTPProbe{
						IPProtocol:       "ip4",
						ValidStatusCodes: []int{200},
						FailIfSSL:        true,
						// Default values assigned by blackbox YAML unmarshaller.
						IPProtocolFallback: true,
						HTTPClientConfig:   config.DefaultHTTPClientConfig,
					},
					TCP:  bbConf.DefaultTCPProbe,
					ICMP: bbConf.DefaultICMPProbe,
					DNS:  bbConf.DefaultModule.DNS,
					GRPC: bbConf.DefaultModule.GRPC,
				},
			},
			UserAgent: "my-user-agent",
		},
		Bleemeo: Bleemeo{
			AccountID: "myid",
			APIBase:   "https://api.bleemeo.com",
			Cache: BleemeoCache{
				DeactivatedMetricsExpirationDays: 200,
			},
			APISSLInsecure:                    true,
			ContainerRegistrationDelaySeconds: 30,
			Enable:                            true,
			InitialAgentName:                  "name1",
			InitialServerGroupName:            "name2",
			InitialServerGroupNameForSNMP:     "name3",
			InitialServerGroupNameForVSphere:  "name4",
			MQTT: BleemeoMQTT{
				CAFile:      "/myca",
				Host:        "mqtt.bleemeo.com",
				Port:        8883,
				SSLInsecure: true,
				SSL:         true,
			},
			RegistrationKey: "mykey",
			Sentry: Sentry{
				DSN: "my-dsn",
			},
		},
		Container: Container{
			Filter: ContainerFilter{
				AllowByDefault: true,
				AllowList:      []string{"redis"},
				DenyList:       []string{"postgres"},
			},
			Type:             "docker",
			PIDNamespaceHost: true,
			Runtime: ContainerRuntime{
				Docker: ContainerRuntimeAddresses{
					Addresses:      []string{"unix:///run/docker.sock"},
					PrefixHostRoot: true,
				},
				ContainerD: ContainerRuntimeAddresses{
					Addresses:      []string{"/run/containerd/containerd.sock"},
					PrefixHostRoot: true,
				},
			},
		},
		DF: DF{
			HostMountPoint: "/host-root",
			PathIgnore:     []string{"/"},
			IgnoreFSType:   []string{"tmpfs"},
		},
		DiskIgnore:  []string{"^(ram|loop|fd|(h|s|v|xv)d[a-z]|nvme\\d+n\\d+p)\\d+$"},
		DiskMonitor: []string{"sda"},
		JMX: JMX{
			Enable: true,
		},
		JMXTrans: JMXTrans{
			ConfigFile:     "/var/lib/jmxtrans/glouton-generated.json",
			FilePermission: "0640",
			GraphitePort:   2004,
		},
		Kubernetes: Kubernetes{
			Enable:              true,
			AllowClusterMetrics: true,
			NodeName:            "mynode",
			ClusterName:         "mycluster",
			KubeConfig:          "/config",
		},
		Log: Log{
			FluentBitURL:   "http://localhost:2020",
			HostRootPrefix: "/hostroot",
			Inputs: []LogInput{
				{
					Path: "/var/log/apache/access.log",
					Filters: []LogFilter{
						{
							Metric: "apache_errors_count",
							Regex:  "\\[error\\]",
						},
					},
				},
				{
					ContainerName: "redis",
					Filters: []LogFilter{
						{
							Metric: "redis_errors_count",
							Regex:  "ERROR",
						},
					},
				},
				{
					Selectors: map[string]string{"app": "postgres"},
					Filters: []LogFilter{
						{
							Metric: "postgres_errors_count",
							Regex:  "error",
						},
					},
				},
			},
		},
		Logging: Logging{
			Buffer: LoggingBuffer{
				HeadSizeBytes: 500000,
				TailSizeBytes: 5000000,
			},
			Level:         "INFO",
			Output:        "console",
			FileName:      "name",
			PackageLevels: "bleemeo=1",
		},
		Mdstat: Mdstat{
			Enable:    true,
			PathMdadm: "mdadm",
			UseSudo:   true,
		},
		Metric: Metric{
			AllowMetrics:          []string{"allowed"},
			DenyMetrics:           []string{"denied"},
			IncludeDefaultMetrics: true,
			Prometheus: Prometheus{
				Targets: []PrometheusTarget{
					{
						URL:          "http://localhost:8080/metrics",
						Name:         "my_app",
						AllowMetrics: []string{"metric1"},
						DenyMetrics:  []string{"metric2"},
					},
				},
			},
			SoftStatusPeriodDefault: 100,
			SoftStatusPeriod: map[string]int{
				"system_pending_updates":          100,
				"system_pending_security_updates": 200,
			},
			SNMP: SNMP{
				ExporterAddress: "localhost",
				Targets: []SNMPTarget{
					{
						InitialName: "AP Wifi",
						Target:      "127.0.0.1",
					},
				},
			},
		},
		MQTT: OpenSourceMQTT{
			Enable:      true,
			Hosts:       []string{"localhost"},
			Port:        1883,
			Username:    "user",
			Password:    "pass",
			SSL:         true,
			SSLInsecure: true,
			CAFile:      "/myca",
		},
		NetworkInterfaceDenylist: []string{"lo", "veth"},
		NRPE: NRPE{
			Enable:    true,
			Address:   "0.0.0.0",
			Port:      5666,
			SSL:       true,
			ConfPaths: []string{"/etc/nagios/nrpe.cfg"},
		},
		NvidiaSMI: NvidiaSMI{
			Enable:  true,
			BinPath: "/usr/bin/nvidia-smi",
			Timeout: 5,
		},
		Services: []Service{
			{
				Type:              "service1",
				Instance:          "instance1",
				Port:              8080,
				IgnorePorts:       []int{8081},
				Address:           "127.0.0.1",
				Tags:              []string{"mytag1", "mytag2"},
				Interval:          60,
				CheckType:         "nagios",
				HTTPPath:          "/check/",
				HTTPStatusCode:    200,
				HTTPHost:          "host",
				MatchProcess:      "/usr/bin/dockerd",
				CheckCommand:      "/path/to/bin --with-option",
				NagiosNRPEName:    "nagios",
				MetricsUnixSocket: "/path/mysql.sock",
				Username:          "user",
				Password:          "password",
				StatsURL:          "http://nginx/stats",
				StatsPort:         9090,
				StatsProtocol:     "http",
				DetailedItems:     []string{"mytopic"},
				JMXPort:           1200,
				JMXUsername:       "jmx_user",
				JMXPassword:       "jmx_pass",
				JMXMetrics: []JmxMetric{
					{
						Name:      "heap_size_mb",
						MBean:     "java.lang:type=Memory",
						Attribute: "HeapMemoryUsage",
						Path:      "used",
						Scale:     0.1,
						Derive:    true,
						Sum:       true,
						Ratio:     "a",
						TypeNames: []string{"name"},
					},
				},
				SSL:           true,
				SSLInsecure:   true,
				StartTLS:      true,
				CAFile:        "/myca.pem",
				CertFile:      "/mycert.pem",
				KeyFile:       "/mykey.pem",
				IncludedItems: []string{"included"},
				ExcludedItems: []string{"excluded"},
			},
		},
<<<<<<< HEAD
		ServiceAbsentDeactivationDelay: 7 * 24 * time.Hour,
=======
		ServiceIgnore: []NameInstance{
			{
				Name:     "nginx",
				Instance: "container:*",
			},
		},
>>>>>>> bd5b297e
		ServiceIgnoreMetrics: []NameInstance{
			{
				Name:     "redis",
				Instance: "host:*",
			},
		},
		ServiceIgnoreCheck: []NameInstance{
			{
				Name:     "postgresql",
				Instance: "host:* container:*",
			},
		},
		Smart: Smart{
			Enable:         true,
			PathSmartctl:   "/smartctl",
			Devices:        []string{"/dev/sda"},
			Excludes:       []string{"/dev/sdb"},
			MaxConcurrency: 42,
		},
		Tags: []string{"mytag"},
		Telegraf: Telegraf{
			DockerMetricsEnable: true,
			StatsD: StatsD{
				Enable:  true,
				Address: "127.0.0.1",
				Port:    8125,
			},
		},
		Thresholds: map[string]Threshold{
			"cpu_used": {
				LowWarning:   newFloatPointer(2),
				LowCritical:  newFloatPointer(1.5),
				HighWarning:  newFloatPointer(80.2),
				HighCritical: newFloatPointer(90),
			},
			"disk_used": {
				LowWarning:   nil,
				LowCritical:  newFloatPointer(2),
				HighWarning:  newFloatPointer(90.5),
				HighCritical: nil,
			},
		},
		VSphere: []VSphere{
			{
				URL:                "https://esxi.test",
				Username:           "root",
				Password:           "passwd",
				InsecureSkipVerify: false,
				SkipMonitorVMs:     false,
			},
		},
		Web: Web{
			Enable: true,
			Endpoints: WebEndpoints{
				DebugEnable: true,
			},
			LocalUI: LocalUI{
				Enable: true,
			},
			Listener: Listener{
				Address: "192.168.0.1",
				Port:    8016,
			},
			StaticCDNURL: "/",
		},
		Zabbix: Zabbix{
			Enable:  true,
			Address: "zabbix",
			Port:    7000,
		},
	}

	config, warnings, err := load(&configLoader{}, false, false, "testdata/full.conf")
	if warnings != nil {
		t.Fatalf("Warning while loading config: %s", warnings)
	}

	if err != nil {
		t.Fatalf("Failed to load config: %s", err)
	}

	if diff := compareConfig(expectedConfig, config); diff != "" {
		t.Fatalf("Unexpected config loaded:\n%s", diff)
	}
}

func newFloatPointer(value float64) *float64 {
	p := new(float64)
	*p = value

	return p
}

// Test that users are able to override default settings.
func TestOverrideDefault(t *testing.T) {
	expectedConfig := DefaultConfig()
	expectedConfig.NetworkInterfaceDenylist = []string{"override"}
	expectedConfig.DF.PathIgnore = []string{"/override"}
	expectedConfig.Bleemeo.APIBase = ""
	expectedConfig.Bleemeo.Enable = false
	expectedConfig.Bleemeo.MQTT.SSL = false

	t.Setenv("GLOUTON_BLEEMEO_ENABLE", "false")

	config, warnings, err := load(&configLoader{}, true, true, "testdata/override_default.conf")
	if warnings != nil {
		t.Fatalf("Warning while loading config: %s", warnings)
	}

	if err != nil {
		t.Fatalf("Failed to load config: %s", err)
	}

	if diff := compareConfig(expectedConfig, config); diff != "" {
		t.Fatalf("Default value modified:\n%s", diff)
	}
}

func compareConfig(expected, got Config, opts ...cmp.Option) string {
	ignoreUnexported := cmpopts.IgnoreUnexported(bbConf.Module{}.HTTP.HTTPClientConfig.ProxyConfig)
	opts = append(opts, ignoreUnexported)

	return cmp.Diff(expected, got, opts...)
}

// TestMergeWithDefault tests that the config files and the environment variables
// are correctly merge.
// For files, basic types (string, int, ...) are overwritten, maps are merged and arrays are concatenated.
// Files overwrite default values but merges maps with the defaults.
// Environment variables always overwrite the existing config.
func TestMergeWithDefault(t *testing.T) {
	expectedConfig := DefaultConfig()
	expectedConfig.Bleemeo.Enable = false
	expectedConfig.Bleemeo.MQTT.SSLInsecure = true
	expectedConfig.Bleemeo.MQTT.Host = "b"
	expectedConfig.MQTT.Hosts = []string{}
	expectedConfig.Metric.AllowMetrics = []string{"mymetric", "mymetric2"}
	expectedConfig.Metric.DenyMetrics = []string{"cpu_used"}
	expectedConfig.Metric.SoftStatusPeriod = map[string]int{
		"system_pending_updates": 500,
	}
	expectedConfig.Thresholds = map[string]Threshold{
		"mymetric": {
			LowWarning: newFloatPointer(1),
		},
		"mymetric2": {
			HighCritical: newFloatPointer(90),
		},
		"mymetric3": {
			HighWarning: newFloatPointer(80),
		},
	}
	expectedConfig.NetworkInterfaceDenylist = []string{"eth0", "eth1", "eth1", "eth2"}

	t.Setenv("GLOUTON_MQTT_HOSTS", "")
	t.Setenv("GLOUTON_METRIC_DENY_METRICS", "cpu_used")
	t.Setenv("GLOUTON_METRIC_SOFTSTATUS_PERIOD", "system_pending_updates=500")

	config, warnings, err := load(&configLoader{}, true, true, "testdata/merge")
	if warnings != nil {
		t.Fatalf("Warning while loading config: %s", warnings)
	}

	if err != nil {
		t.Fatalf("Failed to load config: %s", err)
	}

	if diff := compareConfig(expectedConfig, config); diff != "" {
		t.Fatalf("Default value modified:\n%s", diff)
	}
}

// Test that the config loaded with no config file has default values.
func TestDefaultNoFile(t *testing.T) {
	config, warnings, err := load(&configLoader{}, true, false)
	if warnings != nil {
		t.Fatalf("Warning while loading config: %s", warnings)
	}

	if err != nil {
		t.Fatalf("Failed to load config: %s", err)
	}

	if diff := compareConfig(DefaultConfig(), config, cmpopts.EquateEmpty()); diff != "" {
		t.Fatalf("Default value modified:\n%s", diff)
	}
}

// Testload tests loading the config and the warnings and errors returned.
func TestLoad(t *testing.T) { //nolint:maintidx
	tests := []struct {
		Name         string
		Files        []string
		Environment  map[string]string
		WantConfig   Config
		WantWarnings []string
		WantError    error
	}{
		{
			Name:  "wrong type",
			Files: []string{"testdata/bad_wrong_type.conf"},
			WantWarnings: []string{
				`cannot parse 'metric.softstatus_period_default' as int: strconv.ParseInt: parsing "string": invalid syntax`,
				`cannot parse 'metric.softstatus_period[1][system_pending_security_updates]' as int: strconv.ParseInt: parsing "bad": invalid syntax`,
			},
			WantConfig: Config{
				Metric: Metric{
					SoftStatusPeriod: map[string]int{"system_pending_updates": 100},
				},
			},
		},
		{
			Name:  "invalid yaml",
			Files: []string{"testdata/bad_yaml.conf"},
			WantWarnings: []string{
				"line 1: cannot unmarshal !!str `bad:bad` into map[string]interface {}",
			},
		},
		{
			Name:  "invalid yaml multiple files",
			Files: []string{"testdata/invalid"},
			WantWarnings: []string{
				"testdata/invalid/10-invalid.conf: yaml: line 2: found character that cannot start any token",
			},
			WantConfig: Config{
				Agent: Agent{
					MetricsFormat: "prometheus",
				},
				Bleemeo: Bleemeo{
					APIBase: "base",
				},
			},
		},
		{
			Name: "deprecated env",
			Environment: map[string]string{
				"BLEEMEO_AGENT_ACCOUNT": "my-account",
				"GLOUTON_WEB_ENABLED":   "true",
			},
			WantWarnings: []string{
				"environment variable is deprecated: BLEEMEO_AGENT_ACCOUNT, use GLOUTON_BLEEMEO_ACCOUNT_ID instead",
				"environment variable is deprecated: GLOUTON_WEB_ENABLED, use GLOUTON_WEB_ENABLE instead",
			},
			WantConfig: Config{
				Web: Web{
					Enable: true,
				},
				Bleemeo: Bleemeo{
					AccountID: "my-account",
				},
			},
		},
		{
			Name:  "deprecated config",
			Files: []string{"testdata/deprecated.conf"},
			WantWarnings: []string{
				"testdata/deprecated.conf: setting is deprecated: web.enabled, use web.enable instead",
			},
			WantConfig: Config{
				Web: Web{
					Enable: true,
				},
			},
		},
		{
			Name:  "migration file",
			Files: []string{"testdata/old-prometheus-targets.conf"},
			WantWarnings: []string{
				"testdata/old-prometheus-targets.conf: setting is deprecated: metrics.prometheus. " +
					"See https://go.bleemeo.com/l/doc-prometheus",
			},
			WantConfig: Config{
				Metric: Metric{
					Prometheus: Prometheus{
						Targets: []PrometheusTarget{
							{
								Name: "test1",
								URL:  "http://localhost:9090/metrics",
							},
						},
					},
				},
			},
		},
		{
			Name: "slice from env",
			Environment: map[string]string{
				"GLOUTON_METRIC_ALLOW_METRICS": "metric1,metric2",
				"GLOUTON_METRIC_DENY_METRICS":  "metric3",
			},
			WantConfig: Config{
				Metric: Metric{
					AllowMetrics: []string{"metric1", "metric2"},
					DenyMetrics:  []string{"metric3"},
				},
			},
		},
		{
			Name: "map from env",
			Environment: map[string]string{
				"GLOUTON_METRIC_SOFTSTATUS_PERIOD": "cpu_used=10,disk_used=20",
				"GLOUTON_METRIC_ALLOW_METRICS":     "cpu_used",
			},
			WantConfig: Config{
				Metric: Metric{
					SoftStatusPeriod: map[string]int{
						"cpu_used":  10,
						"disk_used": 20,
					},
					AllowMetrics: []string{"cpu_used"},
				},
			},
		},
		{
			Name: "map from env invalid",
			Environment: map[string]string{
				"GLOUTON_METRIC_SOFTSTATUS_PERIOD": "cpu_used=10,disk_used",
			},
			WantWarnings: []string{
				`error decoding 'metric.softstatus_period': could not parse map from string: 'cpu_used=10,disk_used'`,
			},
		},
		{
			Name: "enabled renamed",
			Files: []string{
				"testdata/enabled.conf",
			},
			WantConfig: Config{
				Agent: Agent{
					WindowsExporter: NodeExporter{
						Enable: true,
					},
				},
				Telegraf: Telegraf{
					DockerMetricsEnable: true,
				},
			},
			WantWarnings: []string{
				"testdata/enabled.conf: setting is deprecated: agent.windows_exporter.enabled, use agent.windows_exporter.enable instead",
				"testdata/enabled.conf: setting is deprecated: telegraf.docker_metrics_enabled, use telegraf.docker_metrics_enable instead",
			},
		},
		{
			Name: "folder",
			Files: []string{
				"testdata/folder1",
			},
			WantConfig: Config{
				Bleemeo: Bleemeo{
					Enable:    false,
					AccountID: "second",
				},
			},
			WantWarnings: []string{
				"testdata/folder1/00-first.conf: setting is deprecated: bleemeo.enabled, use bleemeo.enable instead",
			},
		},
		{
			Name:  "bleemeo-agent envs",
			Files: []string{},
			Environment: map[string]string{
				"BLEEMEO_AGENT_KUBERNETES_ENABLED": "true",
				"BLEEMEO_AGENT_BLEEMEO_MQTT_HOST":  "myhost",
			},
			WantConfig: Config{
				Bleemeo: Bleemeo{
					MQTT: BleemeoMQTT{
						Host: "myhost",
					},
				},
				Kubernetes: Kubernetes{
					Enable: true,
				},
			},
			WantWarnings: []string{
				"environment variable is deprecated: BLEEMEO_AGENT_KUBERNETES_ENABLED, use GLOUTON_KUBERNETES_ENABLE instead",
				"environment variable is deprecated: BLEEMEO_AGENT_BLEEMEO_MQTT_HOST, use GLOUTON_BLEEMEO_MQTT_HOST instead",
			},
		},
		{
			Name: "old logging",
			Files: []string{
				"testdata/old-logging.conf",
			},
			WantConfig: Config{
				Logging: Logging{
					Buffer: LoggingBuffer{
						HeadSizeBytes: 4200,
						TailSizeBytes: 4800,
					},
				},
			},
			WantWarnings: []string{
				"testdata/old-logging.conf: setting is deprecated: logging.buffer.head_size, use logging.buffer.head_size_bytes instead",
				"testdata/old-logging.conf: setting is deprecated: logging.buffer.tail_size, use logging.buffer.tail_size_bytes instead",
			},
		},
		{
			Name: "unused keys",
			Files: []string{
				"testdata/unused.conf",
			},
			WantConfig: Config{
				Services: []Service{
					{
						Type:         "service1",
						CheckType:    "nagios",
						CheckCommand: "/path/to/bin --with-option",
					},
				},
			},
			WantWarnings: []string{
				"'bleemeo' has invalid keys: unused_key",
				"'service[0]' has invalid keys: another_key",
			},
		},
		{
			Name:  "override values",
			Files: []string{"testdata/override"},
			Environment: map[string]string{
				"GLOUTON_BLEEMEO_MQTT_HOST": "",
			},
			WantConfig: Config{
				Bleemeo: Bleemeo{
					APIBase: "",
					MQTT: BleemeoMQTT{
						Host:   "",
						CAFile: "myfile",
						Port:   1884,
						SSL:    true,
					},
					Enable: false,
				},
			},
		},
		{
			Name:  "convert boolean",
			Files: []string{"testdata/bool.conf"},
			Environment: map[string]string{
				"GLOUTON_ZABBIX_ENABLE": "Yes",
			},
			WantWarnings: []string{
				`error decoding 'mqtt.ssl_insecure': strconv.ParseBool: parsing "invalid": invalid syntax`,
			},
			WantConfig: Config{
				Agent: Agent{
					NodeExporter: NodeExporter{
						Enable: true,
					},
					ProcessExporter: ProcessExporter{
						Enable: true,
					},
					WindowsExporter: NodeExporter{
						Enable: true,
					},
					Telemetry: Telemetry{
						Enable: true,
					},
				},
				Blackbox: Blackbox{
					Enable:          true,
					ScraperSendUUID: true,
				},
				Bleemeo: Bleemeo{
					Enable: true,
				},
				JMX: JMX{
					Enable: false,
				},
				Kubernetes: Kubernetes{
					Enable: false,
				},
				MQTT: OpenSourceMQTT{
					Enable: false,
					SSL:    false,
				},
				NRPE: NRPE{
					Enable: false,
					SSL:    false,
				},
				Zabbix: Zabbix{
					Enable: true,
				},
				Web: Web{
					Endpoints: WebEndpoints{
						DebugEnable: false,
					},
				},
			},
		},
		{
			Name: "config file from env",
			Environment: map[string]string{
				EnvGloutonConfigFiles: "testdata/simple.conf",
			},
			WantConfig: Config{
				Web: Web{
					StaticCDNURL: "/simple",
				},
			},
		},
		{
			Name: "empty file",
			Files: []string{
				"testdata/empty.conf",
				"testdata/simple.conf",
			},
			WantConfig: Config{
				Web: Web{
					StaticCDNURL: "/simple",
				},
			},
		},
		{
			Name:  "deprecated cassandra_detailed_tables",
			Files: []string{"testdata/deprecated_cassandra.conf"},
			WantWarnings: []string{
				"testdata/deprecated_cassandra.conf: setting is deprecated in 'service' override for cassandra: 'cassandra_detailed_tables'" +
					", use 'detailed_items' instead",
			},
			WantConfig: Config{
				Services: []Service{
					{
						Type: "cassandra",
						DetailedItems: []string{
							"keyspace.table1",
							"keyspace.table2",
						},
					},
				},
			},
		},
		{
			Name:  "deprecated mgmt_port",
			Files: []string{"testdata/deprecated_mgmt_port.conf"},
			WantWarnings: []string{
				"testdata/deprecated_mgmt_port.conf: setting is deprecated in 'service' override for service1: 'mgmt_port', use 'stats_port' instead",
			},
			WantConfig: Config{
				Services: []Service{
					{
						Type:      "service1",
						StatsPort: 9090,
					},
				},
			},
		},
		{
			Name:  "deprecated network_interface_blacklist",
			Files: []string{"testdata/deprecated_blacklist.conf"},
			WantWarnings: []string{
				"testdata/deprecated_blacklist.conf: setting is deprecated: network_interface_blacklist, " +
					"use network_interface_denylist instead",
			},
			WantConfig: Config{
				NetworkInterfaceDenylist: []string{"eth0"},
			},
		},
		{
			Name:  "deprecated_service_id",
			Files: []string{"testdata/deprecated_service_id.conf"},
			WantWarnings: []string{
				"testdata/deprecated_service_id.conf: setting is deprecated in 'service' override for apache: 'id', use 'type' instead",
			},
			WantConfig: Config{
				Services: []Service{
					{
						Type: "apache",
						Port: 1234,
					},
				},
			},
		},
		{
			Name:  "deprecated_service_id_with_instance",
			Files: []string{"testdata/deprecated_service_id_with_instance.conf"},
			WantWarnings: []string{
				"testdata/deprecated_service_id_with_instance.conf: setting is deprecated in 'service' override for apache: 'id', use 'type' instead",
			},
			WantConfig: Config{
				Services: []Service{
					{
						Type:     "apache",
						Instance: "my_container",
						Port:     1234,
					},
				},
			},
		},
		{
			Name:  "deprecated_service_absent_deactivation_delay",
			Files: []string{"testdata/deprecated_service_absent_deactivation_delay.conf"},
			WantWarnings: []string{
				"testdata/deprecated_service_absent_deactivation_delay.conf: setting is deprecated: agent.absent_service_deactivation_delay, use service_absent_deactivation_delay instead",
			},
			WantConfig: Config{
				ServiceAbsentDeactivationDelay: 42 * time.Hour,
			},
		},
		{
			Name:  "multiple_deprecated_same_file",
			Files: []string{"testdata/multiple_deprecated_same_file.conf", "testdata/multiple_deprecated_same_file2.conf"},
			WantWarnings: []string{
				"testdata/multiple_deprecated_same_file.conf: setting is deprecated in 'service' override for apache: 'id', use 'type' instead",
				"testdata/multiple_deprecated_same_file.conf: setting is deprecated in 'service' override for nginx: 'id', use 'type' instead",
				"testdata/multiple_deprecated_same_file.conf: setting is deprecated in 'service' override for cassandra: 'cassandra_detailed_tables', use 'detailed_items' instead",
				"testdata/multiple_deprecated_same_file2.conf: setting is deprecated in 'service' override for mysql: 'id', use 'type' instead",
			},
			WantConfig: Config{
				Services: []Service{
					{
						Type: "apache",
						Port: 1234,
					},
					{
						Type: "nginx",
						Port: 1235,
					},
					{
						Type:          "cassandra",
						Port:          1236,
						DetailedItems: []string{"table1"},
					},
					{
						Type: "mysql",
						Port: 1237,
					},
				},
			},
		},
	}

	for _, test := range tests {
		t.Run(test.Name, func(t *testing.T) {
			for k, v := range test.Environment {
				t.Setenv(k, v)
			}

			config, warnings, err := load(&configLoader{}, false, true, test.Files...)
			if diff := cmp.Diff(test.WantError, err); diff != "" {
				t.Fatalf("Unexpected error for files %s\n%s", test.Files, diff)
			}

			var strWarnings []string

			for _, warning := range warnings {
				strWarnings = append(strWarnings, warning.Error())
			}

			lessFunc := func(a, b string) bool {
				return a < b
			}

			if diff := cmp.Diff(test.WantWarnings, strWarnings, cmpopts.SortSlices(lessFunc)); diff != "" {
				t.Fatalf("Unexpected warnings:\n%s", diff)
			}

			if diff := compareConfig(test.WantConfig, config, cmpopts.EquateEmpty()); diff != "" {
				t.Fatalf("Unexpected config:\n%s", diff)
			}
		})
	}

	// This subtest is apart because needs a slightly different setup than the other cases.
	t.Run("config contains null parts", func(t *testing.T) {
		config, warnings, err := load(&configLoader{}, true, false, "testdata/null-parts.conf")
		if err != nil {
			t.Fatal("Unexpected error:", err)
		}

		expectedWarning := "1 error(s) occurred:\n* testdata/null-parts.conf: \"blackbox\" config entry has a null value, ignoring it"

		if diff := cmp.Diff(expectedWarning, warnings.Error()); diff != "" {
			t.Fatalf("Unexpected warnings:\n%s", diff)
		}

		expectedConfig := DefaultConfig()
		expectedConfig.Bleemeo.APIBase = "not/null"
		expectedConfig.Bleemeo.ContainerRegistrationDelaySeconds = 0
		// TODO: this should be true (or a warning should be raised).
		// currently we silently ignore the value entered by user.
		expectedConfig.Bleemeo.Enable = false
		expectedConfig.Web.StaticCDNURL = "/simple"

		if diff := compareConfig(expectedConfig, config); diff != "" {
			t.Fatalf("Unexpected config:\n%s", diff)
		}
	})
}

func TestStateLoading(t *testing.T) {
	defaultAgentCfg := DefaultConfig().Agent
	agentCfg := Agent{ // Avoids repeating all these lines in every test case
		EnableCrashReporting: defaultAgentCfg.EnableCrashReporting,
		MaxCrashReportsCount: defaultAgentCfg.MaxCrashReportsCount,
		ProcessExporter:      defaultAgentCfg.ProcessExporter,
		PublicIPIndicator:    defaultAgentCfg.PublicIPIndicator,
		NodeExporter:         defaultAgentCfg.NodeExporter,
		WindowsExporter:      defaultAgentCfg.WindowsExporter,
		Telemetry:            defaultAgentCfg.Telemetry,
		MetricsFormat:        defaultAgentCfg.MetricsFormat,
	}

	cases := []struct {
		Name       string
		Files      []string
		WantConfig Agent
	}{
		{
			Name:  "Glouton as a package",
			Files: []string{"testdata/state-package.conf"},
			WantConfig: Agent{
				InstallationFormat:     "Package (deb)",
				CloudImageCreationFile: "/var/lib/glouton/cloudimage_creation",
				FactsFile:              "/var/lib/glouton/facts.yaml",
				NetstatFile:            "/var/lib/glouton/netstat.out",
				StateDirectory:         "/var/lib/glouton",
				StateFile:              "/var/lib/glouton/state.json",
				StateCacheFile:         "/var/lib/glouton/state.cache.json",
				StateResetFile:         "/var/lib/glouton/state.reset",
				UpgradeFile:            "/var/lib/glouton/upgrade",
				AutoUpgradeFile:        "/var/lib/glouton/auto_upgrade",
			},
		},
		{
			Name:  "Glouton as a Docker image",
			Files: []string{"testdata/state-docker.conf"},
			WantConfig: Agent{
				InstallationFormat:     "Docker image",
				CloudImageCreationFile: "/var/lib/glouton/cloudimage_creation",
				FactsFile:              "/var/lib/glouton/facts.yaml",
				NetstatFile:            "/var/lib/glouton/netstat.out",
				StateDirectory:         "/var/lib/glouton",
				StateFile:              "/var/lib/glouton/state.json",
				StateCacheFile:         "/var/lib/glouton/state.cache.json",
				StateResetFile:         "/var/lib/glouton/state.reset",
				UpgradeFile:            "/var/lib/glouton/upgrade",
				AutoUpgradeFile:        "/var/lib/glouton/auto_upgrade",
				DeprecatedStateFile:    "/var/lib/bleemeo/state.json",
			},
		},
		// Testing for Windows is impossible to do from a unix Go runtime,
		// because path/filepath functions exclusively use / as the path separator.
		/*{
			Name:  "Glouton on Windows",
			Files: []string{"testdata/state-windows.conf"},
			WantConfig: Agent{
				InstallationFormat:     "Package (Windows)",
				CloudImageCreationFile: `C:\ProgramData\glouton\cloudimage_creation`,
				FactsFile:              `C:\ProgramData\glouton\facts.yaml`,
				NetstatFile:            `C:\ProgramData\glouton\netstat.out`,
				StateDirectory:         `C:\ProgramData\glouton`,
				StateFile:              `C:\ProgramData\glouton\state.json`,
				StateCacheFile:         `C:\ProgramData\glouton\state.cache.json`,
				StateResetFile:         `C:\ProgramData\glouton\state.reset`,
				UpgradeFile:            `C:\ProgramData\glouton\upgrade`,
				AutoUpgradeFile:        `C:\ProgramData\glouton\auto_upgrade`,
			},
		},*/
		{
			Name: "Glouton as dev",
			WantConfig: Agent{
				InstallationFormat:     "manual",
				CloudImageCreationFile: defaultAgentCfg.CloudImageCreationFile,
				FactsFile:              defaultAgentCfg.FactsFile,
				NetstatFile:            defaultAgentCfg.NetstatFile,
				StateFile:              defaultAgentCfg.StateFile,
				StateCacheFile:         "state.cache.json",
				StateResetFile:         defaultAgentCfg.StateResetFile,
				StateDirectory:         ".",
				UpgradeFile:            defaultAgentCfg.UpgradeFile,
				AutoUpgradeFile:        defaultAgentCfg.AutoUpgradeFile,
			},
		},
		{
			Name:  "Glouton custom",
			Files: []string{"testdata/state-custom.conf"},
			WantConfig: Agent{
				InstallationFormat:     "manual",
				CloudImageCreationFile: "/var/lib/glouton/cloudimage_creation",
				FactsFile:              "/var/lib/glouton/facts.yaml",
				NetstatFile:            "/var/lib/glouton/netstat.out",
				StateDirectory:         "/var/lib/glouton",
				StateFile:              "/var/lib/glouton/state.json",
				StateCacheFile:         "/var/lib/glouton/state.cache.json",
				StateResetFile:         "/var/lib/glouton/state.reset",
				UpgradeFile:            "/var/lib/glouton/upgrade",
				AutoUpgradeFile:        "/var/lib/glouton/auto_upgrade",
			},
		},
		{
			Name:  "Glouton custom 2 with system",
			Files: []string{"testdata/state-package.conf", "testdata/state-custom2.conf"},
			WantConfig: Agent{
				InstallationFormat:     "Package (deb)",
				CloudImageCreationFile: "/var/lib/glouton/cloudimage_creation",
				FactsFile:              "/var/lib/glouton/facts.yaml",
				NetstatFile:            "/var/lib/glouton/netstat.out",
				StateDirectory:         "/var/lib/glouton",
				StateFile:              "/var/lib/glouton/state.json",
				StateCacheFile:         "/var/lib/glouton/state.cache.json",
				StateResetFile:         "/var/lib/glouton/state.reset",
				UpgradeFile:            "/var/lib/glouton/upgrade",
				AutoUpgradeFile:        "/var/lib/glouton/auto_upgrade",
			},
		},
		{
			Name:  "Glouton custom 2 without system",
			Files: []string{"testdata/state-custom2.conf"},
			WantConfig: Agent{
				InstallationFormat:     "manual",
				CloudImageCreationFile: "/var/lib/glouton/cloudimage_creation",
				FactsFile:              "/var/lib/glouton/facts.yaml",
				NetstatFile:            "/var/lib/glouton/netstat.out",
				StateDirectory:         "/var/lib/glouton",
				StateFile:              "/var/lib/glouton/state.json",
				StateCacheFile:         "/var/lib/glouton/state.cache.json",
				StateResetFile:         "/var/lib/glouton/state.reset",
				UpgradeFile:            "/var/lib/glouton/upgrade",
				AutoUpgradeFile:        "/var/lib/glouton/auto_upgrade",
			},
		},
		{
			Name:  "Glouton custom 3",
			Files: []string{"testdata/state-custom3.conf"},
			WantConfig: Agent{
				InstallationFormat:     "manual",
				CloudImageCreationFile: "/home/glouton/data/cloudimage_creation",
				FactsFile:              "/home/glouton/data/facts.yaml",
				NetstatFile:            "/home/glouton/data/netstat.out",
				StateDirectory:         "/home/glouton/data",
				StateFile:              "/home/glouton/data/state.json",
				StateCacheFile:         "/home/glouton/data/state.cache.json",
				StateResetFile:         "/home/glouton/data/state.reset",
				UpgradeFile:            "/home/glouton/data/upgrade",
				AutoUpgradeFile:        "/home/glouton/data/auto_upgrade",
			},
		},
		{
			Name:  "Glouton custom 4",
			Files: []string{"testdata/state-custom4.conf"},
			WantConfig: Agent{
				InstallationFormat:     "manual",
				CloudImageCreationFile: "myfolder/data/cloudimage_creation",
				FactsFile:              "myfolder/data/facts.yaml",
				NetstatFile:            "myfolder/data/netstat.out",
				StateDirectory:         "myfolder/data",
				StateFile:              "myfolder/data/state.json",
				StateCacheFile:         "myfolder/data/state.cache.json",
				StateResetFile:         "myfolder/data/state.reset",
				UpgradeFile:            "myfolder/data/upgrade",
				AutoUpgradeFile:        "myfolder/data/auto_upgrade",
			},
		},
	}

	for _, tc := range cases {
		// This action is not specific to the current test case.
		err := mergo.Merge(&tc.WantConfig, agentCfg)
		if err != nil {
			t.Fatal("Failed to merge default agent config:", err)
		}

		t.Run(tc.Name, func(t *testing.T) {
			t.Parallel()

			config, _, warnings, err := Load(true, false, tc.Files...)
			if err != nil {
				t.Fatal("Error while loading config:", err)
			}

			if len(warnings) != 0 {
				t.Error("Got some warnings while loading config:", warnings.Error())
			}

			if diff := cmp.Diff(tc.WantConfig, config.Agent); diff != "" {
				t.Errorf("Unexpected agent config: (-want +got)\n%s", diff)
			}
		})
	}
}

// TestDump tests that secrets are redacted when the config is dumped.
func TestDump(t *testing.T) {
	config := Config{
		Bleemeo: Bleemeo{
			AccountID:       "in-dump",
			RegistrationKey: "not-in-dump",
		},
		MQTT: OpenSourceMQTT{
			Password: "not-in-dump",
		},
		Services: []Service{
			{
				Type:        "in-dump",
				Password:    "not-in-dump",
				JMXPassword: "not-in-dump",
				KeyFile:     "not-in-dump",
			},
			{
				Type:        "in-dump-2",
				Password:    "",
				JMXPassword: "",
				KeyFile:     "",
			},
		},
	}

	wantConfig := Config{
		Bleemeo: Bleemeo{
			AccountID:       "in-dump",
			RegistrationKey: "*****",
		},
		MQTT: OpenSourceMQTT{
			Password: "*****",
		},
		Services: []Service{
			{
				Type:        "in-dump",
				Password:    "*****",
				JMXPassword: "*****",
				KeyFile:     "*****",
			},
			{
				Type: "in-dump-2",
				// In dump because these fields were unset.
				Password:    "",
				JMXPassword: "",
				KeyFile:     "",
			},
		},
	}

	k := koanf.New(delimiter)
	_ = k.Load(structs.Provider(wantConfig, Tag), nil)
	wantMap := k.Raw()

	dump := Dump(config)

	if diff := cmp.Diff(wantMap, dump); diff != "" {
		t.Fatalf("Config dump didn't redact secrets correctly:\n%s", diff)
	}
}

func Test_migrate(t *testing.T) {
	tests := []struct {
		Name       string
		ConfigFile string
		WantConfig Config
	}{
		{
			Name:       "new-prometheus-targets",
			ConfigFile: "testdata/new-prometheus-targets.conf",
			WantConfig: Config{
				Metric: Metric{
					Prometheus: Prometheus{
						Targets: []PrometheusTarget{
							{
								Name: "test1",
								URL:  "http://localhost:9090/metrics",
							},
						},
					},
				},
			},
		},
		{
			Name:       "old-prometheus-targets",
			ConfigFile: "testdata/old-prometheus-targets.conf",
			WantConfig: Config{
				Metric: Metric{
					Prometheus: Prometheus{
						Targets: []PrometheusTarget{
							{
								Name: "test1",
								URL:  "http://localhost:9090/metrics",
							},
						},
					},
				},
			},
		},
		{
			Name:       "both-prometheus-targets",
			ConfigFile: "testdata/both-prometheus-targets.conf",
			WantConfig: Config{
				Metric: Metric{
					Prometheus: Prometheus{
						Targets: []PrometheusTarget{
							{
								Name: "new",
								URL:  "http://new:9090/metrics",
							},
							{
								Name: "old",
								URL:  "http://old:9090/metrics",
							},
						},
					},
				},
			},
		},
		{
			Name:       "old-prometheus-allow/deny_metrics",
			ConfigFile: "testdata/old-prometheus-metrics.conf",
			WantConfig: Config{
				Metric: Metric{
					AllowMetrics: []string{
						"test4",
						"test1",
						"test2",
					},
					DenyMetrics: []string{
						"test5",
						"test3",
					},
				},
			},
		},
	}

	for _, test := range tests {
		t.Run(test.Name, func(t *testing.T) {
			config, _, err := load(&configLoader{}, false, false, test.ConfigFile)
			if err != nil {
				t.Fatalf("Failed to load config: %s", err)
			}

			if diff := compareConfig(test.WantConfig, config); diff != "" {
				t.Fatalf("Unexpected config:\n%s", diff)
			}
		})
	}
}<|MERGE_RESOLUTION|>--- conflicted
+++ resolved
@@ -310,16 +310,13 @@
 				ExcludedItems: []string{"excluded"},
 			},
 		},
-<<<<<<< HEAD
 		ServiceAbsentDeactivationDelay: 7 * 24 * time.Hour,
-=======
 		ServiceIgnore: []NameInstance{
 			{
 				Name:     "nginx",
 				Instance: "container:*",
 			},
 		},
->>>>>>> bd5b297e
 		ServiceIgnoreMetrics: []NameInstance{
 			{
 				Name:     "redis",
