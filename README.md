--- conflicted
+++ resolved
@@ -104,10 +104,7 @@
 go run glouton
 ```
 
-### Updating dependencies
-
-<<<<<<< HEAD
-# Developping the local UI JavaScript
+### Developping the local UI JavaScript
 
 When working on the JavaScript rebuilding the Javascript bundle and running go generate could be slow
 and will use minified JavaScript file which are harded to debug.
@@ -130,10 +127,9 @@
 go run glouton
 ```
 
-### Note on building a binary with race detector
-=======
+### Updating dependencies
+
 To update dependencies, you can run:
->>>>>>> 886dd4f6
 
 ```
 go get -u
