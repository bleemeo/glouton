--- conflicted
+++ resolved
@@ -53,14 +53,9 @@
 
 func main() {
 	log.Println("Starting agent")
-<<<<<<< HEAD
-	api := api.New()
-	coll := collector.New(store.DB.Accumulator())
-=======
 	db := store.New()
 	api := api.New(db)
 	coll := collector.New(db.Accumulator())
->>>>>>> ec1b47a0
 
 	coll.AddInput(panicOnError(system.New()))
 	coll.AddInput(panicOnError(process.New()))
@@ -82,8 +77,8 @@
 	wg.Add(1)
 	go func() {
 		defer wg.Done()
-		store.DB.Run(ctx)
-		store.DB.Close()
+		db.Run(ctx)
+		db.Close()
 	}()
 
 	wg.Add(1)
@@ -91,7 +86,7 @@
 		defer wg.Done()
 		coll.Run(ctx)
 	}()
-	go stats(store.DB)
+	go stats(db)
 
 	log.Println("Starting API")
 	go api.Run()
