package main

import (
	"context"
	"log"
	"os"
	"os/signal"
	"sync"
	"syscall"
	"time"

	"agentgo/api"
	"agentgo/collector"
	"agentgo/debouncer"
	"agentgo/discovery"
	"agentgo/facts"
	"agentgo/inputs/cpu"
	"agentgo/inputs/disk"
	"agentgo/inputs/diskio"
	"agentgo/inputs/docker"
	"agentgo/inputs/mem"
	"agentgo/inputs/net"
	"agentgo/inputs/process"
	"agentgo/inputs/swap"
	"agentgo/inputs/system"
	"agentgo/nrpe"
	"agentgo/store"
	"agentgo/version"

	"github.com/influxdata/telegraf"

<<<<<<< HEAD
func response(ctx context.Context, command string) (string, int16) {
	answer := command + " ok"
	resultCode := int16(1)
	return answer, resultCode
}

func stats(db storeInterface) {
	for {
		time.Sleep(60 * time.Second)
		metrics, _ := db.Metrics(nil)
		log.Printf("Count of metrics: %v", len(metrics))

		metrics, _ = db.Metrics(map[string]string{"__name__": "cpu_used"})
		for _, m := range metrics {
			log.Printf("Details for metrics %v", m)
			points, _ := m.Points(time.Now().Add(-86400*time.Second), time.Now())
			log.Printf("points count: %v", len(points))
		}
	}
}
=======
	"net/http"
	_ "net/http/pprof"
)
>>>>>>> fd66fd13

func panicOnError(i telegraf.Input, err error) telegraf.Input {
	if err != nil {
		log.Fatalf("%v", err)
	}
	return i
}

func main() {
	log.Printf("Starting agent version %v (commit %v)", version.Version, version.BuildHash)
	go func() {
		debugAddress := os.Getenv("DBG_ADDRESS")
		if debugAddress == "" {
			debugAddress = "localhost:6060"
		}
		log.Printf("Starting debug server on http://%s/debug/pprof/", debugAddress)
		log.Println(http.ListenAndServe(debugAddress, nil))
	}()

	apiBindAddress := os.Getenv("API_ADDRESS")
	if apiBindAddress == "" {
		apiBindAddress = ":8015"
	}

	db := store.New()
	dockerFact := facts.NewDocker()
	psFact := facts.NewProcess(dockerFact)
	netstat := &facts.NetstatProvider{}
	factProvider := facts.NewFacter(
		"",
		"/",
		"https://myip.bleemeo.com",
	)
	factProvider.AddCallback(dockerFact.DockerFact)
	factProvider.SetFact("installation_format", "golang")
	factProvider.SetFact("statsd_enabled", "false")
	coll := collector.New(db.Accumulator())
	disc := discovery.New(
		discovery.NewDynamic(psFact, netstat, dockerFact),
		coll,
		nil,
		db.Accumulator(),
	)
	api := api.New(db, dockerFact, psFact, factProvider, apiBindAddress, disc)

	coll.AddInput(panicOnError(system.New()), "system")
	coll.AddInput(panicOnError(process.New()), "process")
	coll.AddInput(panicOnError(cpu.New()), "cpu")
	coll.AddInput(panicOnError(mem.New()), "mem")
	coll.AddInput(panicOnError(swap.New()), "swap")
	coll.AddInput(panicOnError(net.New(
		[]string{
			"docker",
			"lo",
			"veth",
			"virbr",
			"vnet",
			"isatap",
		},
	)),
		"net",
	)
	coll.AddInput(panicOnError(disk.New("/", nil)), "disk")
	coll.AddInput(panicOnError(diskio.New(
		[]string{
			"sd?",
			"nvme.*",
		},
	)), "diskio")

	dockerInputPresent := false
	dockerInputID := 0
	discoveryTrigger := debouncer.New(
		func(ctx context.Context) {
			_, err := disc.Discovery(ctx, 0)
			if err != nil {
				log.Printf("DBG: error during discovery: %v", err)
			}
			hasConnection := dockerFact.HasConnection(ctx)
			if hasConnection && !dockerInputPresent {
				i, err := docker.New()
				if err != nil {
					log.Printf("DBG: error when creating Docker input: %v", err)
				} else {
					log.Printf("DBG2: Enable Docker metrics")
					dockerInputID = coll.AddInput(i, "docker")
					dockerInputPresent = true
				}
			} else if !hasConnection && dockerInputPresent {
				log.Printf("DBG2: Disable Docker metrics")
				coll.RemoveInput(dockerInputID)
				dockerInputPresent = false
			}
		},
		10*time.Second,
	)
	discoveryTrigger.Trigger()

	var wg sync.WaitGroup
	ctx, cancel := context.WithCancel(context.Background())

	wg.Add(1)
	go func() {
		defer wg.Done()
		db.Run(ctx)
		db.Close()
	}()

	wg.Add(1)
	go func() {
		defer wg.Done()
		discoveryTrigger.Run(ctx)
	}()

	wg.Add(1)
	go func() {
		defer wg.Done()
		ticker := time.NewTicker(time.Hour)
		defer ticker.Stop()
		for {
			select {
			case <-ctx.Done():
				return
			case <-ticker.C:
				discoveryTrigger.Trigger()
			}
		}
	}()

	wg.Add(1)
	go func() {
		defer wg.Done()
		for {
			select {
			case ev := <-dockerFact.Events():
				if ev.Action == "start" || ev.Action == "die" || ev.Action == "destroy" {
					discoveryTrigger.Trigger()
				}
			case <-ctx.Done():
				return
			}
		}
	}()

	wg.Add(1)
	go func() {
		defer wg.Done()
		dockerFact.Run(ctx)
	}()

	wg.Add(1)
	go func() {
		defer wg.Done()
		coll.Run(ctx)
	}()

	go api.Run()

	wg.Add(1)
	go func() {
		defer wg.Done()
		nrpe.Run(ctx, ":1025", response, true)
	}()

	c := make(chan os.Signal, 1)
	signal.Notify(c, os.Interrupt, syscall.SIGTERM, syscall.SIGINT, syscall.SIGHUP)
	for s := range c {
		if s == syscall.SIGTERM || s == syscall.SIGINT || s == os.Interrupt {
			cancel()
			break
		}
		if s == syscall.SIGHUP {
			discoveryTrigger.Trigger()
		}
	}
	disc.Close()
	wg.Wait()
}<|MERGE_RESOLUTION|>--- conflicted
+++ resolved
@@ -29,32 +29,15 @@
 
 	"github.com/influxdata/telegraf"
 
-<<<<<<< HEAD
+	"net/http"
+	_ "net/http/pprof"
+)
+
 func response(ctx context.Context, command string) (string, int16) {
 	answer := command + " ok"
 	resultCode := int16(1)
 	return answer, resultCode
 }
-
-func stats(db storeInterface) {
-	for {
-		time.Sleep(60 * time.Second)
-		metrics, _ := db.Metrics(nil)
-		log.Printf("Count of metrics: %v", len(metrics))
-
-		metrics, _ = db.Metrics(map[string]string{"__name__": "cpu_used"})
-		for _, m := range metrics {
-			log.Printf("Details for metrics %v", m)
-			points, _ := m.Points(time.Now().Add(-86400*time.Second), time.Now())
-			log.Printf("points count: %v", len(points))
-		}
-	}
-}
-=======
-	"net/http"
-	_ "net/http/pprof"
-)
->>>>>>> fd66fd13
 
 func panicOnError(i telegraf.Input, err error) telegraf.Input {
 	if err != nil {
