--- conflicted
+++ resolved
@@ -274,11 +274,7 @@
 		state := mockState{
 			DiscoveredService: previousService,
 		}
-<<<<<<< HEAD
-		disc, _ := New(&MockDiscoverer{result: []Service{c.dynamicResult}}, nil, state, mockContainerInfo{}, nil, nil, nil, nil, facts.ContainerFilter{}.ContainerIgnored, types.MetricFormatBleemeo, nil)
-=======
-		disc, _ := New(&MockDiscoverer{result: []Service{c.dynamicResult}}, nil, state, mockContainerInfo{}, nil, nil, nil, facts.ContainerFilter{}.ContainerIgnored, types.MetricFormatBleemeo, nil, time.Hour)
->>>>>>> 7ded55f3
+		disc, _ := New(&MockDiscoverer{result: []Service{c.dynamicResult}}, nil, state, mockContainerInfo{}, nil, nil, nil, nil, facts.ContainerFilter{}.ContainerIgnored, types.MetricFormatBleemeo, nil, time.Hour)
 
 		srv, err := disc.Discovery(ctx, 0)
 		if err != nil {
@@ -868,11 +864,7 @@
 	}
 	state := mockState{}
 
-<<<<<<< HEAD
-	disc, _ := New(mockDynamic, reg, state, nil, nil, nil, nil, nil, facts.ContainerFilter{}.ContainerIgnored, types.MetricFormatBleemeo, nil)
-=======
-	disc, _ := New(mockDynamic, reg, state, nil, nil, nil, nil, facts.ContainerFilter{}.ContainerIgnored, types.MetricFormatBleemeo, nil, time.Hour)
->>>>>>> 7ded55f3
+	disc, _ := New(mockDynamic, reg, state, nil, nil, nil, nil, nil, facts.ContainerFilter{}.ContainerIgnored, types.MetricFormatBleemeo, nil, time.Hour)
 	disc.containerInfo = docker
 
 	mockDynamic.result = []Service{
