// Copyright 2015-2022 Bleemeo
//
// bleemeo.com an infrastructure monitoring solution in the Cloud
//
// Licensed under the Apache License, Version 2.0 (the "License");
// you may not use this file except in compliance with the License.
// You may obtain a copy of the License at
//
// http://www.apache.org/licenses/LICENSE-2.0
//
// Unless required by applicable law or agreed to in writing, software
// distributed under the License is distributed on an "AS IS" BASIS,
// WITHOUT WARRANTIES OR CONDITIONS OF ANY KIND, either express or implied.
// See the License for the specific language governing permissions and
// limitations under the License.

package discovery

import (
	"context"
	"fmt"
	"glouton/config"
	"glouton/facts"
	"glouton/logger"
	"glouton/types"
	"net"
	"strconv"
	"time"

	"github.com/imdario/mergo"
)

const tcpPortocol = "tcp"

// Discoverer allow to discover services. See DynamicDiscovery and Discovery.
type Discoverer interface {
	Discovery(ctx context.Context, maxAge time.Duration) (services []Service, err error)
	LastUpdate() time.Time
}

// PersistentDiscoverer also allow to remove a non-running service.
type PersistentDiscoverer interface {
	Discoverer
	RemoveIfNonRunning(ctx context.Context, services []Service)
}

// NameInstance contains the service and instance names.
//
// The instance could be either a container name OR simply a arbitrary value.
type NameInstance struct {
	Name     string
	Instance string
}

type ServiceOverride struct {
	IgnoredPorts   []int
	Interval       time.Duration
	ExtraAttribute map[string]string
}

// ServiceName is the name of a supported service.
type ServiceName string

// List of known service names.
const (
	ApacheService        ServiceName = "apache"
	AsteriskService      ServiceName = "asterisk"
	BindService          ServiceName = "bind"
	BitBucketService     ServiceName = "bitbucket"
	CassandraService     ServiceName = "cassandra"
	ConfluenceService    ServiceName = "confluence"
	DovecotService       ServiceName = "dovecot"
	EjabberService       ServiceName = "ejabberd"
	ElasticSearchService ServiceName = "elasticsearch"
	EximService          ServiceName = "exim"
	Fail2banService      ServiceName = "fail2ban"
	FreeradiusService    ServiceName = "freeradius"
	HAProxyService       ServiceName = "haproxy"
	InfluxDBService      ServiceName = "influxdb"
	JenkinsService       ServiceName = "jenkins"
	JIRAService          ServiceName = "jira"
	KafkaService         ServiceName = "kafka"
	LibvirtService       ServiceName = "libvirt"
	MemcachedService     ServiceName = "memcached"
	MongoDBService       ServiceName = "mongodb"
	MosquittoService     ServiceName = "mosquitto" //nolint:misspell
	MySQLService         ServiceName = "mysql"
	NatsService          ServiceName = "nats"
	NfsService           ServiceName = "nfs"
	NginxService         ServiceName = "nginx"
	NTPService           ServiceName = "ntp"
	OpenLDAPService      ServiceName = "openldap"
	OpenVPNService       ServiceName = "openvpn"
	PHPFPMService        ServiceName = "phpfpm"
	PostfixService       ServiceName = "postfix"
	PostgreSQLService    ServiceName = "postgresql"
	RabbitMQService      ServiceName = "rabbitmq"
	RedisService         ServiceName = "redis"
	SaltMasterService    ServiceName = "salt_master"
	SquidService         ServiceName = "squid"
	UWSGIService         ServiceName = "uwsgi"
	VarnishService       ServiceName = "varnish"
	UPSDService          ServiceName = "upsd"
	ZookeeperService     ServiceName = "zookeeper"

	CustomService ServiceName = "__custom__"
)

// Service is the information found about a given service.
type Service struct {
	Config          config.Service
	Name            string
	Instance        string
	ServiceType     ServiceName
	ContainerID     string
	ContainerName   string // If ContainerName is set, Instance must be the same value.
	IPAddress       string // IPAddress is the IPv4 address to reach service for metrics gathering. If empty, it means IP was not found
	ListenAddresses []facts.ListenAddress
	ExePath         string
	Stack           string
	IgnoredPorts    map[int]bool
	Active          bool
	CheckIgnored    bool
	MetricsIgnored  bool
	// The interval of the check, used only for custom checks.
	Interval time.Duration

	HasNetstatInfo  bool
	LastNetstatInfo time.Time
	container       facts.Container
}

func (s Service) String() string {
	if s.ContainerName != "" {
		return fmt.Sprintf("%s (on container %s)", s.Name, s.Instance)
	}

	if s.Instance != "" {
		return fmt.Sprintf("%s (instance %s)", s.Name, s.Instance)
	}

	return s.Name
}

// AddressForPort return the IP address for given port & network (tcp, udp).
func (s Service) AddressForPort(port int, network string, force bool) string {
	if s.Config.Address != "" {
		return s.Config.Address
	}

	for _, a := range s.ListenAddresses {
		if a.Network() != network {
			continue
		}

		address, portStr, err := net.SplitHostPort(a.String())
		if err != nil {
			continue
		}

		p, err := strconv.Atoi(portStr)
		if err != nil {
			continue
		}

		if address == net.IPv4zero.String() {
			address = s.IPAddress
		}

		if p == port {
			return address
		}
	}

	if force {
		return s.IPAddress
	}

	return ""
}

// AddressPort return the IP address &port for the "main" service (e.g. for RabbitMQ the AMQP port, not the management port).
func (s Service) AddressPort() (string, int) {
	di := servicesDiscoveryInfo[s.ServiceType]
	port := di.ServicePort
	force := false

	if s.Config.Port != 0 {
		port = s.Config.Port
	}

	if port == 0 {
		return "", 0
	}

	return s.AddressForPort(port, di.ServiceProtocol, force), port
}

// LabelsOfStatus returns the labels for the status metrics of this service.
func (s Service) LabelsOfStatus() map[string]string {
	labels := map[string]string{
		types.LabelName: fmt.Sprintf("%s_status", s.Name),
	}

	if s.Instance != "" {
		labels[types.LabelItem] = s.Instance
	}

	return labels
}

// AnnotationsOfStatus returns the annotations for the status metrics of this service.
func (s Service) AnnotationsOfStatus() types.MetricAnnotations {
	annotations := types.MetricAnnotations{
		ServiceName:     s.Name,
		ServiceInstance: s.Instance,
	}

	if s.Instance != "" {
		annotations.BleemeoItem = s.Instance
	}

	if s.ContainerID != "" {
		annotations.ContainerID = s.ContainerID
	}

	return annotations
}

// merge updates existing service with update.
// Value from existing Service are preferred, but "list" value are merged.
func (s Service) merge(update Service) Service {
	switch {
	case update.HasNetstatInfo && !s.HasNetstatInfo:
		s.ListenAddresses = update.ListenAddresses
		s.HasNetstatInfo = true
		s.LastNetstatInfo = update.LastNetstatInfo
	case update.HasNetstatInfo:
		for _, v := range update.ListenAddresses {
			alreadyExist := false

			for _, existing := range s.ListenAddresses {
				if v == existing {
					alreadyExist = true

					break
				}
			}

			if !alreadyExist {
				s.ListenAddresses = append(s.ListenAddresses, v)
			}
		}

		if s.LastNetstatInfo.Before(update.LastNetstatInfo) {
			s.LastNetstatInfo = update.LastNetstatInfo
		}
	}

	for k, v := range update.IgnoredPorts {
		if _, ok := s.IgnoredPorts[k]; !ok {
			s.IgnoredPorts[k] = v
		}
	}

	// Merge configs, existing values are preferred.
	if err := mergo.Merge(&s.Config, update.Config); err != nil {
		logger.V(1).Printf("Failed to merge service configs: %s", err)
	}

	return s
}

//nolint:gochecknoglobals
var (
	servicesDiscoveryInfo = map[ServiceName]discoveryInfo{
		ApacheService: {
			ServicePort:     80,
			ServiceProtocol: "tcp",
		},
		BitBucketService: {
			ServicePort:     7990,
			ServiceProtocol: "tcp",
			IgnoreHighPort:  true,
			DefaultIgnoredPorts: map[int]bool{
				5701: true,
			},
		},
		BindService: {
			ServicePort:     53,
			ServiceProtocol: "tcp",
		},
		CassandraService: {
			ServicePort:     9042,
			ServiceProtocol: "tcp",
			IgnoreHighPort:  true,
		},
		ConfluenceService: {
			ServicePort:     8090,
			ServiceProtocol: "tcp",
			IgnoreHighPort:  true,
		},
		DovecotService: {
			ServicePort:     143,
			ServiceProtocol: "tcp",
		},
		ElasticSearchService: {
			ServicePort:     9200,
			ServiceProtocol: "tcp",
		},
		EjabberService: {
			ServicePort:     5222,
			ServiceProtocol: "tcp",
			IgnoreHighPort:  true,
		},
		EximService: {
			ServicePort:     25,
			ServiceProtocol: "tcp",
		},
		Fail2banService: {},
		HAProxyService: {
			IgnoreHighPort:  true, // HAProxy use a random high-port when Syslog over-UDP is enabled.
			ServiceProtocol: "tcp",
		},
		InfluxDBService: {
			ServicePort:     8086,
			ServiceProtocol: "tcp",
		},
		JenkinsService: {
			ServicePort:     8080,
			ServiceProtocol: "tcp",
		},
		JIRAService: {
			ServicePort:     8080,
			ServiceProtocol: "tcp",
			IgnoreHighPort:  true,
		},
		KafkaService: {
			ServicePort:     9092,
			ServiceProtocol: "tcp",
		},
		MemcachedService: {
			ServicePort:     11211,
			ServiceProtocol: "tcp",
		},
		MongoDBService: {
			ServicePort:     27017,
			ServiceProtocol: "tcp",
		},
		MosquittoService: {
			ServicePort:     1883,
			ServiceProtocol: "tcp",
		},
		MySQLService: {
			ServicePort:     3306,
			ServiceProtocol: "tcp",
		},
		NginxService: {
			ServicePort:     80,
			ServiceProtocol: "tcp",
		},
		NatsService: {
			ServicePort:     4222,
			ServiceProtocol: "tcp",
		},
		NfsService: {},
		NTPService: {
			ServicePort:     123,
			ServiceProtocol: "udp",
		},
		OpenLDAPService: {
			ServicePort:     389,
			ServiceProtocol: "tcp",
		},
		OpenVPNService: {
			DisablePersistentConnection: true,
		},
		PHPFPMService: {
			ServiceProtocol: "tcp",
		},
		PostfixService: {
			ServicePort:     25,
			ServiceProtocol: "tcp",
		},
		PostgreSQLService: {
			ServicePort:     5432,
			ServiceProtocol: "tcp",
		},
		RabbitMQService: {
			ServicePort:     5672,
			ServiceProtocol: "tcp",
			IgnoreHighPort:  true,
		},
		RedisService: {
			ServicePort:     6379,
			ServiceProtocol: "tcp",
		},
		SaltMasterService: {
			ServicePort:     4505,
			ServiceProtocol: "tcp",
		},
		SquidService: {
			ServicePort:     3128,
			ServiceProtocol: "tcp",
		},
<<<<<<< HEAD
		UPSDService: {
			ServicePort:     3493,
			ServiceProtocol: "tcp",
		},
=======
		UWSGIService: {},
>>>>>>> 4cf273bd
		VarnishService: {
			ServicePort:     6082,
			ServiceProtocol: "tcp",
		},
		ZookeeperService: {
			ServicePort:     2181,
			ServiceProtocol: "tcp",
			IgnoreHighPort:  true,
		},

		CustomService: {},
	}
)

type discoveryInfo struct {
	ServicePort                 int
	ServiceProtocol             string // "tcp", "udp" or "unix"
	IgnoreHighPort              bool
	DisablePersistentConnection bool
	DefaultIgnoredPorts         map[int]bool
}<|MERGE_RESOLUTION|>--- conflicted
+++ resolved
@@ -403,14 +403,11 @@
 			ServicePort:     3128,
 			ServiceProtocol: "tcp",
 		},
-<<<<<<< HEAD
 		UPSDService: {
 			ServicePort:     3493,
 			ServiceProtocol: "tcp",
 		},
-=======
 		UWSGIService: {},
->>>>>>> 4cf273bd
 		VarnishService: {
 			ServicePort:     6082,
 			ServiceProtocol: "tcp",
