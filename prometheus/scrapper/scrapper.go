--- conflicted
+++ resolved
@@ -35,108 +35,22 @@
 // Target is an URL to scrape
 type Target url.URL
 
-<<<<<<< HEAD
 // HostPort return host:port
 func (t *Target) HostPort() string {
 	u := (*url.URL)(t)
 	hostname := u.Hostname()
 	port := u.Port()
+
 	return hostname + ":" + port
 }
 
 // Gather implement prometheus.Gatherer
 func (t *Target) Gather() ([]*dto.MetricFamily, error) {
 	u := (*url.URL)(t)
+
 	logger.V(2).Printf("Scrapping Prometheus exporter %s", u.String())
 
 	req, err := http.NewRequest("GET", u.String(), nil)
-=======
-// Run start the scrapper
-func (s *Scrapper) Run(ctx context.Context) error {
-	ticker := time.NewTicker(10 * time.Second)
-	defer ticker.Stop()
-
-	for {
-		select {
-		case <-ticker.C:
-			s.run(ctx)
-		case <-ctx.Done():
-			return nil
-		}
-	}
-}
-
-// Gather implement prometheus.Gatherer
-func (s *Scrapper) Gather() ([]*dto.MetricFamily, error) {
-	s.l.Lock()
-	defer s.l.Unlock()
-
-	result := make([]*dto.MetricFamily, 0, len(s.metrics))
-
-	for _, m := range s.metrics {
-		result = append(result, m)
-	}
-
-	return result, nil
-}
-
-func (s *Scrapper) run(ctx context.Context) {
-	var (
-		wg sync.WaitGroup
-		l  sync.Mutex
-	)
-
-	wg.Add(len(s.targets))
-
-	result := make(map[string]*dto.MetricFamily)
-
-	for _, target := range s.targets {
-		target := target
-
-		go func() {
-			defer wg.Done()
-
-			tmp := fetchURL(ctx, target)
-			if len(tmp) > 0 {
-				l.Lock()
-				defer l.Unlock()
-
-				result = merge(result, tmp)
-			}
-		}()
-	}
-
-	wg.Wait()
-	l.Lock()
-	s.l.Lock()
-
-	s.metrics = result
-
-	s.l.Unlock()
-	l.Unlock()
-}
-
-// Merge entries from right into left. Left is modified. Pointer to right may be copied into left
-func merge(left map[string]*dto.MetricFamily, right map[string]*dto.MetricFamily) map[string]*dto.MetricFamily {
-	for metricName, rightValue := range right {
-		leftValue, ok := left[metricName]
-		if !ok {
-			left[metricName] = rightValue
-			continue
-		}
-		// Assume help & type didn't change.
-		// Assume no duplicate
-		leftValue.Metric = append(leftValue.Metric, rightValue.Metric...)
-	}
-
-	return left
-}
-
-func fetchURL(ctx context.Context, target Target) map[string]*dto.MetricFamily {
-	logger.V(2).Printf("Prometheus fetching %s at %s", target.Name, target.URL)
-
-	req, err := http.NewRequest("GET", target.URL, nil)
->>>>>>> 886dd4f6
 	if err != nil {
 		return nil, fmt.Errorf("prepare request to Prometheus expoter %s: %v", u.String(), err)
 	}
@@ -157,12 +71,8 @@
 	if resp.StatusCode != http.StatusOK {
 		// Ensure response body is read to allow HTTP keep-alive to works
 		_, _ = io.Copy(ioutil.Discard, resp.Body)
-<<<<<<< HEAD
+
 		return nil, fmt.Errorf("expoter %s HTTP status is %s", u.String(), resp.Status)
-=======
-
-		return nil
->>>>>>> 886dd4f6
 	}
 
 	body, err := ioutil.ReadAll(resp.Body)
@@ -173,17 +83,12 @@
 	reader := bytes.NewReader(body)
 
 	var parser expfmt.TextParser
-<<<<<<< HEAD
+
 	resultMap, err := parser.TextToMetricFamilies(reader)
-=======
-
-	result, err := parser.TextToMetricFamilies(reader)
->>>>>>> 886dd4f6
 	if err != nil {
 		return nil, fmt.Errorf("parse metrics from %s: %v", u.String(), err)
 	}
 
-<<<<<<< HEAD
 	result := make([]*dto.MetricFamily, 0, len(resultMap))
 
 	for _, family := range resultMap {
@@ -191,25 +96,4 @@
 	}
 
 	return result, nil
-=======
-	if target.Prefix != "" {
-		newResult := make(map[string]*dto.MetricFamily, len(result))
-
-		for k, v := range result {
-			newResult[target.Prefix+k] = v
-		}
-
-		result = newResult
-	}
-
-	for _, family := range result {
-		for _, m := range family.Metric {
-			key := "glouton_job"
-			x := dto.LabelPair{Name: &key, Value: &target.Name}
-			m.Label = append(m.Label, &x)
-		}
-	}
-
-	return result
->>>>>>> 886dd4f6
 }