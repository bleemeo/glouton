// Copyright 2015-2019 Bleemeo
//
// bleemeo.com an infrastructure monitoring solution in the Cloud
//
// Licensed under the Apache License, Version 2.0 (the "License");
// you may not use this file except in compliance with the License.
// You may obtain a copy of the License at
//
// http://www.apache.org/licenses/LICENSE-2.0
//
// Unless required by applicable law or agreed to in writing, software
// distributed under the License is distributed on an "AS IS" BASIS,
// WITHOUT WARRANTIES OR CONDITIONS OF ANY KIND, either express or implied.
// See the License for the specific language governing permissions and
// limitations under the License.

package scrapper

import (
	"bytes"
	"context"
	"fmt"
	"glouton/logger"
	"glouton/version"
	"io"
	"io/ioutil"
	"net/http"
	"net/url"
	"time"

	dto "github.com/prometheus/client_model/go"
	"github.com/prometheus/common/expfmt"
)

<<<<<<< HEAD
// Target is an URL to scrape
type Target url.URL

// HostPort return host:port
func (t *Target) HostPort() string {
	u := (*url.URL)(t)
	hostname := u.Hostname()
	port := u.Port()

	return hostname + ":" + port
}

// Gather implement prometheus.Gatherer
func (t *Target) Gather() ([]*dto.MetricFamily, error) {
	u := (*url.URL)(t)
=======
// Scrapper is a scrapper to Prometheus exporters.
type Scrapper struct {
	l       sync.Mutex
	targets []Target
	metrics map[string]*dto.MetricFamily
}

// Target describe a scraping target.
type Target struct {
	URL         string
	Name        string
	Prefix      string
	ExtraLabels map[string]string
}

// New initialise Prometheus scrapper.
func New(targets []Target) *Scrapper {
	return &Scrapper{
		targets: targets,
	}
}

// UpdateTargets define the new list of targets.
func (s *Scrapper) UpdateTargets(new []Target) {
	s.l.Lock()
	defer s.l.Unlock()

	s.targets = new
}

// Run start the scrapper.
func (s *Scrapper) Run(ctx context.Context) error {
	ticker := time.NewTicker(10 * time.Second)
	defer ticker.Stop()

	for {
		select {
		case <-ticker.C:
			s.run(ctx)
		case <-ctx.Done():
			return nil
		}
	}
}

// Gather implement prometheus.Gatherer.
func (s *Scrapper) Gather() ([]*dto.MetricFamily, error) {
	s.l.Lock()
	defer s.l.Unlock()

	result := make([]*dto.MetricFamily, 0, len(s.metrics))

	for _, m := range s.metrics {
		result = append(result, m)
	}

	return result, nil
}

func (s *Scrapper) run(ctx context.Context) {
	var (
		wg sync.WaitGroup
		l  sync.Mutex
	)

	s.l.Lock()

	targets := make([]Target, len(s.targets))
	copy(targets, s.targets)

	s.l.Unlock()

	wg.Add(len(targets))

	result := make(map[string]*dto.MetricFamily)

	for _, target := range targets {
		target := target
>>>>>>> d59465be

	logger.V(2).Printf("Scrapping Prometheus exporter %s", u.String())

<<<<<<< HEAD
	req, err := http.NewRequest("GET", u.String(), nil)
=======
			tmp := fetchURL(ctx, target)
			if len(tmp) > 0 {
				l.Lock()
				defer l.Unlock()

				result = merge(result, tmp)
			}
		}()
	}

	wg.Wait()
	l.Lock()
	s.l.Lock()

	s.metrics = result

	s.l.Unlock()
	l.Unlock()
}

// Merge entries from right into left. Left is modified. Pointer to right may be copied into left.
func merge(left map[string]*dto.MetricFamily, right map[string]*dto.MetricFamily) map[string]*dto.MetricFamily {
	for metricName, rightValue := range right {
		leftValue, ok := left[metricName]
		if !ok {
			left[metricName] = rightValue
			continue
		}
		// Assume help & type didn't change.
		// Assume no duplicate
		leftValue.Metric = append(leftValue.Metric, rightValue.Metric...)
	}

	return left
}

func fetchURL(ctx context.Context, target Target) map[string]*dto.MetricFamily {
	logger.V(2).Printf("Prometheus fetching %s at %s", target.Name, target.URL)

	req, err := http.NewRequest("GET", target.URL, nil)
>>>>>>> d59465be
	if err != nil {
		return nil, fmt.Errorf("prepare request to Prometheus expoter %s: %v", u.String(), err)
	}

	req.Header.Add("Accept", "text/plain;version=0.0.4")
	req.Header.Set("User-Agent", version.UserAgent())

	ctx, cancel := context.WithTimeout(context.Background(), 10*time.Second)
	defer cancel()

	resp, err := http.DefaultClient.Do(req.WithContext(ctx))
	if err != nil {
		return nil, err
	}

	defer resp.Body.Close()

	if resp.StatusCode != http.StatusOK {
		// Ensure response body is read to allow HTTP keep-alive to works
		_, _ = io.Copy(ioutil.Discard, resp.Body)

		return nil, fmt.Errorf("expoter %s HTTP status is %s", u.String(), resp.Status)
	}

	body, err := ioutil.ReadAll(resp.Body)
	if err != nil {
		return nil, fmt.Errorf("read from %s: %v", u.String(), err)
	}

	reader := bytes.NewReader(body)

	var parser expfmt.TextParser

	resultMap, err := parser.TextToMetricFamilies(reader)
	if err != nil {
		return nil, fmt.Errorf("parse metrics from %s: %v", u.String(), err)
	}

	result := make([]*dto.MetricFamily, 0, len(resultMap))

<<<<<<< HEAD
	for _, family := range resultMap {
		result = append(result, family)
=======
		for k, v := range result {
			newResult[target.Prefix+k] = v
		}

		result = newResult
	}

	for _, family := range result {
		for _, m := range family.Metric {
			key := "glouton_job"
			x := dto.LabelPair{Name: &key, Value: &target.Name}
			m.Label = append(m.Label, &x)

			for k, v := range target.ExtraLabels {
				k := k
				v := v
				x := dto.LabelPair{Name: &k, Value: &v}
				m.Label = append(m.Label, &x)
			}
		}
>>>>>>> d59465be
	}

	return result, nil
}<|MERGE_RESOLUTION|>--- conflicted
+++ resolved
@@ -32,11 +32,10 @@
 	"github.com/prometheus/common/expfmt"
 )
 
-<<<<<<< HEAD
-// Target is an URL to scrape
+// Target is an URL to scrape.
 type Target url.URL
 
-// HostPort return host:port
+// HostPort return host:port.
 func (t *Target) HostPort() string {
 	u := (*url.URL)(t)
 	hostname := u.Hostname()
@@ -45,136 +44,13 @@
 	return hostname + ":" + port
 }
 
-// Gather implement prometheus.Gatherer
+// Gather implement prometheus.Gatherer.
 func (t *Target) Gather() ([]*dto.MetricFamily, error) {
 	u := (*url.URL)(t)
-=======
-// Scrapper is a scrapper to Prometheus exporters.
-type Scrapper struct {
-	l       sync.Mutex
-	targets []Target
-	metrics map[string]*dto.MetricFamily
-}
-
-// Target describe a scraping target.
-type Target struct {
-	URL         string
-	Name        string
-	Prefix      string
-	ExtraLabels map[string]string
-}
-
-// New initialise Prometheus scrapper.
-func New(targets []Target) *Scrapper {
-	return &Scrapper{
-		targets: targets,
-	}
-}
-
-// UpdateTargets define the new list of targets.
-func (s *Scrapper) UpdateTargets(new []Target) {
-	s.l.Lock()
-	defer s.l.Unlock()
-
-	s.targets = new
-}
-
-// Run start the scrapper.
-func (s *Scrapper) Run(ctx context.Context) error {
-	ticker := time.NewTicker(10 * time.Second)
-	defer ticker.Stop()
-
-	for {
-		select {
-		case <-ticker.C:
-			s.run(ctx)
-		case <-ctx.Done():
-			return nil
-		}
-	}
-}
-
-// Gather implement prometheus.Gatherer.
-func (s *Scrapper) Gather() ([]*dto.MetricFamily, error) {
-	s.l.Lock()
-	defer s.l.Unlock()
-
-	result := make([]*dto.MetricFamily, 0, len(s.metrics))
-
-	for _, m := range s.metrics {
-		result = append(result, m)
-	}
-
-	return result, nil
-}
-
-func (s *Scrapper) run(ctx context.Context) {
-	var (
-		wg sync.WaitGroup
-		l  sync.Mutex
-	)
-
-	s.l.Lock()
-
-	targets := make([]Target, len(s.targets))
-	copy(targets, s.targets)
-
-	s.l.Unlock()
-
-	wg.Add(len(targets))
-
-	result := make(map[string]*dto.MetricFamily)
-
-	for _, target := range targets {
-		target := target
->>>>>>> d59465be
 
 	logger.V(2).Printf("Scrapping Prometheus exporter %s", u.String())
 
-<<<<<<< HEAD
 	req, err := http.NewRequest("GET", u.String(), nil)
-=======
-			tmp := fetchURL(ctx, target)
-			if len(tmp) > 0 {
-				l.Lock()
-				defer l.Unlock()
-
-				result = merge(result, tmp)
-			}
-		}()
-	}
-
-	wg.Wait()
-	l.Lock()
-	s.l.Lock()
-
-	s.metrics = result
-
-	s.l.Unlock()
-	l.Unlock()
-}
-
-// Merge entries from right into left. Left is modified. Pointer to right may be copied into left.
-func merge(left map[string]*dto.MetricFamily, right map[string]*dto.MetricFamily) map[string]*dto.MetricFamily {
-	for metricName, rightValue := range right {
-		leftValue, ok := left[metricName]
-		if !ok {
-			left[metricName] = rightValue
-			continue
-		}
-		// Assume help & type didn't change.
-		// Assume no duplicate
-		leftValue.Metric = append(leftValue.Metric, rightValue.Metric...)
-	}
-
-	return left
-}
-
-func fetchURL(ctx context.Context, target Target) map[string]*dto.MetricFamily {
-	logger.V(2).Printf("Prometheus fetching %s at %s", target.Name, target.URL)
-
-	req, err := http.NewRequest("GET", target.URL, nil)
->>>>>>> d59465be
 	if err != nil {
 		return nil, fmt.Errorf("prepare request to Prometheus expoter %s: %v", u.String(), err)
 	}
@@ -215,31 +91,8 @@
 
 	result := make([]*dto.MetricFamily, 0, len(resultMap))
 
-<<<<<<< HEAD
 	for _, family := range resultMap {
 		result = append(result, family)
-=======
-		for k, v := range result {
-			newResult[target.Prefix+k] = v
-		}
-
-		result = newResult
-	}
-
-	for _, family := range result {
-		for _, m := range family.Metric {
-			key := "glouton_job"
-			x := dto.LabelPair{Name: &key, Value: &target.Name}
-			m.Label = append(m.Label, &x)
-
-			for k, v := range target.ExtraLabels {
-				k := k
-				v := v
-				x := dto.LabelPair{Name: &k, Value: &v}
-				m.Label = append(m.Label, &x)
-			}
-		}
->>>>>>> d59465be
 	}
 
 	return result, nil
