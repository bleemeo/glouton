--- conflicted
+++ resolved
@@ -1074,36 +1074,21 @@
 		t.Error(err)
 	}
 
-<<<<<<< HEAD
 	id2, err := reg.RegisterGatherer(RegistrationOption{}, gather2)
 	if err != nil {
 		t.Error(err)
 	}
 
-	id3, err := reg.RegisterPushPointsCallback(RegistrationOption{HonorTimestamp: true}, func(_ context.Context, t time.Time) {
+	id3, err := reg.RegisterPushPointsCallback(RegistrationOption{HonorTimestamp: true}, func(_ context.Context, t time.Time) error {
 		l.Lock()
 		t0 = t
 		l.Unlock()
-=======
-			id3, err := reg.RegisterPushPointsCallback(RegistrationOption{HonorTimestamp: true}, func(_ context.Context, t time.Time) error {
-				l.Lock()
-				t0 = t
-				l.Unlock()
-
-				reg.WithTTL(5*time.Minute).PushPoints(ctx, []types.MetricPoint{
-					{Point: types.Point{Time: t, Value: 42.0}, Labels: map[string]string{"__name__": "push", "something": "value"}, Annotations: types.MetricAnnotations{BleemeoItem: "/home"}},
-				})
-
-				return nil
-			})
-			if err != nil {
-				t.Error(err)
-			}
->>>>>>> 3bb5c6c4
 
 		reg.WithTTL(5*time.Minute).PushPoints(ctx, []types.MetricPoint{
 			{Point: types.Point{Time: t, Value: 42.0}, Labels: map[string]string{"__name__": "push", "something": "value"}, Annotations: types.MetricAnnotations{BleemeoItem: "/home"}},
 		})
+
+		return nil
 	})
 	if err != nil {
 		t.Error(err)
