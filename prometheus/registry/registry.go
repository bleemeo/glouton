// Copyright 2015-2024 Bleemeo
//
// bleemeo.com an infrastructure monitoring solution in the Cloud
//
// Licensed under the Apache License, Version 2.0 (the "License");
// you may not use this file except in compliance with the License.
// You may obtain a copy of the License at
//
// http://www.apache.org/licenses/LICENSE-2.0
//
// Unless required by applicable law or agreed to in writing, software
// distributed under the License is distributed on an "AS IS" BASIS,
// WITHOUT WARRANTIES OR CONDITIONS OF ANY KIND, either express or implied.
// See the License for the specific language governing permissions and
// limitations under the License.

// Package registry package implement a dynamic collection of metrics sources
//
// It support both pushed metrics (using AddMetricPointFunction) and pulled
// metrics thought Collector or Gatherer
package registry

import (
	"context"
	"encoding/json"
	"errors"
	"fmt"
	"io"
	"maps"
	"net/http"
	"runtime"
	"sort"
	"strings"
	"sync"
	"time"

	"github.com/bleemeo/glouton/crashreport"
	"github.com/bleemeo/glouton/delay"
	"github.com/bleemeo/glouton/inputs"
	"github.com/bleemeo/glouton/logger"
	gloutonModel "github.com/bleemeo/glouton/prometheus/model"
	"github.com/bleemeo/glouton/types"
	"github.com/bleemeo/glouton/utils/archivewriter"

	"github.com/influxdata/telegraf"
	"github.com/prometheus/client_golang/prometheus"
	"github.com/prometheus/client_golang/prometheus/collectors"
	"github.com/prometheus/client_golang/prometheus/promhttp"
	dto "github.com/prometheus/client_model/go"
	"github.com/prometheus/common/expfmt"
	"github.com/prometheus/common/model"
	"github.com/prometheus/prometheus/model/labels"
	"github.com/prometheus/prometheus/model/relabel"
	"github.com/prometheus/prometheus/promql/parser"
	"github.com/prometheus/prometheus/rules"
	"github.com/prometheus/prometheus/storage"
	"github.com/prometheus/prometheus/tsdb/chunkenc"
	"github.com/prometheus/prometheus/util/gate"
)

const (
	pushedPointsCleanupInterval = 5 * time.Minute
	hookRetryDelay              = 2 * time.Minute
	relabelTimeout              = 20 * time.Second
	baseJitter                  = 0
	maxLastScrape               = 10
	gloutonMinimalInterval      = 10 * time.Second
)

// RelabelHook is a hook called just before applying relabeling.
// This hook receive the full labels (including meta labels) and is allowed to
// modify/add/delete them. The result (which should still include meta labels) is
// processed by relabeling rules.
// If the hook return retryLater, it means that hook can not processed the labels currently
// and it registry should retry later. Points or gatherer associated will be dropped.
type RelabelHook func(ctx context.Context, labels map[string]string) (newLabel map[string]string, retryLater bool)

// UpdateDelayHook returns the minimal gathering interval
// for the given labels. For example, according to the Bleemeo plan.
type UpdateDelayHook func(labels map[string]string) (minInterval time.Duration, retryLater bool)

var (
	errInvalidName = errors.New("invalid metric name or label name")
	ErrBadArgument = errors.New("bad argument")
)

type diagnosticer interface {
	DiagnosticArchive(ctx context.Context, archive types.ArchiveWriter) error
}

// pushFunction implement types.PointPusher.
type pushFunction func(ctx context.Context, points []types.MetricPoint)

func (f pushFunction) PushPoints(ctx context.Context, points []types.MetricPoint) {
	f(ctx, points)
}

type metricFilter interface {
	FilterPoints(points []types.MetricPoint, allowNeededByRules bool) []types.MetricPoint
	FilterFamilies(f []*dto.MetricFamily, allowNeededByRules bool) []*dto.MetricFamily
	IsMetricAllowed(lbls labels.Labels, allowNeededByRules bool) bool
}

// Registry is a dynamic collection of metrics sources.
//
// For the Prometheus metrics source, it mostly a wrapper around prometheus.Gatherers,
// but it allow to attach labels to each Gatherers.
// It also support pushed metrics.
//
// It is used by Glouton for two main purpose:
//   - provide metrics on /metrics endpoints. For this gather of metrics is
//     (mostly) done when an HTTP query reach /metrics.
//   - provide metrics to be sent to stored in local store + sent to Bleemeo. Here
//     gather of metrics is done periodically.
//
// It may contains two kind of metrics source:
//   - Prometheus Gatherer. When adding a Gatherer additional labels could be added
//   - "push" callback, which are function that use PushPoints() to add points to
//     the registry buffer. Points in this buffer are send when /metrics is queried.
//     Push callbacks are only called periodically by RunCollection, they are NOT called
//     on query to /metrics.
//
// Points send to local store (which forward them to Bleemeo) are:
//   - any point pushed using PushPoints()
//   - any points returned by a registered Gatherer when pushPoint option was set
//     when gatherer was registered.
type Registry struct {
	option Option

	l sync.Mutex

	condition               *sync.Cond
	countScrape             int
	countPushPoints         int
	blockPushPoint          bool
	tooSlowConsecutiveError int
	running                 bool
	startStopLock           sync.Mutex

	reschedules             []reschedule
	relabelConfigs          []*relabel.Config
	registrations           map[int]*registration
	internalRegistry        *prometheus.Registry
	pushedPoints            map[string]types.MetricPoint
	pushedPointsExpiration  map[string]time.Time
	lastPushedPointsCleanup time.Time
	relabelHook             RelabelHook
<<<<<<< HEAD
	updateDelayHook         UpdateDelayHook
	renamer                 *renamer.Renamer
=======
>>>>>>> 5e95201f
}

type Option struct {
	PushPoint             types.PointPusher
	ThresholdHandler      ThresholdHandler
	Queryable             storage.Queryable
	FQDN                  string
	GloutonPort           string
	MetricFormat          types.MetricFormat
	BlackboxSendScraperID bool
	Filter                metricFilter
	SecretInputsGate      *gate.Gate
	ShutdownDeadline      time.Duration
}

type RegistrationOption struct {
	Description  string
	JitterSeed   uint64
	MinInterval  time.Duration
	Timeout      time.Duration
	StopCallback func() `json:"-"`
	// ExtraLabels are labels added. If a labels already exists, extraLabels takes precedence.
	ExtraLabels map[string]string
	// NoLabelsAlteration disable (most) alteration of labels. It doesn't apply to PushPoints.
	// Meta labels (starting with __) are still dropped and (if applicable) converted to annotations.
	NoLabelsAlteration bool
	// CompatibilityNameItem enable renaming metrics labels to just name + item (from Annotations.BleemeoItem).
	// This should eventually be dropped once all metrics are produced with right name + item directly rather than using
	// Annotations.BleemeoItem. This compatibility was mostly needed when Bleemeo didn't supported labels and only had
	// name + item. If dropped, we should be careful to don't change existing metrics.
	CompatibilityNameItem bool
	// DisablePeriodicGather skip the periodic calls which forward gathered points to r.PushPoint.
	// The periodic call uses the MinInterval. When MinInterval is 0, the dynamic interval set by UpdateDelay is used.
	DisablePeriodicGather bool
	// ApplyDynamicRelabel controls whether the metrics should go through the relabel hook.
	ApplyDynamicRelabel bool
	Rules               []types.SimpleRule
	// GatherModifier is a function that can modify the gather result (add/modify/delete). It is called after Rules
	// are applied, just before ExtraLabels is done.
	// It could be nil to skip this step.
	GatherModifier gatherModifier `json:"-"`
	// IsEssential tells whether the corresponding gatherer is considered as 'essential' regarding the agent dashboard.
	// When all 'essentials' gatherers are stuck, Glouton kills himself (see Registry.HealthCheck).
	IsEssential bool
	// AcceptAllowedMetricsOnly will only keep metrics allowed at ends of Gather(), so the
	// metric not allowed by allow_list (or metric denied) will be dropped. Metrics that are
	// needed by SimpleRule will still be allowed.
	// Currently (until Registry.renamer is dropped), this shouldn't be activated on SNMP gatherer.
	AcceptAllowedMetricsOnly bool
	// HonorTimestamp indicate whether timestamp associated with each metric point is used or if a timestamp
	// decided by the Registry is used. Using the timestamp of the registry is preferred as its more stable.
	// If you need mixed timestamp decided by the Registry and timestamp associated with some points, use a
	// zero time (time.Time{}, Unix epoc or nil) on point that need to use the Registry's timestamp.
	// This is currently only implemented for AppenderCallback.
	HonorTimestamp bool
	// CallForMetricsEndpoint indicate whether the callback must be called for /metrics or
	// cached result from last periodic collection is used.
	CallForMetricsEndpoint bool
	rrules                 []*rules.RecordingRule
}

type AppenderCallback interface {
	// Collect collects point and write them into Appender. The appender must not be used once Collect returned.
	// If you omit to Commit() on the appender, it will be automatically done when Collect return without error.
	CollectWithState(ctx context.Context, state GatherState, app storage.Appender) error
}

type AppenderFunc func(ctx context.Context, state GatherState, app storage.Appender) error

func (af AppenderFunc) CollectWithState(ctx context.Context, state GatherState, app storage.Appender) error {
	return af(ctx, state, app)
}

type ThresholdHandler interface {
	ApplyThresholds(points []types.MetricPoint) (newPoints []types.MetricPoint, statusPoints []types.MetricPoint)
}

func (opt *RegistrationOption) buildRules() error {
	rrules := make([]*rules.RecordingRule, 0, len(opt.Rules))

	for i, r := range opt.Rules {
		expr, err := parser.ParseExpr(r.PromQLQuery)
		if err != nil {
			return fmt.Errorf("rule %s (n°%d): %w", r.TargetName, i+1, err)
		}

		rr := rules.NewRecordingRule(r.TargetName, expr, nil)
		rrules = append(rrules, rr)
	}

	opt.rrules = rrules

	return nil
}

func (opt *RegistrationOption) String() string {
	hasStop := "without stop callback"
	if opt.StopCallback != nil {
		hasStop = "with stop callback"
	}

	return fmt.Sprintf(
		"%q with labels %v; min_interval=%v, seed=%d, timeout=%v, %s",
		opt.Description, opt.ExtraLabels, opt.MinInterval, opt.JitterSeed, opt.Timeout, hasStop,
	)
}

type scrapeRun struct {
	ScrapeAt       time.Time
	ScrapeDuration time.Duration
}

func (s scrapeRun) MarshalJSON() ([]byte, error) {
	tmp := struct {
		ScrapeAt       time.Time
		ScrapeDuration string
	}{s.ScrapeAt, s.ScrapeDuration.String()}

	return json.Marshal(tmp)
}

type registration struct {
	l                    sync.Mutex
	option               RegistrationOption
	addedAt              time.Time
	removalRequested     bool
	restartInProgress    bool
	runOnStart           bool
	loop                 *scrapeLoop
	lastScrapes          []scrapeRun
	gatherer             *wrappedGatherer
	annotations          types.MetricAnnotations
	labelsWithMeta       map[string]string
	relabelHookSkip      bool
	lastRelabelHookRetry time.Time
	hookMinimalInterval  time.Duration
	interval             time.Duration
}

// RunNow will trigger an run of the scrapeLoop. If the registry isn't running,
// the run will be delayed until the registry is started. In other case it will be run
// as quickly as possible.
// Only registration using the periodic gather are handler, other are ignored.
func (reg *registration) RunNow() {
	reg.l.Lock()
	defer reg.l.Unlock()

	if reg.option.DisablePeriodicGather {
		// RunNow is only supported with a scapeLoop
		return
	}

	if reg.loop == nil {
		reg.runOnStart = true
	} else {
		reg.loop.Trigger()
	}
}

type reschedule struct {
	ID    int
	Reg   *registration
	RunAt time.Time
}

var errTooManyGatherers = errors.New("too many gatherers in the registry. Unable to find a new slot")

func getDefaultRelabelConfig() []*relabel.Config {
	return []*relabel.Config{
		{
			Action:       relabel.Replace,
			Separator:    ";",
			Regex:        relabel.MustNewRegexp("(.+)"),
			SourceLabels: model.LabelNames{types.LabelMetaBleemeoUUID},
			TargetLabel:  types.LabelInstanceUUID,
			Replacement:  "$1",
		},
		{
			Action:       relabel.Replace,
			Separator:    ";",
			Regex:        relabel.MustNewRegexp("(.+);(.+)"),
			SourceLabels: model.LabelNames{types.LabelMetaGloutonFQDN, types.LabelMetaPort},
			TargetLabel:  types.LabelInstance,
			Replacement:  "$1:$2",
		},
		{
			Action:       relabel.Replace,
			Separator:    ";",
			Regex:        relabel.MustNewRegexp("(.+);(.+);(.+)"),
			SourceLabels: model.LabelNames{types.LabelMetaGloutonFQDN, types.LabelMetaContainerName, types.LabelMetaPort},
			TargetLabel:  types.LabelInstance,
			Replacement:  "$1-$2:$3",
		},
		// when the metric comes from a probe, the 'scraper_uuid' label is the uuid of the agent. But only if scraper_send_uuid is enabled
		{
			Action:       relabel.Replace,
			Separator:    ";",
			Regex:        relabel.MustNewRegexp("(.+);(.+);yes"),
			SourceLabels: model.LabelNames{types.LabelMetaProbeServiceUUID, types.LabelMetaBleemeoUUID, types.LabelMetaSendScraperUUID},
			TargetLabel:  types.LabelScraperUUID,
			Replacement:  "$2",
		},
		// when the metric comes from a probe, the 'scraper' label is the value we usually put in the 'instance' label without port
		{
			Action:       relabel.Replace,
			Separator:    ";",
			Regex:        relabel.MustNewRegexp("(.+);([^:]+)(:\\d+)?"),
			SourceLabels: model.LabelNames{types.LabelMetaProbeServiceUUID, types.LabelInstance},
			TargetLabel:  types.LabelScraper,
			Replacement:  "$2",
		},
		// when the metric comes from a probe and the user specified it in the config file, the 'scraper' label is the user-provided string
		{
			Action:       relabel.Replace,
			Separator:    ";",
			Regex:        relabel.MustNewRegexp("(.+);(.+)"),
			SourceLabels: model.LabelNames{types.LabelMetaProbeServiceUUID, types.LabelMetaProbeScraperName},
			TargetLabel:  types.LabelScraper,
			Replacement:  "$2",
		},
		// when the metric comes from a probe, the 'instance_uuid' label is the uuid of the service watched
		{
			Action:       relabel.Replace,
			Regex:        relabel.MustNewRegexp("(.+)"),
			SourceLabels: model.LabelNames{types.LabelMetaBleemeoTargetAgentUUID},
			TargetLabel:  types.LabelInstanceUUID,
			Replacement:  "$1",
		},
		// when the metric comes from a probe, the 'instance' label is the target URI
		{
			Action:       relabel.Replace,
			Regex:        relabel.MustNewRegexp("(.+)"),
			SourceLabels: model.LabelNames{types.LabelMetaBleemeoTargetAgent},
			TargetLabel:  types.LabelInstance,
			Replacement:  "$1",
		},
		{
			Action:       relabel.Replace,
			Separator:    ";",
			Regex:        relabel.MustNewRegexp("(.+)"),
			SourceLabels: model.LabelNames{types.LabelMetaSNMPTarget},
			TargetLabel:  types.LabelSNMPTarget,
			Replacement:  "$1",
		},
		{
			Action:       relabel.Replace,
			Separator:    ";",
			Regex:        relabel.MustNewRegexp("(.*)"),
			SourceLabels: model.LabelNames{types.LabelMetaContainerName},
			TargetLabel:  types.LabelContainerName,
			Replacement:  "$1",
		},
		{
			Action:       relabel.Replace,
			Separator:    ";",
			Regex:        relabel.MustNewRegexp("(.*)"),
			SourceLabels: model.LabelNames{types.LabelMetaScrapeJob},
			TargetLabel:  types.LabelScrapeJob,
			Replacement:  "$1",
		},
		{
			Action:       relabel.Replace,
			Separator:    ";",
			Regex:        relabel.MustNewRegexp("(.*)"),
			SourceLabels: model.LabelNames{types.LabelMetaScrapeInstance},
			TargetLabel:  types.LabelScrapeInstance,
			Replacement:  "$1",
		},
	}
}

func New(opt Option) (*Registry, error) {
	if opt.ShutdownDeadline == 0 {
		opt.ShutdownDeadline = time.Minute
	}

	reg := &Registry{
		option: opt,
	}

	reg.init()

	return reg, nil
}

func (r *Registry) init() {
	r.l.Lock()
	defer r.l.Unlock()

	if r.registrations != nil {
		return
	}

	r.condition = sync.NewCond(&r.l)
	r.registrations = make(map[int]*registration)
	r.internalRegistry = prometheus.NewRegistry()
	r.pushedPoints = make(map[string]types.MetricPoint)
	r.pushedPointsExpiration = make(map[string]time.Time)
	r.relabelConfigs = getDefaultRelabelConfig()
}

func (r *Registry) Run(ctx context.Context) error {
	r.startLoops()

	for ctx.Err() == nil {
		if ctx.Err() != nil {
			break
		}

		delay := r.checkReschedule()
		select {
		case <-time.After(delay):
		case <-ctx.Done():
		}
	}

	// Stop all scrape loops.
	r.stopAllLoops()

	// And unregister them to call Close() method on gatherer
	for id := range r.registrations {
		r.Unregister(id)
	}

	return ctx.Err()
}

// stopAllLoops, run the action while loops are stopped then restart them.
// You can NOT stop or start loops from the actionDuringStop.
func (r *Registry) restartLoops(actionDuringStop func()) {
	r.startStopLock.Lock()
	defer r.startStopLock.Unlock()

	r.l.Lock()
	needToStart := r.running
	r.l.Unlock()

	r.stopAllLoopsInner()

	actionDuringStop()

	if needToStart {
		r.startLoopsInner()
	}
}

func (r *Registry) startLoops() {
	r.startStopLock.Lock()
	defer r.startStopLock.Unlock()

	r.startLoopsInner()
}

func (r *Registry) startLoopsInner() {
	r.l.Lock()

	r.running = true

	regToStart := make([]*registration, 0, len(r.registrations))

	for _, reg := range r.registrations {
		if !reg.option.DisablePeriodicGather {
			regToStart = append(regToStart, reg)
		}
	}

	r.l.Unlock()

	for _, reg := range regToStart {
		r.restartScrapeLoop(reg)
	}
}

// stopAllLoops make sure ALL loops are stopped (and disable starting new loop).
// You will need to call startLoops() to restart all loops including re-enable start of new loop.
// r.l lock must NOT be held.
func (r *Registry) stopAllLoops() {
	r.startStopLock.Lock()
	defer r.startStopLock.Unlock()

	r.stopAllLoopsInner()
}

func (r *Registry) stopAllLoopsInner() {
	r.l.Lock()

	r.running = false

	runningLoops := make([]*scrapeLoop, 0, len(r.registrations))

	for _, reg := range r.registrations {
		reg.l.Lock()
		if reg.loop == nil {
			reg.l.Unlock()

			continue
		}

		reg.loop.stopNoWait()
		runningLoops = append(runningLoops, reg.loop)

		reg.loop = nil

		reg.l.Unlock()
	}

	// release the lock to call stop(). This allow Gatherer that need to call Registry() (e.g. pushpoint callback)
	// to don't block on a deadlock.
	// We also need to don't hold reg.l lock, because to complete, scrapeFromLoop will acquire the reg.l lock.
	r.l.Unlock()

	for _, loop := range runningLoops {
		loop.stop()
	}
}

// RegisterGatherer add a new gatherer to the list of metric sources.
func (r *Registry) RegisterGatherer(opt RegistrationOption, gatherer prometheus.Gatherer) (int, error) {
	if err := opt.buildRules(); err != nil {
		return 0, err
	}

	r.l.Lock()
	defer r.l.Unlock()

	reg := &registration{
		option: opt,
	}
	r.setupGatherer(reg, gatherer)

	return r.addRegistration(reg)
}

// RegisterPushPointsCallback add a callback that should push points to the registry.
// This callback will be called for each collection period. It's mostly used to
// add Telegraf input (using glouton/collector).
// Deprecated: use RegisterAppenderCallback.
// Note: before being able to drop pushpoint & registerpushpoint, we likely need:
//   - support for "GathererWithScheduleUpdate-like" on RegisterAppenderCallback (needed by service check, when they trigger check on TCP close)
//   - support for conversion of all annotation to meta-label and vise-vera (model/convert.go)
//   - support for TTL ?
func (r *Registry) RegisterPushPointsCallback(opt RegistrationOption, f func(context.Context, time.Time)) (int, error) {
	return r.registerPushPointsCallback(opt, f)
}

func (r *Registry) registerPushPointsCallback(opt RegistrationOption, f func(context.Context, time.Time)) (int, error) {
	if !opt.HonorTimestamp {
		return 0, fmt.Errorf("%w: PushPoint will always HonorTimestamp", errors.ErrUnsupported)
	}

	if err := opt.buildRules(); err != nil {
		return 0, err
	}

	r.l.Lock()
	defer r.l.Unlock()

	reg := &registration{option: opt}
	r.setupGatherer(reg, pushGatherer{fun: f})

	return r.addRegistration(reg)
}

// RegisterAppenderCallback add a callback that use an Appender to write points to the registry.
func (r *Registry) RegisterAppenderCallback(
	opt RegistrationOption,
	cb AppenderCallback,
) (int, error) {
	if err := opt.buildRules(); err != nil {
		return 0, err
	}

	r.l.Lock()
	defer r.l.Unlock()

	// appenderGatherer take care of implementing HonorTimestamp, don't
	// re-do it in wrappedGatherer.
	appOpt := opt
	opt.HonorTimestamp = true

	reg := &registration{option: opt}
	r.setupGatherer(reg, &appenderGatherer{cb: cb, opt: appOpt})

	return r.addRegistration(reg)
}

// RegisterInput uses a Telegraph input to write points to the registry.
func (r *Registry) RegisterInput(
	opt RegistrationOption,
	input telegraf.Input,
) (int, error) {
	if err := opt.buildRules(); err != nil {
		return 0, err
	}

	// Initialize the input.
	if si, ok := input.(telegraf.Initializer); ok {
		if err := si.Init(); err != nil {
			return 0, err
		}
	}

	// Start the input.
	if si, ok := input.(telegraf.ServiceInput); ok {
		if err := si.Start(nil); err != nil {
			return 0, err
		}
	}

	previousStopCallback := opt.StopCallback

	// Add stop callback to stop the input.
	opt.StopCallback = func() {
		if si, ok := input.(telegraf.ServiceInput); ok {
			si.Stop()
		}

		// Keep previous stop callback.
		if previousStopCallback != nil {
			previousStopCallback()
		}
	}

	r.l.Lock()
	defer r.l.Unlock()

	reg := &registration{
		option: opt,
	}
	r.setupGatherer(reg, newInputGatherer(input))

	return r.addRegistration(reg)
}

// UpdateRegistrationHooks change the hook used just before relabeling and wait for all pending metrics emission.
// When this function return, it's guaratee that all call to Option.PushPoint will use new labels.
// The hook is assumed to be idempotent, that is for a given labels input the result is the same.
// If the hook want break this idempotence, UpdateRegistrationHooks() should be re-called to force update of existings Gatherer.
func (r *Registry) UpdateRegistrationHooks(relabelHook RelabelHook, updateDelayHook UpdateDelayHook) {
	r.restartLoops(func() { r.updateHooks(relabelHook, updateDelayHook) })
}

func (r *Registry) updateHooks(relabelHook RelabelHook, updateDelayHook UpdateDelayHook) {
	r.l.Lock()
	defer r.l.Unlock()

	r.blockPushPoint = true

	// Wait for all pending gorouting that may be sending points with old labels
	for r.countPushPoints > 0 {
		r.condition.Wait()
	}

	r.relabelHook = relabelHook
	r.updateDelayHook = updateDelayHook

	// Since the updated Agent ID may change metrics labels, drop pushed points
	r.pushedPoints = make(map[string]types.MetricPoint)
	r.pushedPointsExpiration = make(map[string]time.Time)

	// Update labels of all gatherers
	for _, reg := range r.registrations {
		reg.l.Lock()
		r.setupGatherer(reg, reg.gatherer.getSource())
		reg.l.Unlock()
	}

	r.blockPushPoint = false

	r.condition.Broadcast()
}

func (r *Registry) DiagnosticArchive(ctx context.Context, archive types.ArchiveWriter) error {
	file, err := archive.Create("metrics.txt")
	if err != nil {
		return err
	}

	if err := r.writeMetrics(ctx, file, false); err != nil {
		return err
	}

	file, err = archive.Create("metrics-filtered.txt")
	if err != nil {
		return err
	}

	if err := r.writeMetrics(ctx, file, true); err != nil {
		return err
	}

	file, err = archive.Create("metrics-self.txt")
	if err != nil {
		return err
	}

	if err := r.writeMetricsSelf(file); err != nil {
		return err
	}

	if err := r.diagnosticState(archive); err != nil {
		return err
	}

	return r.diagnosticScrapeLoop(ctx, archive)
}

func (r *Registry) diagnosticState(archive types.ArchiveWriter) error {
	file, err := archive.Create("metrics-registry-state.json")
	if err != nil {
		return err
	}

	r.l.Lock()
	defer r.l.Unlock()

	obj := struct {
		Option                  Option
		CountScrape             int
		CountPushPoints         int
		BlockPushPoint          bool
		Reschedules             []reschedule
		LastPushedPointsCleanup time.Time
		PushedPointsCount       int
		TooSlowConsecutiveError int
	}{
		Option:                  r.option,
		CountScrape:             r.countScrape,
		CountPushPoints:         r.countPushPoints,
		BlockPushPoint:          r.blockPushPoint,
		Reschedules:             r.reschedules,
		LastPushedPointsCleanup: r.lastPushedPointsCleanup,
		PushedPointsCount:       len(r.pushedPoints),
		TooSlowConsecutiveError: r.tooSlowConsecutiveError,
	}

	enc := json.NewEncoder(file)
	enc.SetIndent("", "  ")

	return enc.Encode(obj)
}

// HealthCheck perform some health check and log any issue found.
// This method could panic when health conditions are bad for too long in order to cause a Glouton restart.
func (r *Registry) HealthCheck() {
	r.l.Lock()
	defer r.l.Unlock()

	// This flag will be set to false if at least one essential input is not stuck.
	shouldPanic := true

	for _, reg := range r.registrations {
		reg.l.Lock()

		if reg.loop != nil {
			lastScrape := reg.addedAt

			if len(reg.lastScrapes) > 0 {
				lastScrape = reg.lastScrapes[len(reg.lastScrapes)-1].ScrapeAt
			}

			if time.Since(lastScrape) > 5*reg.loop.interval {
				logger.Printf("Metrics collections is too slow for collector %s. Last run at %s and should run every %s",
					reg.option.Description,
					lastScrape.Format(time.RFC3339),
					reg.loop.interval.String(),
				)

				if reg.option.IsEssential && (time.Since(lastScrape) < 10*reg.loop.interval || time.Since(lastScrape) < time.Hour) {
					// This essential gatherer is not considered as stuck; don't panic for now.
					shouldPanic = false
				}
			} else if reg.option.IsEssential {
				// This essential gatherer is not stuck at all.
				shouldPanic = false
			}
		}

		reg.l.Unlock()
	}

	if shouldPanic {
		r.tooSlowConsecutiveError++

		if r.tooSlowConsecutiveError >= 3 {
			const panicMessage = "Metrics collections is blocked for all essential collectors. Glouton seems unhealthy, killing myself."

			logger.Printf(panicMessage)

			// We don't know how big the buffer needs to be to collect
			// all the goroutines. Use 2MB buffer which hopefully is enough
			buffer := make([]byte, 1<<21)

			n := runtime.Stack(buffer, true)
			logger.Printf("%s", string(buffer[:n]))

			panic(panicMessage)
		}
	} else {
		r.tooSlowConsecutiveError = 0
	}
}

func (r *Registry) diagnosticScrapeLoop(ctx context.Context, archive types.ArchiveWriter) error {
	r.l.Lock()
	defer r.l.Unlock()

	activeFile, err := archive.Create("scrape-loop-active.json")
	if err != nil {
		return err
	}

	type unexportableOption struct {
		HasStopCallback   bool
		HasGatherModifier bool
	}

	type loopInfo struct {
		ID                  int
		Description         string
		AddedAt             time.Time
		LastScrape          []scrapeRun
		RegInterval         string
		HookMinimalInterval string
		ScrapeInterval      string
		Option              RegistrationOption
		UnexportableOption  unexportableOption
		LabelUsed           map[string]string
		LabelsWithMeta      map[string]string
		RelabelHookSkip     bool
		RelabelHookLastTry  time.Time
		subDiagnostic       func(ctx context.Context, archive types.ArchiveWriter) error
	}

	activeResult := []loopInfo{}
	inactiveResult := []loopInfo{}

	for id, reg := range r.registrations {
		reg.l.Lock()

		copySlice := make([]scrapeRun, len(reg.lastScrapes))
		copy(copySlice, reg.lastScrapes)

		info := loopInfo{
			ID:                  id,
			Description:         reg.option.Description,
			AddedAt:             reg.addedAt,
			LastScrape:          reg.lastScrapes,
			RegInterval:         reg.interval.String(),
			HookMinimalInterval: reg.hookMinimalInterval.String(),
			Option:              reg.option,
			LabelUsed:           dtoLabelToMap(reg.gatherer.labels),
			LabelsWithMeta:      reg.labelsWithMeta,
			RelabelHookSkip:     reg.relabelHookSkip,
			RelabelHookLastTry:  reg.lastRelabelHookRetry,
		}

		if reg.option.StopCallback != nil {
			info.UnexportableOption.HasStopCallback = true
		}

		if reg.option.GatherModifier != nil {
			info.UnexportableOption.HasGatherModifier = true
		}

		if diag, ok := reg.gatherer.source.(diagnosticer); ok {
			info.subDiagnostic = diag.DiagnosticArchive
		}

		if reg.loop != nil {
			info.ScrapeInterval = reg.loop.interval.String()
			activeResult = append(activeResult, info)
		} else {
			inactiveResult = append(inactiveResult, info)
		}
		reg.l.Unlock()
	}

	sort.Slice(activeResult, func(i, j int) bool {
		return activeResult[i].ID < activeResult[j].ID
	})

	sort.Slice(inactiveResult, func(i, j int) bool {
		return inactiveResult[i].ID < inactiveResult[j].ID
	})

	enc := json.NewEncoder(activeFile)
	enc.SetIndent("", "  ")

	if err := enc.Encode(activeResult); err != nil {
		return err
	}

	inactiveFile, err := archive.Create("scrape-loop-only-slash-metrics.json")
	if err != nil {
		return err
	}

	enc = json.NewEncoder(inactiveFile)
	enc.SetIndent("", "  ")

	if err := enc.Encode(inactiveResult); err != nil {
		return err
	}

	for _, info := range activeResult {
		if info.subDiagnostic == nil {
			continue
		}

		subArchive := archivewriter.NewPrefixWriter(fmt.Sprintf("gatherer-%d/", info.ID), archive)

		if err := info.subDiagnostic(ctx, subArchive); err != nil {
			return err
		}
	}

	return nil
}

func (r *Registry) writeMetrics(ctx context.Context, file io.Writer, filter bool) error {
	result, err := r.GatherWithState(ctx, GatherState{QueryType: FromStore, NoFilter: !filter})
	if err != nil {
		return err
	}

	enc := expfmt.NewEncoder(file, expfmt.NewFormat(expfmt.TypeOpenMetrics))
	for _, mf := range result {
		if err := enc.Encode(mf); err != nil {
			return err
		}
	}

	return nil
}

func (r *Registry) writeMetricsSelf(file io.Writer) error {
	result, err := r.internalRegistry.Gather()
	if err != nil {
		return err
	}

	enc := expfmt.NewEncoder(file, expfmt.NewFormat(expfmt.TypeOpenMetrics))
	for _, mf := range result {
		if err := enc.Encode(mf); err != nil {
			return err
		}
	}

	return nil
}

// addRegistration assume r.l lock is held.
func (r *Registry) addRegistration(reg *registration) (int, error) {
	id := 1

	_, ok := r.registrations[id]
	for ok {
		id++
		if id == 0 {
			return 0, errTooManyGatherers
		}

		_, ok = r.registrations[id]
	}

	reg.addedAt = time.Now()

	r.registrations[id] = reg

	if !reg.option.DisablePeriodicGather {
		if g, ok := reg.gatherer.getSource().(GathererWithScheduleUpdate); ok {
			g.SetScheduleUpdate(func(runAt time.Time) {
				r.scheduleUpdate(id, reg, runAt)
			})
		}

		if r.running {
			r.restartScrapeLoop(reg)
		}
	}

	return id, nil
}

// restartScrapeLoop start a scrapeLoop for this registration after stop previous loop if it exists.
// reg.l must NOT be held.
// r.l lock should NOT be held or a deadlock could occur during stop.
func (r *Registry) restartScrapeLoop(reg *registration) {
	reg.l.Lock()
	defer reg.l.Unlock()

	if reg.removalRequested {
		return
	}

	if reg.restartInProgress {
		return
	}

	reg.restartInProgress = true

	if reg.loop != nil {
		loop := reg.loop
		reg.loop = nil

		reg.l.Unlock()
		loop.stop()
		reg.l.Lock()
	}

	timeout := reg.interval * 8 / 10
	if reg.option.Timeout != 0 && reg.option.Timeout < reg.interval {
		timeout = reg.option.Timeout
	}

	reg.loop = startScrapeLoop(
		reg.interval,
		timeout,
		reg.option.JitterSeed,
		func(ctx context.Context, loopCtx context.Context, t0 time.Time) {
			r.scrapeFromLoop(ctx, loopCtx, t0, reg)
		},
		reg.option.Description,
		reg.runOnStart,
	)
	reg.runOnStart = false
	reg.restartInProgress = false
}

func (r *Registry) ScheduleScrape(id int, runAt time.Time) {
	r.l.Lock()
	reg := r.registrations[id]
	r.l.Unlock()

	if reg == nil {
		return
	}

	r.scheduleUpdate(id, reg, runAt)
}

// scheduleUpdate updates the next run of the gatherer.
func (r *Registry) scheduleUpdate(id int, reg *registration, runAt time.Time) {
	// Run the actual update in another goroutine and return instantly to make
	// sure taking the registry lock doesn't cause a deadlock.
	go func() {
		defer crashreport.ProcessPanic()

		r.l.Lock()
		defer r.l.Unlock()

		if reg2, ok := r.registrations[id]; !ok || reg2 != reg {
			return
		}

		r.reschedules = append(r.reschedules, reschedule{
			ID:    id,
			Reg:   reg,
			RunAt: runAt,
		})

		sort.Slice(r.reschedules, func(i, j int) bool {
			return r.reschedules[i].RunAt.Before(r.reschedules[j].RunAt)
		})
	}()
}

func (r *Registry) checkReschedule() time.Duration {
	r.l.Lock()
	defer r.l.Unlock()

	firstInFuture := -1
	now := time.Now()

	for i, value := range r.reschedules {
		if value.RunAt.After(now) {
			firstInFuture = i

			break
		}

		if reg2, ok := r.registrations[value.ID]; !ok || reg2 != value.Reg {
			continue
		}

		reg := value.Reg
		reg.RunNow()
	}

	if firstInFuture == -1 {
		r.reschedules = nil

		return 10 * time.Second
	}

	if firstInFuture > 0 {
		initialLength := len(r.reschedules)

		copy(r.reschedules[:initialLength-firstInFuture], r.reschedules[firstInFuture:])
		r.reschedules = r.reschedules[:initialLength-firstInFuture]
	}

	delta := time.Until(r.reschedules[0].RunAt)
	if delta < time.Second {
		delta = time.Second
	}

	return delta
}

// Unregister remove a Gatherer or PushPointCallback from the list of metric sources.
func (r *Registry) Unregister(id int) bool {
	r.l.Lock()
	reg, ok := r.registrations[id]

	// Remove reference to original gatherer first, because some gatherer
	// stopCallback will rely on runtime.GC() to cleanup resource.
	delete(r.registrations, id)

	r.l.Unlock()

	if !ok {
		return false
	}

	reg.l.Lock()

	reg.removalRequested = true
	loop := reg.loop
	reg.loop = nil

	reg.l.Unlock()

	if loop != nil {
		loop.stop()
	}

	reg.gatherer.close()

	if reg.option.StopCallback != nil {
		reg.option.StopCallback()
	}

	return true
}

// Gather implements prometheus.Gatherer.
func (r *Registry) Gather() ([]*dto.MetricFamily, error) {
	ctx, cancel := context.WithTimeout(context.Background(), defaultGatherTimeout)
	defer cancel()

	return r.GatherWithState(ctx, GatherState{T0: time.Now()})
}

// GatherWithState implements GathererGatherWithState.
func (r *Registry) GatherWithState(ctx context.Context, state GatherState) ([]*dto.MetricFamily, error) {
	if state.QueryType == FromStore {
		if r.option.Queryable == nil {
			return nil, nil
		}

		filter := r.option.Filter

		if state.NoFilter {
			filter = nil
		}

		return gatherFromQueryable(ctx, r.option.Queryable, filter)
	}

	r.l.Lock()

	var (
		mfs   []*dto.MetricFamily
		errs  prometheus.MultiError
		mutex sync.Mutex
	)

	wg := sync.WaitGroup{}

	for _, reg := range r.registrations {
		wg.Add(1)

		go func() {
			defer crashreport.ProcessPanic()
			defer wg.Done()

			scrapedMFS, _, err := r.scrape(ctx, state, reg)

			// Don't drop the meta labels here, they are needed for relabeling.
			scrapedPoints := gloutonModel.FamiliesToMetricPoints(time.Time{}, scrapedMFS, !reg.option.ApplyDynamicRelabel)

			if reg.option.ApplyDynamicRelabel {
				scrapedPoints = r.relabelPoints(ctx, scrapedPoints)
			}

			// Apply the thresholds after relabeling to get the instance UUID in the labels.
			var statusPoints []types.MetricPoint

			if r.option.ThresholdHandler != nil {
				_, statusPoints = r.option.ThresholdHandler.ApplyThresholds(scrapedPoints)
			}

			scrapedPoints = append(scrapedPoints, statusPoints...)
			allMFS := gloutonModel.MetricPointsToFamilies(scrapedPoints)

			mutex.Lock()
			defer mutex.Unlock()

			if err != nil {
				errs = append(errs, err)
			}

			mfs = append(mfs, allMFS...)
		}()
	}

	r.l.Unlock()

	if state.QueryType != OnlyProbes {
		pts := r.getPushedPoints()
		tmp := gloutonModel.MetricPointsToFamilies(pts)

		mutex.Lock()

		mfs = append(mfs, tmp...)

		mutex.Unlock()
	}

	wg.Wait()

	mfs, err := mergeMFS(mfs)
	if err != nil {
		errs = append(errs, err)
	}

	// Remove meta labels to prevent the Prometheus gatherer
	// from deleting metrics using reserved labels.
	mfs = removeMetaLabels(mfs)

	if !state.NoFilter && r.option.Filter != nil {
		mfs = r.option.Filter.FilterFamilies(mfs, false)
	}

	// Use prometheus.Gatherers because it will:
	// * Remove (and complain) about possible duplicate of metric
	// * sort output
	// * maybe other sanity check :)

	promGatherers := prometheus.Gatherers{
		sliceGatherer(mfs),
	}

	sortedResult, err := promGatherers.Gather()
	if err != nil {
		if multiErr, ok := err.(prometheus.MultiError); ok {
			errs = append(errs, multiErr...)
		} else {
			errs = append(errs, err)
		}
	}

	return sortedResult, errs.MaybeUnwrap()
}

func gatherFromQueryable(ctx context.Context, queryable storage.Queryable, filter metricFilter) ([]*dto.MetricFamily, error) {
	var result []*dto.MetricFamily

	now := time.Now()
	mint := now.Add(-5 * time.Minute)

	querier, err := queryable.Querier(mint.UnixMilli(), now.UnixMilli())
	if err != nil {
		return nil, err
	}

	series := querier.Select(ctx, true, nil)
	for series.Next() {
		lbls := series.At().Labels()
		iter := series.At().Iterator(nil)

		name := lbls.Get(types.LabelName)
		if len(result) == 0 || result[len(result)-1].GetName() != name {
			result = append(result, &dto.MetricFamily{
				Name: &name,
				Type: dto.MetricType_GAUGE.Enum(),
			})
		}

		dtoLabels := make([]*dto.LabelPair, 0, len(lbls)-1)

		for _, l := range lbls {
			if l.Name == types.LabelName {
				continue
			}

			dtoLabels = append(dtoLabels, &dto.LabelPair{Name: &l.Name, Value: &l.Value}) //nolint: exportloopref
		}

		var lastValue float64

		for iter.Next() == chunkenc.ValFloat {
			_, lastValue = iter.At()
		}

		if iter.Err() != nil {
			return result, iter.Err()
		}

		metric := &dto.Metric{
			Label: dtoLabels,
			Gauge: &dto.Gauge{Value: &lastValue},
		}

		result[len(result)-1].Metric = append(result[len(result)-1].GetMetric(), metric)
	}

	if filter != nil {
		result = filter.FilterFamilies(result, false)
	}

	return result, series.Err()
}

// removeMetaLabels removes all meta labels from the metric family.
func removeMetaLabels(mfs []*dto.MetricFamily) []*dto.MetricFamily {
	for _, mf := range mfs {
		for _, metric := range mf.GetMetric() {
			nextFreeIndex := 0

			for _, label := range metric.GetLabel() {
				// Keep only non reserved labels. The deletion is done in place.
				if !strings.HasPrefix(label.GetName(), types.ReservedLabelPrefix) {
					metric.Label[nextFreeIndex] = label
					nextFreeIndex++
				}
			}

			// Prevent memory leak by erasing truncated values.
			for j := nextFreeIndex; j < len(metric.GetLabel()); j++ {
				metric.Label[j] = nil
			}

			metric.Label = metric.GetLabel()[:nextFreeIndex]
		}
	}

	return mfs
}

type prefixLogger string

func (l prefixLogger) Println(v ...interface{}) {
	all := make([]interface{}, 0, len(v)+1)
	all = append(all, l)
	all = append(all, v...)

	logger.V(1).Println(all...)
}

// AddDefaultCollector adds the following collectors:
// GoCollector and ProcessCollector like the prometheus.DefaultRegisterer
// Internal registry which contains all glouton metrics.
func (r *Registry) AddDefaultCollector() {
	r.internalRegistry.MustRegister(collectors.NewProcessCollector(collectors.ProcessCollectorOpts{}))
	r.internalRegistry.MustRegister(collectors.NewGoCollector())

	_, _ = r.RegisterGatherer(
		RegistrationOption{
			Description: "go & process collector",
			JitterSeed:  baseJitter,
		},
		r.internalRegistry,
	)
}

// Exporter return an HTTP exporter.
func (r *Registry) Exporter() http.Handler {
	reg := prometheus.NewRegistry()
	handler := promhttp.InstrumentMetricHandler(reg, http.HandlerFunc(func(w http.ResponseWriter, req *http.Request) {
		wrapper := NewGathererWithStateWrapper(req.Context(), r, r.option.Filter)

		state := GatherStateFromMap(req.URL.Query())

		wrapper.SetState(state)

		promhttp.HandlerFor(wrapper, promhttp.HandlerOpts{
			ErrorHandling: promhttp.ContinueOnError,
			ErrorLog:      prefixLogger("/metrics endpoint:"),
		}).ServeHTTP(w, req)
	}))
	_, _ = r.RegisterGatherer(
		RegistrationOption{
			Description:           "/metrics collector",
			JitterSeed:            baseJitter,
			DisablePeriodicGather: r.option.MetricFormat != types.MetricFormatPrometheus,
		},
		reg,
	)

	return handler
}

// WithTTL return a AddMetricPointFunction with TTL on pushed points.
func (r *Registry) WithTTL(ttl time.Duration) types.PointPusher {
	return pushFunction(func(ctx context.Context, points []types.MetricPoint) {
		r.pushPoint(ctx, points, ttl, r.option.MetricFormat)
	})
}

// InternalRunScrape run a scrape/gathering on given registration id (from RegisterGatherer & co).
// Points gatherer are processed at if a periodic gather occurred.
// This should only be used in test.
func (r *Registry) InternalRunScrape(ctx context.Context, loopCtx context.Context, t0 time.Time, id int) {
	r.l.Lock()

	reg, ok := r.registrations[id]

	r.l.Unlock()

	if ok {
		r.scrapeFromLoop(ctx, loopCtx, t0, reg)
	}
}

// ctx must be a sub-context of loopCtx. If the gatherer method don't finished within ShutdownDeadline after
// loopCtx expired, we abandon it behind and finish anyway.
func (r *Registry) scrapeFromLoop(ctx context.Context, loopCtx context.Context, t0 time.Time, reg *registration) {
	state := GatherState{QueryType: All, FromScrapeLoop: true, T0: t0}

	// Never use HintMetricFilter when GatherModifier is present, because this will be source of
	// confusion: HintMetricFilter is applied before GatherModifier, so if labels are changed
	// by GatherModifier, HintMetricFilter will not do what is expected.
	// Them same apply to ApplyDynamicRelabel.
	// The Registry.renamer is also effected by this issue. renamer is only used for SNMP, SNMP should not
	// activate AcceptAllowedMetricsOnly.
	if reg.option.AcceptAllowedMetricsOnly && reg.option.GatherModifier == nil && !reg.option.ApplyDynamicRelabel {
		reg.l.Lock()
		extraLabels := reg.gatherer.labels
		reg.l.Unlock()

		state.HintMetricFilter = func(lbls labels.Labels) bool {
			return r.option.Filter.IsMetricAllowed(mergeLabels(lbls, extraLabels), true)
		}
	}

	goroutingFinished := make(chan interface{})

	var (
		mfs      []*dto.MetricFamily
		duration time.Duration
		err      error
	)

	go func() {
		defer crashreport.ProcessPanic()
		defer close(goroutingFinished)

		mfs, duration, err = r.scrape(ctx, state, reg)
	}()

	// We use a gorouting and not a WaitGroup because we want to wait with a maximum deadline.
	// If the gorouting don't want to finish (e.g. don't honor context), we left it behind.
	select {
	case <-goroutingFinished:
	case <-loopCtx.Done():
		deadlineTimer := time.NewTimer(r.option.ShutdownDeadline)
		defer deadlineTimer.Stop()

		select {
		case <-deadlineTimer.C:
			logger.V(2).Printf("%s didn't finished on time, abandon the gorouting", reg.option.Description)

			return
		case <-goroutingFinished:
		}
	}

	if err != nil {
		if len(mfs) == 0 {
			logger.V(1).Printf("Gather of metrics failed on %s: %v", reg.option.Description, err)
		} else {
			// When there is points, log at lower level because we known that some gatherer always
			// fail on some setup. node_exporter may sent "node_rapl_package_joules_total" duplicated.
			logger.V(1).Printf("Gather of metrics failed on %s, some metrics may be missing: %v", reg.option.Description, err)
		}
	}

	reg.l.Lock()
	reg.lastScrapes = append(reg.lastScrapes, scrapeRun{ScrapeAt: t0, ScrapeDuration: duration})

	if len(reg.lastScrapes) > maxLastScrape {
		reg.lastScrapes = reg.lastScrapes[len(reg.lastScrapes)-maxLastScrape:]
	}

	reg.l.Unlock()

	// Don't drop the meta labels here, they are needed for relabeling.
	points := gloutonModel.FamiliesToMetricPoints(t0, mfs, !reg.option.ApplyDynamicRelabel)

	if (reg.annotations != types.MetricAnnotations{}) {
		for i := range points {
			points[i].Annotations = points[i].Annotations.Merge(reg.annotations)
		}
	}

	if reg.option.ApplyDynamicRelabel {
		points = r.relabelPoints(ctx, points)
	}

	// Apply the thresholds after relabeling to get the instance UUID in the labels.
	if r.option.ThresholdHandler != nil {
		var statusPoints []types.MetricPoint

		points, statusPoints = r.option.ThresholdHandler.ApplyThresholds(points)
		points = append(points, statusPoints...)
	}

	if reg.option.AcceptAllowedMetricsOnly {
		points = r.option.Filter.FilterPoints(points, true)
	}

	if len(points) > 0 && r.option.PushPoint != nil {
		r.option.PushPoint.PushPoints(ctx, points)
	}
}

func (r *Registry) scrape(ctx context.Context, state GatherState, reg *registration) ([]*dto.MetricFamily, time.Duration, error) {
	r.l.Lock()
	reg.l.Lock()

	if reg.relabelHookSkip && time.Since(reg.lastRelabelHookRetry) > hookRetryDelay {
		restartNeeded := r.setupGatherer(reg, reg.gatherer.getSource())
		if restartNeeded {
			go func() {
				defer crashreport.ProcessPanic()

				// Run restartLoop in a goroutine because restartLoop will wait
				// for scrape() to terminate before returning.
				r.restartLoop(reg)
			}()
		}
	}

	r.l.Unlock()

	if reg.relabelHookSkip {
		reg.l.Unlock()

		return nil, 0, nil
	}

	secretInput, hasSecrets := reg.gatherer.source.(inputs.SecretfulInput)
	gatherMethod := reg.gatherer.GatherWithState

	reg.l.Unlock()

	if hasSecrets && secretInput.SecretCount() > 0 {
		if r.option.SecretInputsGate == nil {
			return nil, 0, fmt.Errorf("%w: no secretInputsGate but input had SecretCount()", ErrBadArgument)
		}

		releaseGate, err := WaitForSecrets(ctx, r.option.SecretInputsGate, secretInput.SecretCount())
		if err != nil {
			return nil, 0, err // The context expired
		}

		defer releaseGate()
	}

	start := time.Now()

	mfs, err := gatherMethod(ctx, state)

	if reg.option.CompatibilityNameItem {
		gloutonModel.FamiliesToNameAndItem(mfs)
	}

	return mfs, time.Since(start), err
}

func (r *Registry) restartLoop(reg *registration) {
	r.startStopLock.Lock()
	defer r.startStopLock.Unlock()

	r.l.Lock()
	stopping := !r.running
	r.l.Unlock()

	reg.l.Lock()
	defer reg.l.Unlock()

	if reg.loop != nil {
		loop := reg.loop
		reg.loop = nil

		reg.l.Unlock()
		loop.stop()
		reg.l.Lock()
	}

	if stopping {
		return
	}

	timeout := reg.interval * 8 / 10
	if reg.option.Timeout != 0 && reg.option.Timeout < reg.interval {
		timeout = reg.option.Timeout
	}

	reg.loop = startScrapeLoop(
		reg.interval,
		timeout,
		reg.option.JitterSeed,
		func(ctx context.Context, loopCtx context.Context, t0 time.Time) {
			r.scrapeFromLoop(ctx, loopCtx, t0, reg)
		},
		reg.option.Description,
		reg.runOnStart,
	)
}

// pushPoint add a new point to the list of pushed point with a specified TTL.
// As for AddMetricPointFunction, points should not be mutated after the call.
func (r *Registry) pushPoint(ctx context.Context, points []types.MetricPoint, ttl time.Duration, format types.MetricFormat) {
	r.l.Lock()

	for r.blockPushPoint {
		r.condition.Wait()
	}

	r.countPushPoints++

	now := time.Now()
	deadline := now.Add(ttl)

	n := 0

	for _, point := range points {
		var (
			err            error
			skip           bool
			newLabels      labels.Labels
			newAnnotations types.MetricAnnotations
		)

		point.Labels, err = fixLabels(point.Labels)
		if err != nil {
			logger.V(2).Printf("Ignoring metric %v: %v", point.Labels, err)

			continue
		}

		if format == types.MetricFormatBleemeo {
			newLabelsMap := map[string]string{
				types.LabelName: point.Labels[types.LabelName],
			}

			if point.Annotations.BleemeoItem != "" {
				newLabelsMap[types.LabelItem] = point.Annotations.BleemeoItem
			}

			point.Labels = newLabelsMap

			ctx, cancel := context.WithTimeout(ctx, relabelTimeout)
			defer cancel()

			newLabels, _, _, skip = r.applyRelabel(ctx, point.Labels)
			point.Labels = newLabels.Map()
		} else {
			point.Labels = r.addMetaLabels(point.Labels)

			ctx, cancel := context.WithTimeout(ctx, relabelTimeout)
			defer cancel()

			newLabels, _, newAnnotations, skip = r.applyRelabel(ctx, point.Labels)
			point.Labels = newLabels.Map()
			point.Annotations = point.Annotations.Merge(newAnnotations)
		}

		if !skip {
			points[n] = point
			n++
		}
	}

	points = points[:n]

	// Apply the thresholds after the relabel hook to get the instance UUID in the labels.
	if r.option.ThresholdHandler != nil {
		var statusPoints []types.MetricPoint

		points, statusPoints = r.option.ThresholdHandler.ApplyThresholds(points)
		points = append(points, statusPoints...)
	}

	for _, point := range points {
		key := types.LabelsToText(point.Labels)
		r.pushedPoints[key] = point
		r.pushedPointsExpiration[key] = deadline
	}

	if now.Sub(r.lastPushedPointsCleanup) > pushedPointsCleanupInterval {
		r.lastPushedPointsCleanup = now
		for key, expiration := range r.pushedPointsExpiration {
			if now.After(expiration) {
				delete(r.pushedPoints, key)
				delete(r.pushedPointsExpiration, key)
			}
		}
	}

	r.l.Unlock()

	if r.option.PushPoint != nil {
		r.option.PushPoint.PushPoints(ctx, points)
	}

	r.l.Lock()
	r.countPushPoints--
	r.condition.Broadcast()
	r.l.Unlock()
}

func (r *Registry) addMetaLabels(input map[string]string) (result map[string]string) {
	if input == nil {
		result = make(map[string]string)
	} else {
		result = maps.Clone(input)
	}

	result[types.LabelMetaGloutonFQDN] = r.option.FQDN
	result[types.LabelMetaGloutonPort] = r.option.GloutonPort

	servicePort := result[types.LabelMetaServicePort]
	if servicePort == "" {
		servicePort = r.option.GloutonPort
	}

	result[types.LabelMetaPort] = servicePort

	if r.option.BlackboxSendScraperID {
		result[types.LabelMetaSendScraperUUID] = "yes"
	}

	return result
}

func (r *Registry) relabelPoints(ctx context.Context, points []types.MetricPoint) []types.MetricPoint {
	n := 0

	for _, point := range points {
		ctx, cancel := context.WithTimeout(ctx, relabelTimeout)
		defer cancel()

		newLabels, _, newAnnotations, skip := r.applyRelabel(ctx, point.Labels)
		point.Labels = newLabels.Map()
		point.Annotations = point.Annotations.Merge(newAnnotations)

		if !skip {
			points[n] = point
			n++
		}
	}

	return points[:n]
}

func (r *Registry) applyRelabel(
	ctx context.Context,
	input map[string]string,
) (promLabels labels.Labels, labelsWithMeta map[string]string, annotations types.MetricAnnotations, retryLater bool) {
	if r.relabelHook != nil {
		ctx, cancel := context.WithTimeout(ctx, relabelTimeout)
		input, retryLater = r.relabelHook(ctx, input)

		cancel()
	}

	promLabels = labels.FromMap(input)
	annotations = gloutonModel.MetaLabelsToAnnotation(promLabels)

	promLabels, keep := relabel.Process(promLabels, r.relabelConfigs...)
	if !keep {
		return promLabels, labelsWithMeta, annotations, retryLater
	}

	labelsWithMeta = promLabels.Map()

	promLabels = gloutonModel.DropMetaLabels(promLabels)

	return promLabels, labelsWithMeta, annotations, retryLater
}

// setupGatherer assume reg.l and r.l locks are held.
func (r *Registry) setupGatherer(reg *registration, source prometheus.Gatherer) (restartNeeded bool) {
	var (
		promLabels     labels.Labels
		labelsWithMeta map[string]string
		annotations    types.MetricAnnotations
	)

	if !reg.option.NoLabelsAlteration {
		extraLabels := r.addMetaLabels(reg.option.ExtraLabels)

		reg.relabelHookSkip = false

		if r.relabelHook != nil {
			reg.lastRelabelHookRetry = time.Now()
		}

		ctxTimeout, cancel := context.WithTimeout(context.Background(), relabelTimeout)
		defer cancel()

		promLabels, labelsWithMeta, annotations, reg.relabelHookSkip = r.applyRelabel(ctxTimeout, extraLabels)
		reg.labelsWithMeta = labelsWithMeta
	}

	var retryLater bool

	reg.hookMinimalInterval, retryLater = r.minimalIntervalHook(labelsWithMeta)
	reg.interval = max(reg.option.MinInterval, reg.hookMinimalInterval, gloutonMinimalInterval)
	reg.relabelHookSkip = reg.relabelHookSkip || retryLater

	g := newWrappedGatherer(source, promLabels, reg.option)
	reg.annotations = annotations
	reg.gatherer = g

	return reg.loop == nil || reg.loop.interval != reg.interval
}

// Collect collect pushed points.
func (r *Registry) getPushedPoints() []types.MetricPoint {
	r.l.Lock()
	defer r.l.Unlock()

	now := time.Now()

	r.lastPushedPointsCleanup = now

	pts := make([]types.MetricPoint, 0, len(r.pushedPoints))

	for key, p := range r.pushedPoints {
		expiration := r.pushedPointsExpiration[key]
		if now.After(expiration) {
			delete(r.pushedPoints, key)
			delete(r.pushedPointsExpiration, key)

			continue
		}

		pts = append(pts, p)
	}

	return pts
}

// minimalIntervalHook returns the minimal gathering interval
// according to the current updateDelayHook.
// If the updateDelayHook is not defined, it returns 0.
// It assumes that the r.l lock is held.
func (r *Registry) minimalIntervalHook(labels map[string]string) (time.Duration, bool) {
	if r.updateDelayHook != nil {
		return r.updateDelayHook(labels)
	}

	return 0, false
}

func fixLabels(lbls map[string]string) (map[string]string, error) {
	replacer := strings.NewReplacer(".", "_", "-", "_")

	for l, v := range lbls {
		if l == types.LabelName {
			if !model.IsValidMetricName(model.LabelValue(v)) {
				v = replacer.Replace(v)

				if !model.IsValidMetricName(model.LabelValue(v)) {
					return nil, fmt.Errorf("%w: %v", errInvalidName, v)
				}

				lbls[types.LabelName] = v
			}
		} else {
			if !model.LabelName(l).IsValid() {
				newL := replacer.Replace(l)
				if !model.LabelName(newL).IsValid() {
					return nil, fmt.Errorf("%w: %v", errInvalidName, l)
				}

				delete(lbls, l)
				lbls[l] = v
			}
		}
	}

	return lbls, nil
}

// WaitForSecrets hold the current goroutine until the given number of slots are taken.
// This is to ensure that too many inputs with secrets don't run at the same time,
// which would result in exceeding the locked memory limit.
// WaitForSecrets returns a callback to release all the slots taken once the gathering is done,
// or an error if the given context expired.
func WaitForSecrets(ctx context.Context, secretsGate *gate.Gate, slotsNeeded int) (func(), error) {
	releaseGates := func(gatesCrossed int) {
		for range gatesCrossed {
			secretsGate.Done()
		}
	}

fromZero:
	for {
		for slotsTaken := range slotsNeeded {
			passGateCtx, cancel := context.WithTimeout(ctx, 50*time.Millisecond)

			err := secretsGate.Start(passGateCtx)

			cancel()

			if err != nil {
				releaseGates(slotsTaken)

				if ctx.Err() != nil {
					return nil, ctx.Err()
				}

				// Give way to another input ... then retry from zero
				time.Sleep(delay.JitterMs(3*time.Millisecond, 0.9))

				continue fromZero
			}
		}

		break // All the needed slots have been taken
	}

	return func() { releaseGates(slotsNeeded) }, nil
}<|MERGE_RESOLUTION|>--- conflicted
+++ resolved
@@ -145,11 +145,7 @@
 	pushedPointsExpiration  map[string]time.Time
 	lastPushedPointsCleanup time.Time
 	relabelHook             RelabelHook
-<<<<<<< HEAD
 	updateDelayHook         UpdateDelayHook
-	renamer                 *renamer.Renamer
-=======
->>>>>>> 5e95201f
 }
 
 type Option struct {
