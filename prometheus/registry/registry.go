// Copyright 2015-2019 Bleemeo
//
// bleemeo.com an infrastructure monitoring solution in the Cloud
//
// Licensed under the Apache License, Version 2.0 (the "License");
// you may not use this file except in compliance with the License.
// You may obtain a copy of the License at
//
// http://www.apache.org/licenses/LICENSE-2.0
//
// Unless required by applicable law or agreed to in writing, software
// distributed under the License is distributed on an "AS IS" BASIS,
// WITHOUT WARRANTIES OR CONDITIONS OF ANY KIND, either express or implied.
// See the License for the specific language governing permissions and
// limitations under the License.

// Package registry package implement a dynamic collection of metrics sources
//
// It support both pushed metrics (using AddMetricPointFunction) and pulled
// metrics thought Collector or Gatherer
package registry

import (
	"context"
	"errors"
	"glouton/logger"
	"glouton/types"
	"net/http"
	"sort"
	"strings"
	"sync"
	"time"

	"github.com/prometheus/client_golang/prometheus"
	"github.com/prometheus/client_golang/prometheus/promhttp"
	dto "github.com/prometheus/client_model/go"
	"github.com/prometheus/common/expfmt"
	"github.com/prometheus/common/model"
	"github.com/prometheus/prometheus/pkg/labels"
	"github.com/prometheus/prometheus/pkg/relabel"
)

const (
	pushedPointsCleanupInterval = 5 * time.Minute
)

type pushFunction func(points []types.MetricPoint)

// AddMetricPoints implement PointAdder.
func (f pushFunction) PushPoints(points []types.MetricPoint) {
	f(points)
}

type metricFilter interface {
	FilterPoints(points []types.MetricPoint) []types.MetricPoint
	FilterFamilies(f []*dto.MetricFamily) []*dto.MetricFamily
}

// Registry is a dynamic collection of metrics sources.
//
// For the Prometheus metrics source, it mostly a wrapper around prometheus.Gatherers,
// but it allow to attach labels to each Gatherers.
// It also support pushed metrics.
//
// It is used by Glouton for two main purpose:
// * provide metrics on /metrics endpoints. For this gather of metrics is
//   (mostly) done when an HTTP query reach /metrics.
// * provide metrics to be sent to stored in local store + sent to Bleemeo. Here
//   gather of metrics is done periodically.
//
// It may contains two kind of metrics source:
// * Prometheus Gatherer. When adding a Gatherer additional labels could be added
// * "push" callback, which are function that use PushPoints() to add points to
//   the registry buffer. Points in this buffer are send when /metrics is queried.
//   Push callbacks are only called periodically by RunCollection, they are NOT called
//   on query to /metrics.
//
// Points send to local store (which forward them to Bleemeo) are:
// * any point pushed using PushPoints()
// * any points returned by a registered Gatherer when pushPoint option was set
//   when gatherer was registered.
type Registry struct {
<<<<<<< HEAD
	PushPoint      types.PointPusher
	FQDN           string
	GloutonPort    string
	BleemeoAgentID string
	MetricFormat   types.MetricFormat
	Filter         metricFilter
=======
	Option
>>>>>>> df3b18f5

	l sync.Mutex

	pushUpdates     []func(time.Time)
	condition       *sync.Cond
	countRunOnce    int
	countPushPoints int
	blockRunOnce    bool
	blockPushPoint  bool

	metricLegacyGatherTime     prometheus.Gauge
	metricGatherBackgroundTime prometheus.Summary
	metricGatherExporterTime   prometheus.Summary
	relabelConfigs             []*relabel.Config
	registrations              map[int]registration
	registyPush                *prometheus.Registry
	internalRegistry           *prometheus.Registry
	pushedPoints               map[string]types.MetricPoint
	pushedPointsExpiration     map[string]time.Time
	lastPushedPointsCleanup    time.Time
	currentDelay               time.Duration
	updateDelayC               chan interface{}
}

type Option struct {
	PushPoint             types.PointPusher
	FQDN                  string
	GloutonPort           string
	BleemeoAgentID        string
	MetricFormat          types.MetricFormat
	BlackboxSentScraperID bool
}

type registration struct {
	originalExtraLabels map[string]string
	stopCallback        func()
	pushPoints          bool
	gatherer            labeledGatherer
}

// This type is used to have another Collecto() method private which only return pushed points.
type pushCollector Registry

var errToManyGatherers = errors.New("too many gatherers in the registry. Unable to find a new slot")

func getDefaultRelabelConfig() []*relabel.Config {
	return []*relabel.Config{
		{
			Action:       relabel.Replace,
			Separator:    ";",
			Regex:        relabel.MustNewRegexp("(.+)"),
			SourceLabels: model.LabelNames{types.LabelMetaBleemeoUUID},
			TargetLabel:  types.LabelInstanceUUID,
			Replacement:  "$1",
		},
		{
			Action:       relabel.Replace,
			Separator:    ";",
			Regex:        relabel.MustNewRegexp("(.+);(.+)"),
			SourceLabels: model.LabelNames{types.LabelMetaGloutonFQDN, types.LabelMetaPort},
			TargetLabel:  types.LabelInstance,
			Replacement:  "$1:$2",
		},
		{
			Action:       relabel.Replace,
			Separator:    ";",
			Regex:        relabel.MustNewRegexp("(.+);(.+);(.+)"),
			SourceLabels: model.LabelNames{types.LabelMetaGloutonFQDN, types.LabelMetaContainerName, types.LabelMetaPort},
			TargetLabel:  types.LabelInstance,
			Replacement:  "$1-$2:$3",
		},
		// when the metric comes from a probe, the 'scraper_uuid' label is the uuid of the agent. But only if scraper_send_uuid is enabled
		{
			Action:       relabel.Replace,
			Separator:    ";",
			Regex:        relabel.MustNewRegexp("(.+);(.+);yes"),
			SourceLabels: model.LabelNames{types.LabelMetaProbeServiceUUID, types.LabelMetaBleemeoUUID, types.LabelMetaSendScraperUUID},
			TargetLabel:  types.LabelScraperUUID,
			Replacement:  "$2",
		},
		// when the metric comes from a probe, the 'scraper' label is the value we usually put in the 'instance' label
		{
			Action:       relabel.Replace,
			Separator:    ";",
			Regex:        relabel.MustNewRegexp("(.+);(.+)"),
			SourceLabels: model.LabelNames{types.LabelMetaProbeServiceUUID, types.LabelInstance},
			TargetLabel:  types.LabelScraper,
			Replacement:  "$2",
		},
		// when the metric comes from a probe and the user specified it in the config file, the 'scraper' label is the user-provided string
		{
			Action:       relabel.Replace,
			Separator:    ";",
			Regex:        relabel.MustNewRegexp("(.+);(.+)"),
			SourceLabels: model.LabelNames{types.LabelMetaProbeServiceUUID, types.LabelMetaProbeScraperName},
			TargetLabel:  types.LabelScraper,
			Replacement:  "$2",
		},
		// when the metric comes from a probe, the 'instance_uuid' label is the uuid of the service watched
		{
			Action:       relabel.Replace,
			Regex:        relabel.MustNewRegexp("(.+)"),
			SourceLabels: model.LabelNames{types.LabelMetaProbeAgentUUID},
			TargetLabel:  types.LabelInstanceUUID,
			Replacement:  "$1",
		},
		// when the metric comes from a probe, the 'instance' label is the target URI
		{
			Action:       relabel.Replace,
			Regex:        relabel.MustNewRegexp("(.+)"),
			SourceLabels: model.LabelNames{types.LabelMetaProbeTarget},
			TargetLabel:  types.LabelInstance,
			Replacement:  "$1",
		},
		{
			Action:       relabel.Replace,
			Separator:    ";",
			Regex:        relabel.MustNewRegexp("(.*)"),
			SourceLabels: model.LabelNames{types.LabelMetaContainerName},
			TargetLabel:  types.LabelContainerName,
			Replacement:  "$1",
		},
		{
			Action:       relabel.Replace,
			Separator:    ";",
			Regex:        relabel.MustNewRegexp("(.*)"),
			SourceLabels: model.LabelNames{types.LabelMetaScrapeJob},
			TargetLabel:  types.LabelScrapeJob,
			Replacement:  "$1",
		},
		{
			Action:       relabel.Replace,
			Separator:    ";",
			Regex:        relabel.MustNewRegexp("(.*)"),
			SourceLabels: model.LabelNames{types.LabelMetaScrapeInstance},
			TargetLabel:  types.LabelScrapeInstance,
			Replacement:  "$1",
		},
	}
}

func (r *Registry) init() {
	r.l.Lock()

	if r.registrations != nil {
		r.l.Unlock()
		return
	}

	r.condition = sync.NewCond(&r.l)

	r.registrations = make(map[int]registration)
	r.registyPush = prometheus.NewRegistry()
	r.internalRegistry = prometheus.NewRegistry()
	r.pushedPoints = make(map[string]types.MetricPoint)
	r.pushedPointsExpiration = make(map[string]time.Time)
	r.currentDelay = 10 * time.Second
	r.updateDelayC = make(chan interface{})

	if r.MetricFormat == types.MetricFormatBleemeo {
		r.metricLegacyGatherTime = prometheus.NewGauge(prometheus.GaugeOpts{
			Help:      "Time of last metrics gather in seconds",
			Namespace: "",
			Subsystem: "",
			Name:      "agent_gather_time",
		})

		r.internalRegistry.MustRegister(r.metricLegacyGatherTime)
	} else if r.MetricFormat == types.MetricFormatPrometheus {
		r.metricGatherBackgroundTime = prometheus.NewSummary(prometheus.SummaryOpts{
			Help:      "Total metrics gathering time in seconds (either triggered by the /metrics exporter or the scheduled background task)",
			Namespace: "glouton",
			Subsystem: "gatherer",
			Name:      "execution_seconds",
			ConstLabels: prometheus.Labels{
				"trigger": "background",
			},
		})
		r.metricGatherExporterTime = prometheus.NewSummary(prometheus.SummaryOpts{
			Help:      "Total metrics gathering time in seconds (either triggered by the /metrics exporter or the scheduled background task)",
			Namespace: "glouton",
			Subsystem: "gatherer",
			Name:      "execution_seconds",
			ConstLabels: prometheus.Labels{
				"trigger": "exporter",
			},
		})

		r.internalRegistry.MustRegister(r.metricGatherBackgroundTime)
		r.internalRegistry.MustRegister(r.metricGatherExporterTime)
	}

	r.relabelConfigs = getDefaultRelabelConfig()

	r.l.Unlock()

	// Gather & Register shouldn't be done with the lock, as is will call
	// Describe and/or Collect which may take the lock

	_ = r.registyPush.Register((*pushCollector)(r))
}

// AddPushPointsCallback add a callback that should push points to the registry.
// This callback will be called for each collection period. It's mostly used to
// add Telegraf input (using glouton/collector).
func (r *Registry) AddPushPointsCallback(f func(time.Time)) {
	r.init()

	r.l.Lock()
	defer r.l.Unlock()

	r.pushUpdates = append(r.pushUpdates, f)
}

// UpdateBleemeoAgentID change the BleemeoAgentID and wait for all pending metrics emission.
// When this function return, it's guaratee that all call to r.PushPoint will use new labels.
func (r *Registry) UpdateBleemeoAgentID(ctx context.Context, agentID string) {
	r.init()

	r.l.Lock()
	defer r.l.Unlock()

	r.blockRunOnce = true

	// Wait for runOnce to finish since it may sent points with old labels.
	// We use a two step lock (first runOnce, then also pushPoints) because
	// runOnce trigger update of pushed points so while runOnce we can't block
	// pushPoints
	for r.countRunOnce > 0 {
		r.condition.Wait()
	}

	r.blockPushPoint = true

	// Wait for all pending gorouting that may be sending points with old labels
	for r.countPushPoints > 0 {
		r.condition.Wait()
	}

	r.BleemeoAgentID = agentID

	// Since the updated Agent ID may change metrics labels, drop pushed points
	r.pushedPoints = make(map[string]types.MetricPoint)
	r.pushedPointsExpiration = make(map[string]time.Time)

	// Update labels of all gatherers
	for id, reg := range r.registrations {
		reg := reg
		r.setupGatherer(&reg, reg.gatherer.source)
		r.registrations[id] = reg
	}

	r.blockRunOnce = false
	r.blockPushPoint = false

	r.condition.Broadcast()
}

// RegisterGatherer add a new gatherer to the list of metric sources.
//
// If pushPoints is true, the periodic gather run by RunCollection will forward points to
// r.PushPoint.
// stopCallback is called when UnregisterGatherer() is used.
// extraLabels add labels added. If a labels already exists, extraLabels take precedence.
func (r *Registry) RegisterGatherer(gatherer prometheus.Gatherer, stopCallback func(), extraLabels map[string]string, pushPoints bool) (int, error) {
	r.init()
	r.l.Lock()
	defer r.l.Unlock()

	id := 1

	_, ok := r.registrations[id]
	for ok {
		id++
		if id == 0 {
			return 0, errToManyGatherers
		}

		_, ok = r.registrations[id]
	}

	reg := registration{
		originalExtraLabels: extraLabels,
		stopCallback:        stopCallback,
		pushPoints:          pushPoints,
	}
	r.setupGatherer(&reg, gatherer)

	r.registrations[id] = reg

	return id, nil
}

// UnregisterGatherer remove a collector from the list of metric sources.
func (r *Registry) UnregisterGatherer(id int) bool {
	r.init()
	r.l.Lock()
	defer r.l.Unlock()

	reg, ok := r.registrations[id]

	if !ok {
		return false
	}
	// Remove reference to original gatherer first, because some gatherer
	// stopCallback will rely on runtime.GC() to cleanup resource.
	delete(r.registrations, id)

	reg.gatherer.source = nil

	if reg.stopCallback != nil {
		reg.stopCallback()
	}

	return true
}

// Gather implements prometheus.Gatherer.
func (r *Registry) Gather() ([]*dto.MetricFamily, error) {
	return r.GatherWithState(GatherState{})
}

// GatherWithState implements GathererGatherWithState.
func (r *Registry) GatherWithState(state GatherState) ([]*dto.MetricFamily, error) {
	r.init()
	r.l.Lock()

	gatherers := make(Gatherers, 0, len(r.registrations)+1)

	for _, reg := range r.registrations {
		gatherers = append(gatherers, reg.gatherer)
	}

	gatherers = append(gatherers, NonProbeGatherer{G: r.registyPush})

	r.l.Unlock()

	t0 := time.Now().Truncate(time.Millisecond)
	mfs, err := gatherers.GatherWithState(state)

	if r.metricGatherExporterTime != nil {
		r.metricGatherExporterTime.Observe(time.Since(t0).Seconds())
	}

	return mfs, err
}

type prefixLogger string

func (l prefixLogger) Println(v ...interface{}) {
	all := make([]interface{}, 0, len(v)+1)
	all = append(all, l)
	all = append(all, v...)

	logger.V(1).Println(all...)
}

// AddDefaultCollector adds the following collectors:
// GoCollector and ProcessCollector like the prometheus.DefaultRegisterer
// Internal registry which contains all glouton metrics.
func (r *Registry) AddDefaultCollector() {
	r.init()

	r.internalRegistry.MustRegister(prometheus.NewProcessCollector(prometheus.ProcessCollectorOpts{}))
	r.internalRegistry.MustRegister(prometheus.NewGoCollector())

	_, _ = r.RegisterGatherer(r.internalRegistry, nil, nil, r.MetricFormat == types.MetricFormatPrometheus)
}

// Exporter return an HTTP exporter.
func (r *Registry) Exporter() http.Handler {
	reg := prometheus.NewRegistry()
	handler := promhttp.InstrumentMetricHandler(reg, http.HandlerFunc(func(w http.ResponseWriter, req *http.Request) {
		wrapper := NewGathererWithStateWrapper(r, r.Filter)

		state := GatherStateFromMap(req.URL.Query())
		// queries on /metrics will always be performed immediately, as we do not want to miss metrics run perodically
		state.NoTick = true

		wrapper.SetState(state)

		promhttp.HandlerFor(wrapper, promhttp.HandlerOpts{
			ErrorHandling: promhttp.ContinueOnError,
			ErrorLog:      prefixLogger("/metrics endpoint:"),
		}).ServeHTTP(w, req)
	}))
	_, _ = r.RegisterGatherer(reg, nil, nil, r.MetricFormat == types.MetricFormatPrometheus)

	return handler
}

// WithTTL return a AddMetricPointFunction with TTL on pushed points.
func (r *Registry) WithTTL(ttl time.Duration) types.PointPusher {
	r.init()

	return pushFunction(func(points []types.MetricPoint) {
		r.pushPoint(points, ttl)
	})
}

// RunCollection runs collection of all collector & gatherer at regular interval.
// The interval could be updated by call to UpdateDelay.
func (r *Registry) RunCollection(ctx context.Context) error {
	r.init()

	for ctx.Err() == nil {
		r.run(ctx)
	}

	return nil
}

// UpdateDelay change the delay between metric gather.
func (r *Registry) UpdateDelay(delay time.Duration) {
	r.init()
	r.l.Lock()

	if r.currentDelay == delay {
		r.l.Unlock()
		return
	}

	r.currentDelay = delay

	r.l.Unlock()

	logger.V(2).Printf("Change metric collector delay to %v", delay)

	r.updateDelayC <- nil
}

func (r *Registry) run(ctx context.Context) {
	r.l.Lock()
	currentDelay := r.currentDelay
	r.l.Unlock()

	sleepToAlign(currentDelay)

	ticker := time.NewTicker(currentDelay)
	defer ticker.Stop()

	for {
		r.runOnce()

		select {
		case <-r.updateDelayC:
			return
		case <-ticker.C:
		case <-ctx.Done():
			return
		}
	}
}

func (r *Registry) updatePushedPoints(t0 time.Time) {
	r.l.Lock()
	funcs := r.pushUpdates
	r.l.Unlock()

	var wg sync.WaitGroup

	wg.Add(len(funcs))

	for _, f := range funcs {
		f := f

		go func() {
			defer wg.Done()
			f(t0)
		}()
	}

	wg.Wait()
}

func (r *Registry) runOnce() time.Duration {
	r.l.Lock()

	for r.blockRunOnce {
		r.condition.Wait()
	}

	r.countRunOnce++

	gatherers := make([]labeledGatherer, 0, len(r.registrations))

	for _, reg := range r.registrations {
		if reg.pushPoints {
			gatherers = append(gatherers, reg.gatherer)
		}
	}

	r.l.Unlock()

	t0 := time.Now().Truncate(time.Millisecond)

	r.updatePushedPoints(t0)

	var points []types.MetricPoint

	var err error

	points, err = labeledGatherers(gatherers).GatherPoints(t0, GatherState{QueryType: All})
	if err != nil {
		if len(points) == 0 {
			logger.Printf("Gather of metrics failed: %v", err)
		} else {
			// When there is points, log at lower level because we known that some gatherer always
			// fail on some setup. node_exporter may sent "node_rapl_package_joules_total" duplicated.
			logger.V(1).Printf("Gather of metrics failed, some metrics may be missing: %v", err)
		}
	}

	gatherTime := time.Since(t0)

	if r.metricLegacyGatherTime != nil {
		r.metricLegacyGatherTime.Set(gatherTime.Seconds())
	} else {
		r.metricGatherBackgroundTime.Observe(gatherTime.Seconds())
	}

	if r.MetricFormat == types.MetricFormatBleemeo {
		var metric dto.Metric

		err := r.metricLegacyGatherTime.Write(&metric)
		if err != nil {
			logger.Printf("Gather of metrics failed, some metrics may be missing: %v", err)
		} else {
			value := metric.GetGauge().GetValue()
			points = append(points, types.MetricPoint{
				Point:  types.Point{Time: t0, Value: value},
				Labels: map[string]string{types.LabelName: "agent_gather_time"},
			})
		}
	}

	points = r.Filter.FilterPoints(points)

	if len(points) > 0 {
		r.PushPoint.PushPoints(points)
	}

	r.l.Lock()
	r.countRunOnce--
	r.condition.Broadcast()
	r.l.Unlock()

	return gatherTime
}

func familiesToMetricPoints(now time.Time, families []*dto.MetricFamily) []types.MetricPoint {
	samples, err := expfmt.ExtractSamples(
		&expfmt.DecodeOptions{Timestamp: model.TimeFromUnixNano(now.UnixNano())},
		families...,
	)
	if err != nil {
		logger.Printf("Conversion of metrics failed, some metrics may be missing: %v", err)
	}

	result := make([]types.MetricPoint, len(samples))

	for i, sample := range samples {
		labels := make(map[string]string, len(sample.Metric))

		for k, v := range sample.Metric {
			labels[string(k)] = string(v)
		}

		result[i] = types.MetricPoint{
			Labels: labels,
			Point: types.Point{
				Time:  sample.Timestamp.Time(),
				Value: float64(sample.Value),
			},
		}
	}

	return result
}

// sleep such are time.Now() is aligned on a multiple of interval.
func sleepToAlign(interval time.Duration) {
	now := time.Now()
	previousMultiple := now.Truncate(interval)

	if previousMultiple == now {
		return
	}

	nextMultiple := previousMultiple.Add(interval)

	time.Sleep(nextMultiple.Sub(now))
}

// pushPoint add a new point to the list of pushed point with a specified TTL.
// As for AddMetricPointFunction, points should not be mutated after the call.
func (r *Registry) pushPoint(points []types.MetricPoint, ttl time.Duration) {
	r.l.Lock()

	for r.blockPushPoint {
		r.condition.Wait()
	}

	r.countPushPoints++

	now := time.Now()
	deadline := now.Add(ttl)

	for i, point := range points {
		var newLabelsMap map[string]string

		if r.MetricFormat == types.MetricFormatBleemeo {
			newLabelsMap = map[string]string{
				types.LabelName: point.Labels[types.LabelName],
			}

			if point.Annotations.BleemeoItem != "" {
				newLabelsMap[types.LabelItem] = point.Annotations.BleemeoItem
			}
		} else {
			extraLabels := r.addMetaLabels(point.Labels)
			newLabels, _ := r.applyRelabel(extraLabels)
			newLabelsMap = newLabels.Map()
		}

		key := types.LabelsToText(newLabelsMap)
		points[i].Labels = newLabelsMap
		r.pushedPoints[key] = points[i]
		r.pushedPointsExpiration[key] = deadline
	}

	if now.Sub(r.lastPushedPointsCleanup) > pushedPointsCleanupInterval {
		r.lastPushedPointsCleanup = now
		for key, expiration := range r.pushedPointsExpiration {
			if now.After(expiration) {
				delete(r.pushedPoints, key)
				delete(r.pushedPointsExpiration, key)
			}
		}
	}

	r.l.Unlock()

	if r.PushPoint != nil {
		r.PushPoint.PushPoints(points)
	}

	r.l.Lock()
	r.countPushPoints--
	r.condition.Broadcast()
	r.l.Unlock()
}

func (r *Registry) addMetaLabels(input map[string]string) map[string]string {
	result := make(map[string]string)
	for k, v := range input {
		result[k] = v
	}

	result[types.LabelMetaGloutonFQDN] = r.FQDN
	result[types.LabelMetaGloutonPort] = r.GloutonPort

	if r.BleemeoAgentID != "" {
		result[types.LabelMetaBleemeoUUID] = r.BleemeoAgentID
		if r.BlackboxSentScraperID {
			result[types.LabelMetaSendScraperUUID] = "yes"
		}
	}

	servicePort := result[types.LabelMetaServicePort]
	if servicePort == "" {
		servicePort = r.GloutonPort
	}

	result[types.LabelMetaPort] = servicePort

	return result
}

func (r *Registry) applyRelabel(input map[string]string) (labels.Labels, types.MetricAnnotations) {
	promLabels := labels.FromMap(input)

	annotations := types.MetricAnnotations{
		ServiceName: promLabels.Get(types.LabelMetaServiceName),
		ContainerID: promLabels.Get(types.LabelMetaContainerID),
	}

	// annotate the metric if it comes from a probe
	agentID := promLabels.Get(types.LabelMetaProbeAgentUUID)
	if agentID != "" {
		annotations.BleemeoAgentID = agentID
	}

	promLabels = relabel.Process(
		promLabels,
		r.relabelConfigs...,
	)

	result := make(labels.Labels, 0, len(promLabels))

	for _, l := range promLabels {
		if l.Name != types.LabelName && strings.HasPrefix(l.Name, model.ReservedLabelPrefix) {
			continue
		}

		if l.Value == "" {
			continue
		}

		result = append(result, l)
	}

	sort.Sort(result)

	return result, annotations
}

func (r *Registry) setupGatherer(reg *registration, source prometheus.Gatherer) {
	extraLabels := r.addMetaLabels(reg.originalExtraLabels)
	promLabels, annotations := r.applyRelabel(extraLabels)
	g := newLabeledGatherer(source, promLabels, annotations)
	reg.gatherer = g
}

// Describe implement prometheus.Collector.
func (c *pushCollector) Describe(chan<- *prometheus.Desc) {
}

// Collect collect non-pushed points from all registered collectors.
func (c *pushCollector) Collect(ch chan<- prometheus.Metric) {
	c.l.Lock()
	defer c.l.Unlock()

	now := time.Now()
	replacer := strings.NewReplacer(".", "_")

	c.lastPushedPointsCleanup = now

	for key, p := range c.pushedPoints {
		expiration := c.pushedPointsExpiration[key]
		if now.After(expiration) {
			delete(c.pushedPoints, key)
			delete(c.pushedPointsExpiration, key)

			continue
		}

		labelKeys := make([]string, 0)
		labelValues := make([]string, 0)

		for l, v := range p.Labels {
			if l != "__name__" {
				if !model.IsValidMetricName(model.LabelValue(l)) {
					l = replacer.Replace(l)
					if !model.IsValidMetricName(model.LabelValue(l)) {
						logger.V(2).Printf("label %#v is ignored since invalid for Prometheus", l)
						continue
					}
				}

				labelKeys = append(labelKeys, l)
				labelValues = append(labelValues, v)
			}
		}

		promMetric, err := prometheus.NewConstMetric(
			prometheus.NewDesc(p.Labels["__name__"], "", labelKeys, nil),
			prometheus.UntypedValue,
			p.Value,
			labelValues...,
		)
		if err != nil {
			logger.V(2).Printf("Ignoring metric %s due to %v", p.Labels["__name__"], err)
			continue
		}

		ch <- prometheus.NewMetricWithTimestamp(p.Time, promMetric)
	}
}<|MERGE_RESOLUTION|>--- conflicted
+++ resolved
@@ -80,16 +80,8 @@
 // * any points returned by a registered Gatherer when pushPoint option was set
 //   when gatherer was registered.
 type Registry struct {
-<<<<<<< HEAD
-	PushPoint      types.PointPusher
-	FQDN           string
-	GloutonPort    string
-	BleemeoAgentID string
-	MetricFormat   types.MetricFormat
-	Filter         metricFilter
-=======
 	Option
->>>>>>> df3b18f5
+	Filter metricFilter
 
 	l sync.Mutex
 
