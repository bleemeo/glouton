#
#  Copyright 2015-2016 Bleemeo
#
#  bleemeo.com an infrastructure monitoring solution in the Cloud
#
#   Licensed under the Apache License, Version 2.0 (the "License");
#   you may not use this file except in compliance with the License.
#   You may obtain a copy of the License at
#
#       http://www.apache.org/licenses/LICENSE-2.0
#
#   Unless required by applicable law or agreed to in writing, software
#   distributed under the License is distributed on an "AS IS" BASIS,
#   WITHOUT WARRANTIES OR CONDITIONS OF ANY KIND, either express or implied.
#   See the License for the specific language governing permissions and
#   limitations under the License.
#

import argparse
import copy
import datetime
import io
import itertools
import json
import logging
import logging.config
import os
import re
import shlex
import signal
import socket
import subprocess
import sys
import threading
import time

try:
    import apscheduler.scheduler
    APSCHEDULE_IS_3X = False
except ImportError:
    import apscheduler.schedulers.background
    from apscheduler.jobstores.base import JobLookupError
    APSCHEDULE_IS_3X = True

import psutil
import six
from six.moves import configparser
import yaml

import bleemeo_agent
import bleemeo_agent.checker
import bleemeo_agent.config
import bleemeo_agent.facts
import bleemeo_agent.graphite
import bleemeo_agent.util


# Optional dependencies
try:
    import docker
except ImportError:
    docker = None

# Optional dependencies
try:
    import raven
except ImportError:
    raven = None

try:
    # May fail because of missing mqtt dependency
    import bleemeo_agent.bleemeo
except ImportError:
    bleemeo_agent.bleemeo = None

try:
    # May fail because of missing influxdb dependency
    import bleemeo_agent.influxdb
except ImportError:
    bleemeo_agent.influxdb = None

try:
    # May fail because of missing flask dependency
    import bleemeo_agent.web
except ImportError:
    bleemeo_agent.web = None

# List of event that trigger discovery.
DOCKER_DISCOVERY_EVENTS = [
    'create',
    'start',
    # die event is sent when container stop (normal stop, OOM, docker kill...)
    'die',
    'destroy',
]

ENVIRON_CONFIG_VARS = [
    ('BLEEMEO_AGENT_ACCOUNT', 'bleemeo.account_id', 'string'),
    ('BLEEMEO_AGENT_REGISTRATION_KEY', 'bleemeo.registration_key', 'string'),
    ('BLEEMEO_AGENT_API_BASE', 'bleemeo.api_base', 'string'),
    ('BLEEMEO_AGENT_MQTT_HOST', 'bleemeo.mqtt.host', 'string'),
    ('BLEEMEO_AGENT_MQTT_PORT', 'bleemeo.mqtt.port', 'int'),
    ('BLEEMEO_AGENT_MQTT_SSL', 'bleemeo.mqtt.ssl', 'bool'),
    ('BLEEMEO_AGENT_LOGGING_LEVEL', 'logging.level', 'string'),
    ('BLEEMEO_AGENT_LOGGING_OUTPUT', 'logging.output', 'string'),
    ('BLEEMEO_AGENT_TELEGRAF_CONFIG_FILE', 'telegraf.config_file', 'string'),
    ('BLEEMEO_AGENT_TELEGRAF_DOCKER_NAME', 'telegraf.docker_name', 'string'),
]


# Bleemeo agent changed the name of some service
SERVICE_RENAME = {
    'jabber': 'ejabberd',
    'imap': 'dovecot',
    'smtp': ['exim', 'postfix'],
    'mqtt': 'mosquitto',
}

KNOWN_PROCESS = {
    'asterisk': {
        'service': 'asterisk',
    },
    'apache2': {
        'service': 'apache',
        'port': 80,
        'protocol': socket.IPPROTO_TCP,
    },
    '-s ejabberd': {  # beam process
        'interpreter': 'erlang',
        'service': 'ejabberd',
        'port': 5222,
        'protocol': socket.IPPROTO_TCP,
        'ignore_high_port': True,
    },
    '-s rabbit': {  # beam process
        'interpreter': 'erlang',
        'service': 'rabbitmq',
        'port': 5672,
        'protocol': socket.IPPROTO_TCP,
        'ignore_high_port': True,
    },
    'dovecot': {
        'service': 'dovecot',
        'port': 143,
        'protocol': socket.IPPROTO_TCP,
    },
    'exim4': {
        'service': 'exim',
        'port': 25,
        'protocol': socket.IPPROTO_TCP,
    },
    'freeradius': {
        'service': 'freeradius',
    },
    'haproxy': {
        'service': 'haproxy',
        'ignore_high_port': True,
    },
    'httpd': {
        'service': 'apache',
        'port': 80,
        'protocol': socket.IPPROTO_TCP,
    },
    'influxd': {
        'service': 'influxdb',
        'port': 8086,
        'protocol': socket.IPPROTO_TCP,
    },
    'libvirtd': {
        'service': 'libvirt',
    },
    'mongod': {
        'service': 'mongodb',
        'port': 27017,
        'protocol': socket.IPPROTO_TCP,
    },
    'mosquitto': {
        'service': 'mosquitto',
        'port': 1883,
        'protocol': socket.IPPROTO_TCP,
    },
    'mysqld': {
        'service': 'mysql',
        'port': 3306,
        'protocol': socket.IPPROTO_TCP,
    },
    'named': {
        'service': 'bind',
        'port': 53,
        'protocol': socket.IPPROTO_TCP,
    },
    'master': {  # postfix
        'service': 'postfix',
        'port': 25,
        'protocol': socket.IPPROTO_TCP,
    },
    'nginx:': {
        'service': 'nginx',
        'port': 80,
        'protocol': socket.IPPROTO_TCP,
    },
    'ntpd': {
        'service': 'ntp',
        'port': 123,
        'protocol': socket.IPPROTO_UDP,
    },
    'openvpn': {
        'service': 'openvpn',
    },
    'slapd': {
        'service': 'openldap',
        'port': 389,
        'protocol': socket.IPPROTO_TCP,
    },
    'squid3': {
        'service': 'squid',
        'port': 3128,
        'protocol': socket.IPPROTO_TCP,
    },
    'squid': {
        'service': 'squid',
        'port': 3128,
        'protocol': socket.IPPROTO_TCP,
    },
    'postgres': {
        'service': 'postgresql',
        'port': 5432,
        'protocol': socket.IPPROTO_TCP,
    },
    'redis-server': {
        'service': 'redis',
        'port': 6379,
        'protocol': socket.IPPROTO_TCP,
    },
    'memcached': {
        'service': 'memcached',
        'port': 11211,
        'protocol': socket.IPPROTO_TCP,
    },
    'varnishd': {
        'service': 'varnish',
        'port': 6082,
        'protocol': socket.IPPROTO_TCP,
    },
    'org.apache.zookeeper.server.quorum.QuorumPeerMain': {  # java process
        'interpreter': 'java',
        'service': 'zookeeper',
        'port': 2181,
        'protocol': socket.IPPROTO_TCP,
        'ignore_high_port': True,
    },
    'org.elasticsearch.bootstrap.Elasticsearch': {  # java process
        'interpreter': 'java',
        'service': 'elasticsearch',
        'port': 9200,
        'protocol': socket.IPPROTO_TCP,
        'ignore_high_port': True,
    },
    'salt-master': {  # python process
        'interpreter': 'python',
        'service': 'salt-master',
        'port': 4505,
        'protocol': socket.IPPROTO_TCP,
    },
    'uwsgi': {
        'service': 'uwsgi',
    }
}

DOCKER_API_VERSION = '1.21'

LOGGER_CONFIG = """
version: 1
disable_existing_loggers: false
formatters:
    simple:
        format: "%(asctime)s - %(name)s - %(levelname)s - %(message)s"
    syslog:
        format: "bleemeo-agent[%(process)d]: %(levelname)s - %(message)s"
handlers:
    # One of the handler will be removed at runtime
    console:
        class: logging.StreamHandler
        formatter: simple
    syslog:
        class: logging.handlers.SysLogHandler
        address: /dev/log
        formatter: syslog
    file:
        class: logging.handlers.TimedRotatingFileHandler
        filename: /noexistant/path/to/be/remplaced
        when: midnight
        interval: 1
        backupCount: 7
        formatter: simple
loggers:
    requests: {level: WARNING}
    urllib3: {level: WARNING}
    werkzeug: {level: WARNING}
    apscheduler: {level: WARNING}
root:
    # Level and handlers will be updated at runtime
    level: INFO
    handlers: console
"""


def main():
    if os.name == 'nt':
        import bleemeo_agent.windows
        bleemeo_agent.windows.windows_main()
        sys.exit(0)

    parser = argparse.ArgumentParser(description='Bleemeo agent')
    parser.add_argument(
        '--yes-run-as-root',
        default=False,
        action='store_true',
        help='Allows Bleemeo agent to run as root',
    )
    args = parser.parse_args()

    if os.getuid() == 0 and not args.yes_run_as_root:
        print(
            'Error: trying to run Bleemeo agent as root without'
            ' "--yes-run-as-root" option.'
        )
        print(
            'If Bleemeo agent is installed using standard method,'
            ' start it with:'
        )
        print('    service bleemeo-agent start')
        print('')
        sys.exit(1)

    try:
        core = Core()
        core.run()
    finally:
        logging.info('Agent stopped')


def get_service_info(cmdline):
    """ Return service_info from KNOWN_PROCESS matching this command line
    """
    name = os.path.basename(shlex.split(cmdline)[0])

    if os.name == 'nt':
        name = name.lower()

    # On Windows, remove the .exe if present
    if os.name == 'nt' and name.endswith('.exe'):
        name = name[:-len('.exe')]

    # We have some process (example redis: "redis-server *6379") for which
    # name contains space. Currently only case are redis and nginx, for both
    # we only want the first word. All currently supported service don't have
    # space in the expected name, so we can safely always take the first words.
    name = name.split()[0]

    # For now, special case for java, erlang or python process.
    # Need a more general way to manage those case. Every interpreter/VM
    # language are affected.

    if name in ('java', 'python', 'erl') or name.startswith('beam'):
        # For them, we search in the command line
        for (key, service_info) in KNOWN_PROCESS.items():
            # FIXME: we should check that intepreter match the one used.
            if 'interpreter' not in service_info:
                continue
            if key in cmdline:
                return service_info
    else:
        return KNOWN_PROCESS.get(name)


def apply_service_override(services, override_config):
    for service_info in override_config:
        service_info = service_info.copy()
        try:
            service = service_info.pop('id')
        except KeyError:
            logging.info('A entry in server.override is invalid')
            continue
        try:
            instance = service_info.pop('instance')
        except KeyError:
            instance = None

        key = (service, instance)
        if key in services:
            tmp = services[(service, instance)].copy()
            tmp.update(service_info)
            service_info = tmp

        service_info = sanitize_service(service, service_info, key in services)
        if service_info is not None:
            services[(service, instance)] = service_info


def sanitize_service(name, service_info, is_discovered_service):
    if 'port' in service_info and service_info['port'] is not None:
        service_info.setdefault('address', '127.0.0.1')
        service_info.setdefault('protocol', socket.IPPROTO_TCP)
        try:
            service_info['port'] = int(service_info['port'])
        except ValueError:
            logging.info(
                'Bad custom service definition: '
                'service "%s" port is "%s" which is not a number',
                name,
                service_info['port'],
            )
            return None

    if (service_info.get('check_type') == 'nagios'
            and 'check_command' not in service_info):
        logging.info(
            'Bad custom service definition: '
            'service "%s" use type nagios without check_command',
            name,
        )
        return None
    elif (service_info.get('check_type') != 'nagios'
            and 'port' not in service_info and not is_discovered_service):
        # discovered services could exist without port, etc.
        # It means that no check will be performed but service object will
        # be created.
        logging.info(
            'Bad custom service definition: '
            'service "%s" dot not have port settings',
            name,
        )
        return None

    return service_info


def convert_type(value_text, value_type):
    if value_type == 'string':
        return value_text

    if value_type == 'int':
        return int(value_text)
    elif value_type == 'bool':
        if value_text.lower() in ('true', 'yes', '1'):
            return True
        elif value_text.lower() in ('false', 'no', '0'):
            return False
        else:
            raise ValueError('invalid value %r for boolean' % value_text)
    else:
        raise NotImplementedError('Unknown type %s' % value_type)


def disable_https_warning():
    """
    Agent does HTTPS requests with verify=False (only for checks, not
    for communication with Bleemeo Cloud platform).
    By default requests will emit one warning for EACH request which is
    too noisy.
    """

    # urllib3 may be unvendored from requests.packages (at least Debian
    # does this). Older version of requests don't have requests.packages at
    # all. Newer version have a stub that makes requests.packages.urllib3 being
    # urllib3.
    # Try first to access requests.packages.urllib3 (which should works on
    # recent Debian version and virtualenv version) and fallback to urllib3
    # directly.
    try:
        import requests.packages.urllib3 as urllib3
    except ImportError:
        import urllib3

    try:
        klass = urllib3.exceptions.InsecureRequestWarning
    except AttributeError:
        # urllib3 introduced warning with 1.9. Before InsecureRequestWarning
        # didn't existed.
        return

    urllib3.disable_warnings(klass)


def decode_docker_top(docker_top):
    """ Return a list of (pid, cmdline) from result for docker_client.top()

        Result of docker_client.top() is not always the same. On boot2docker,
        on first boot docker will use ps from busybox which output only few
        column.
    """
    result = []
    container_process = docker_top.get('Processes')

    pid_index = None
    cmdline_index = None
    for (index, name) in enumerate(docker_top.get('Titles', [])):
        if name == 'PID':
            pid_index = index
        elif name in ('CMD', 'COMMAND'):
            cmdline_index = index

    if pid_index is None or cmdline_index is None:
        return result

    # In some case Docker return None instead of process list. Make
    # sure container_process is an iterable
    container_process = container_process or []
    for process in container_process:
        # The PID is from the point-of-view of root pid namespace.
        pid = int(process[pid_index])
        cmdline = process[cmdline_index]
        result.append((pid, cmdline))

    return result


class State:
    """ Persistant store for state of the agent.

        Currently store in a json file
    """
    def __init__(self, filename):
        self.filename = filename
        self._content = {}
        self.reload()
        self._write_lock = threading.RLock()

    def reload(self):
        if os.path.exists(self.filename):
            with open(self.filename) as fd:
                self._content = json.load(fd)

    def save(self):
        with self._write_lock:
            try:
                # Don't simply use open. This file must have limited permission
                open_flags = os.O_WRONLY | os.O_CREAT | os.O_TRUNC
                fileno = os.open(self.filename + '.tmp', open_flags, 0o600)
                with os.fdopen(fileno, 'w') as fd:
                    json.dump(self._content, fd)
                    fd.flush()
                    os.fsync(fd.fileno())
                if os.name == 'nt':
                    try:
                        os.remove(self.filename)
                    except OSError:
                        pass
                os.rename(self.filename + '.tmp', self.filename)
                return True
            except OSError as exc:
                logging.warning('Failed to store file: %s', exc)
                return False

    def get(self, key, default=None):
        return self._content.get(key, default)

    def set(self, key, value):
        with self._write_lock:
            self._content[key] = value
            self.save()

    def delete(self, key):
        with self._write_lock:
            del self._content[key]
            self.save()

    def set_complex_dict(self, key, value):
        """ Store a dictionary as list in JSON file.

            This is usefull when you dictionary has key which could
            not be stored in JSON. For example the key is a couple of
            value (e.g. metric_name, item_tag).
        """
        json_value = []
        for k, v in value.items():
            json_value.append([k, v])
        self.set(key, json_value)

    def get_complex_dict(self, key, default=None):
        """ Reverse of set_complex_dict
        """
        json_value = self.get(key)
        if json_value is None:
            return default

        value = {}
        for row in json_value:
            (k, v) = row
            value[tuple(k)] = v
        return value


class Core:
    def __init__(self, run_as_windows_service=False):
        self.run_as_windows_service = run_as_windows_service

        self.sentry_client = None
        self.last_facts = {}
        self.last_facts_update = bleemeo_agent.util.get_clock()
        self.last_discovery_update = bleemeo_agent.util.get_clock()
        self.last_services_autoremove = bleemeo_agent.util.get_clock()
        self.top_info = None

        self.is_terminating = threading.Event()
        self.bleemeo_connector = None
        self.influx_connector = None
        self.graphite_server = None
        self.docker_client = None
        self.docker_containers = {}
        if APSCHEDULE_IS_3X:
            self._scheduler = (
                apscheduler.schedulers.background.BackgroundScheduler()
            )
        else:
            self._scheduler = apscheduler.scheduler.Scheduler()
        self.last_metrics = {}
        self.last_report = None

        self._discovery_job = None  # scheduled in schedule_tasks
        self._topinfo_job = None
        self.discovered_services = {}
        self._soft_status_since = {}
        self._trigger_discovery = False
        self._trigger_facts = False
        self._netstat_output_mtime = 0

        # This is needed on Windows to compute mem_*_perc and mem_total
        self.total_memory_size = psutil.virtual_memory().total
        # This is needed on Windows to compute swap_used and swap_total:
        self.total_swap_size = psutil.swap_memory().total

    def _init(self):
        self.started_at = bleemeo_agent.util.get_clock()
        errors = self.reload_config()
        self._config_logger()
        if errors:
            logging.error(
                'Error while loading configuration: %s', '\n'.join(errors)
            )
            return False

        state_file = self.config.get('agent.state_file', 'state.json')
        try:
            self.state = State(state_file)
        except (OSError, IOError) as exc:
            logging.error('Error while loading state file: %s', exc)
            return False
        except ValueError as exc:
            logging.error(
                'Error while reading state file %s: %s',
                state_file,
                exc,
            )
            return False

        if not self.state.save():
            logging.error('State file is not writable, stopping agent')
            return False

        self._sentry_setup()
        self.thresholds = self.define_thresholds()
        self.discovered_services = self.state.get_complex_dict(
            'discovered_services', {}
        )

        self._apply_upgrade()

        # Agent does HTTPS requests with verify=False (only for checks, not
        # for communication with Bleemeo Cloud platform).
        # By default requests will emit one warning for EACH request which is
        # too noisy.
        disable_https_warning()

        netstat_file = self.config.get('agent.netstat_file', 'netstat.out')
        try:
            mtime = os.stat(netstat_file).st_mtime
        except OSError:
            mtime = 0
        self._netstat_output_mtime = mtime

        return True

    @property
    def container(self):
        """ Return the container type in which the agent is running.

            It's None if running outside any container.
        """
        return self.config.get('container.type', None)

    @property
    def alerting_mode(self):
        return self.state.get('alerting_mode', False)

    def set_alerting_mode(self, new_value):
        if new_value == self.alerting_mode:
            return

        self.state.set('alerting_mode', new_value)
        self.schedule_topinfo()
        self._trigger_discovery = True
        if self.alerting_mode:
            logging.info('Agent switched to alerting-only mode')
        else:
            logging.info('Agent switched to full monitoring mode')

    def _config_logger(self):
        output = self.config.get('logging.output', 'console')
        log_level = self.config.get('logging.level', 'INFO')

        if output == 'syslog':
            logger_config = yaml.safe_load(LOGGER_CONFIG)
            del logger_config['handlers']['console']
            del logger_config['handlers']['file']
            logger_config['root']['handlers'] = ['syslog']
            logger_config['root']['level'] = log_level
            try:
                logging.config.dictConfig(logger_config)
            except ValueError:
                # Probably /dev/log that does not exists, for example under
                # docker container
                output = 'console'

        if output == 'file':
            logger_config = yaml.safe_load(LOGGER_CONFIG)
            del logger_config['handlers']['console']
            del logger_config['handlers']['syslog']
            logger_config['root']['handlers'] = ['file']
            logger_config['root']['level'] = log_level
            logger_config['handlers']['file']['filename'] = self.config.get(
                'logging.output_file'
            )
            try:
                logging.config.dictConfig(logger_config)
            except ValueError:
                output = 'console'

        if output == 'console':
            logger_config = yaml.safe_load(LOGGER_CONFIG)
            del logger_config['handlers']['syslog']
            del logger_config['handlers']['file']
            logger_config['root']['handlers'] = ['console']
            logger_config['root']['level'] = log_level
            logging.config.dictConfig(logger_config)

    def _sentry_setup(self):
        """ Configure Sentry if enabled
        """
        dsn = self.config.get('bleemeo.sentry.dsn')
        if not dsn:
            return

        if raven is not None:
            self.sentry_client = raven.Client(
                dsn,
                release=bleemeo_agent.facts.get_agent_version(self),
                include_paths=['bleemeo_agent'],
            )
            # FIXME: remove when raven-python PR #723 is merged
            # https://github.com/getsentry/raven-python/pull/723
            install_thread_hook(self.sentry_client)

    def add_scheduled_job(self, func, seconds, args=None, next_run_in=None):
        """ Schedule a recuring job using APScheduler

            It's a wrapper to add_job/add_interval_job+add_date_job depending
            on APScheduler version.

            if seconds is 0 or None, job will run only once based on
            next_run_in. In this case next_run_in could not be None

            next_run_in if not None, specify a delay for next run (in second).
            If None, it lets APScheduler choose the next run date.

            If next_run_in is 0, the next_run is scheduled as soon as possible.
            With APScheduler 3.x it means that next run is scheduled for now.
            With APScheduler 2.x, it means that next run is scheduled for
            now + 1 seconds.
        """
        options = {}
        if args is not None:
            options['args'] = args

        if APSCHEDULE_IS_3X:
            if seconds is None or seconds == 0:
                if next_run_in is None:
                    raise ValueError(
                        'next_run_in could not be None if seconds is 0'
                    )
                options['trigger'] = 'date'
                options['run_date'] = (
                    datetime.datetime.now() +
                    datetime.timedelta(seconds=next_run_in)
                )
            else:
                options['trigger'] = 'interval'
                options['seconds'] = seconds

                if next_run_in is not None and next_run_in == 0:
                    options['next_run_time'] = datetime.datetime.now()
                elif next_run_in is not None:
                    options['next_run_time'] = (
                        datetime.datetime.now() +
                        datetime.timedelta(seconds=next_run_in)
                    )

            job = self._scheduler.add_job(
                func,
                **options
            )
        else:
            if seconds is None or seconds == 0:
                if next_run_in is None:
                    raise ValueError(
                        'next_run_in could not be None if seconds is 0'
                    )
                options['date'] = (
                    datetime.datetime.now() +
                    datetime.timedelta(seconds=next_run_in)
                )

                job = self._scheduler.add_date_job(
                    func,
                    **options
                )
            else:
                if next_run_in is not None and next_run_in < 1.0:
                    next_run_in = 1

                if next_run_in is not None:
                    options['start_date'] = (
                        datetime.datetime.now() +
                        datetime.timedelta(seconds=next_run_in)
                    )

                job = self._scheduler.add_interval_job(
                    func,
                    seconds=seconds,
                    **options
                )

        return job

    def trigger_job(self, job):
        """ Trigger a job to run immediately

            In APScheduler 2.x it will trigger the job in 1 seconds.

            In APScheduler 2.x, it will recreate a NEW job. For all version it
            will return the job that is still valid. Caller must use the
            returned job e.g.::

            >>> self.the_job = self.trigger_job(self.the_job)
        """
        if APSCHEDULE_IS_3X:
            job.modify(next_run_time=datetime.datetime.now())
        else:
            self._scheduler.unschedule_job(job)
            job = self._scheduler.add_interval_job(
                job.func,
                args=job.args,
                seconds=job.trigger.interval.total_seconds(),
                start_date=(
                    datetime.datetime.now() + datetime.timedelta(seconds=1)
                )
            )
        return job

    def unschedule_job(self, job):
        """ Unschedule and remove a job
        """
        if APSCHEDULE_IS_3X:
            if job:
                try:
                    job.remove()
                except JobLookupError:
                    pass
        else:
            try:
                self._scheduler.unschedule_job(job)
            except KeyError:
                pass

    def define_thresholds(self):
        self.thresholds = copy.deepcopy(self.config.get('thresholds', {}))
        bleemeo_agent.config.merge_dict(
            self.thresholds,
            self.state.get_complex_dict('thresholds', {})
        )
        return self.thresholds

    def _schedule_metric_pull(self):
        """ Schedule metric which are pulled
        """
        for (name, config) in self.config.get('metric.pull', {}).items():
            interval = config.get('interval', 10)
            self.add_scheduled_job(
                bleemeo_agent.util.pull_raw_metric,
                args=(self, name),
                seconds=interval,
            )

    def run(self):
        if not self._init():
            return

        logging.info(
            'Agent starting... (version=%s)',
            bleemeo_agent.facts.get_agent_version(self),
        )
        upgrade_file = self.config.get('agent.upgrade_file', 'upgrade')
        try:
            os.unlink(upgrade_file)
        except OSError:
            pass
        try:
            self.setup_signal()
            self._docker_connect()
            self.start_threads()
            if self.is_terminating.is_set():
                return
            self.schedule_tasks()
            try:
                self._scheduler.start()
                # This loop is break by KeyboardInterrupt (ctrl+c or SIGTERM).
                # It wait with a timeout because under Windows the wait() is
                # uninterruptible. Using a 500ms wait allow to process
                # signal every 500ms.
                while not self.is_terminating.is_set():
                    self.is_terminating.wait(0.5)
            finally:
                self._scheduler.shutdown()
        except KeyboardInterrupt:
            pass
        finally:
            self.is_terminating.set()
            self.graphite_server.join()
            if self.bleemeo_connector is not None:
                self.bleemeo_connector.join()
            if self.influx_connector is not None:
                self.influx_connector.join()

    def setup_signal(self):
        """ Make kill (SIGKILL) send a KeyboardInterrupt

            Make SIGHUP trigger a discovery
        """
        def handler(signum, frame):
            self.is_terminating.set()

        def handler_hup(signum, frame):
            self._trigger_discovery = True
            self._trigger_facts = True

        if not self.run_as_windows_service:
            # Windows service don't use signal to shutdown
            signal.signal(signal.SIGTERM, handler)
        if os.name != 'nt':
            signal.signal(signal.SIGHUP, handler_hup)

    def _docker_connect(self):
        """ Try to connect to docker remote API
        """
        if docker is None:
            logging.debug(
                'docker-py not installed. Skipping docker-related feature'
            )
            return

        self.docker_client = docker.Client(
            version=DOCKER_API_VERSION,
        )
        try:
            self.docker_client.ping()
        except:
            logging.debug('Docker ping failed. Assume Docker is not used')
            self.docker_client = None

    def _update_docker_info(self):
        self.docker_containers = {}
        self.docker_containers_ignored = []

        if self.docker_client is None or self.alerting_mode:
            return

        for container in self.docker_client.containers(all=True):
            inspect = self.docker_client.inspect_container(container['Id'])
            labels = inspect.get('Config', {}).get('Labels', {})
            if labels is None:
                labels = {}
            bleemeo_enable = labels.get('bleemeo.enable', '').lower()
            if bleemeo_enable in ('0', 'off', 'false', 'no'):
                self.docker_containers_ignored.append(
                    inspect['Name'].lstrip('/')
                )
                continue
            name = inspect['Name'].lstrip('/')
            self.docker_containers[name] = inspect

    def schedule_tasks(self):
        self.add_scheduled_job(
            func=bleemeo_agent.checker.periodic_check,
            seconds=3,
        )
        self.add_scheduled_job(
            self.purge_metrics,
            seconds=5 * 60,
        )
        self._update_facts_job = self.add_scheduled_job(
            self.update_facts,
            seconds=24 * 60 * 60,
        )
        self._discovery_job = self.add_scheduled_job(
            self.update_discovery,
            seconds=1 * 60 * 60 + 10 * 60,  # 1 hour 10 minutes
        )
        self.add_scheduled_job(
            self._gather_metrics,
            seconds=10,
        )
<<<<<<< HEAD
        self.schedule_topinfo()
=======
        self.add_scheduled_job(
            self._gather_metrics_minute,
            seconds=60,
        )
        self.add_scheduled_job(
            self.send_top_info,
            seconds=10,
        )
>>>>>>> 57e61cd1
        self.add_scheduled_job(
            self._check_triggers,
            seconds=10,
        )
        self._schedule_metric_pull()

        # Call jobs we want to run immediatly
        self.update_facts()
        self.update_discovery(first_run=True)

    def schedule_topinfo(self):
        if self._topinfo_job is not None:
            self.unschedule_job(self._topinfo_job)
            self._topinfo_job = None

        if self.alerting_mode:
            self._topinfo_job = self.add_scheduled_job(
                self.send_top_info,
                seconds=60,
            )
        else:
            self._topinfo_job = self.add_scheduled_job(
                self.send_top_info,
                seconds=10,
            )

    def start_threads(self):

        self.graphite_server = bleemeo_agent.graphite.GraphiteServer(self)
        self.graphite_server.start()
        self.graphite_server.initialization_done.wait(5)
        if not self.graphite_server.listener_up:
            logging.error('Graphite listener is not working, stopping agent')
            self.is_terminating.set()
            return

        if self.config.get('bleemeo.enabled', True):
            if bleemeo_agent.bleemeo is None:
                logging.warning(
                    'Missing dependency (paho-mqtt), '
                    'can not start Bleemeo connector'
                )
            else:
                self.bleemeo_connector = (
                    bleemeo_agent.bleemeo.BleemeoConnector(self))
                self.bleemeo_connector.start()

        if self.config.get('influxdb.enabled', False):
            if bleemeo_agent.influxdb is None:
                logging.warning(
                    'Missing dependency (influxdb), '
                    'can not start InfluxDB connector'
                )
            else:
                self.influx_connector = (
                    bleemeo_agent.influxdb.InfluxDBConnector(self))
                self.influx_connector.start()

        if self.config.get('web.enabled', True):
            if bleemeo_agent.web is None:
                logging.warning(
                    'Missing dependency (flask), '
                    'can not start local WebServer'
                )
            else:
                bleemeo_agent.web.start_server(self)

        thread = threading.Thread(target=self._watch_docker_event)
        thread.daemon = True
        thread.start()

    def _gather_metrics(self):
        """ Gather and send some metric missing from other sources
        """
        uptime_seconds = bleemeo_agent.util.get_uptime()
        now = time.time()

        if self.graphite_server.metrics_source != 'telegraf':
            self.emit_metric({
                'measurement': 'uptime',
                'time': now,
                'value': uptime_seconds,
            })

        if self.bleemeo_connector and self.bleemeo_connector.connected:
            self.emit_metric({
                'measurement': 'agent_status',
                'time': now,
                'value': 0.0,  # status ok
            })

        if os.name == 'nt':
            self.emit_metric({
                'measurement': 'mem_total',
                'time': now,
                'value': float(self.total_memory_size),
            })
            if self.last_facts.get('swap_present', False):
                self.total_swap_size = psutil.swap_memory().total
                self.emit_metric({
                    'measurement': 'swap_total',
                    'time': now,
                    'value': float(self.total_swap_size),
                })

        metric = self.graphite_server.get_time_elapsed_since_last_data()
        if metric is not None:
            self.emit_metric(metric, soft_status=False)

    def _gather_metrics_minute(self):
        """ Gather and send every minute some metric missing from other sources
        """
        for key in list(self.docker_containers.keys()):
            result = self.docker_containers.get(key)
            if (result is not None
                    and 'Health' in result['State']
                    and self.docker_client is not None):

                self._docker_health_status(result['Id'])

    def _docker_health_status(self, container_id):
        """ Send metric for docker container health status
        """
        try:
            result = self.docker_client.inspect_container(container_id)
        except:
            return  # most probably container was removed

        name = result['Name'].lstrip('/')
        self.docker_containers[name] = result
        if 'Health' not in result['State']:
            return

        if result['State']['Health'].get('Status') == 'healthy':
            status = bleemeo_agent.checker.STATUS_OK
        elif result['State']['Health'].get('Status') == 'unhealthy':
            status = bleemeo_agent.checker.STATUS_CRITICAL
        else:
            status = bleemeo_agent.checker.STATUS_UNKNOWN

        metric = {
            'measurement': 'docker_container_health_status',
            'time': time.time(),
            'value': float(status),
            'status': bleemeo_agent.checker.STATUS_NAME[status],
            'item': name,
            'container': name,
        }

        logs = result['State']['Health'].get('Log', [])
        if len(logs):
            metric['check_output'] = logs[-1].get('Output')

        self.emit_metric(metric)

    def purge_metrics(self, deleted_metrics=None):
        """ Remove old metrics from self.last_metrics

            Some metric may stay in last_metrics unupdated, for example
            disk usage from an unmounted partition.

            For this reason, from time to time, scan last_metrics and drop
            any value older than 6 minutes.

            deleted_metrics is a list of couple (measurement, item) of metrics
            that must be purged regardless of their age.
        """
        now = time.time()
        cutoff = now - 60 * 6

        if deleted_metrics is None:
            deleted_metrics = []

        # XXX: concurrent access with emit_metric.
        self.last_metrics = {
            key: metric
            for (key, metric) in self.last_metrics.items()
            if metric['time'] >= cutoff and key not in deleted_metrics
        }

    def _check_triggers(self):
        if self._trigger_discovery:
            self._discovery_job = self.trigger_job(self._discovery_job)
            self._trigger_discovery = False
        if self._trigger_facts:
            self._update_facts_job = self.trigger_job(self._update_facts_job)
            self._trigger_facts = False

        netstat_file = self.config.get('agent.netstat_file', 'netstat.out')
        try:
            mtime = os.stat(netstat_file).st_mtime
        except OSError:
            mtime = 0

        if mtime != self._netstat_output_mtime:
            # Trigger discovery if netstat.out changed
            self._trigger_discovery = True
            self._netstat_output_mtime = mtime

    def update_discovery(self, first_run=False, deleted_services=None):
        self._update_docker_info()
        discovered_running_services = self._run_discovery()
        if first_run:
            # Should only be needed on first run. In addition to avoid
            # possible race-condition, do not run this while
            # Bleemeo._bleemeo_synchronize could run.
            self._search_old_service(discovered_running_services)
        new_discovered_services = copy.deepcopy(self.discovered_services)

        (new_discovered_services, had_autoremove) = self._purge_services(
            new_discovered_services,
            discovered_running_services,
            deleted_services,
        )

        # Remove container address. If container is still running, address
        # will be re-added from discovered_running_services.
        for service_key, service_info in new_discovered_services.items():
            (service_name, instance) = service_key
            if instance is not None:
                service_info['address'] = None

        new_discovered_services.update(discovered_running_services)
        logging.debug('%s services are present', len(new_discovered_services))

        if new_discovered_services != self.discovered_services:
            if new_discovered_services != self.discovered_services:
                logging.debug(
                    'Update configuration after change in discovered services'
                )
            self.discovered_services = new_discovered_services
            self.state.set_complex_dict(
                'discovered_services', self.discovered_services)

        self.services = self.discovered_services.copy()
        apply_service_override(
            self.services,
            self.config.get('service', [])
        )

        self.graphite_server.update_discovery()
        bleemeo_agent.checker.update_checks(self)

        self.last_discovery_update = bleemeo_agent.util.get_clock()
        if had_autoremove:
            self.last_services_autoremove = bleemeo_agent.util.get_clock()

    def _purge_services(
            self, new_discovered_services, running_services, deleted_services):
        """ Remove deleted_services (service deleted from API) and check
            for service auto-remove
        """
        had_autoremove = False

        if deleted_services is not None:
            deleted_services = list(deleted_services)
        else:
            deleted_services = []

        no_longer_running = (
            set(new_discovered_services) - set(running_services)
        )
        for service_key in no_longer_running:
            (service_name, instance) = service_key
            if instance is not None:
                # Don't process container here
                continue
            exe_path = new_discovered_services[service_key].get('exe_path')
            if instance is None and exe_path and not os.path.exists(exe_path):
                # Binary for service no longer exists. It has been uninstalled.
                logging.info(
                    'Service %s was uninstalled, removing it', service_name
                )
                deleted_services.append(service_key)
                had_autoremove = True

        if deleted_services:
            for key in deleted_services:
                if key in new_discovered_services:
                    del new_discovered_services[key]

        return (new_discovered_services, had_autoremove)

    def _search_old_service(self, running_service):
        """ Search and rename any service that use an old name
        """
        for (service_name, instance) in list(self.discovered_services.keys()):
            if service_name in SERVICE_RENAME:
                new_name = SERVICE_RENAME[service_name]
                if isinstance(new_name, (list, tuple)):
                    # 2 services shared the same name (e.g. smtp=>postfix/exim)
                    # Search for the new name in running service
                    for candidate in new_name:
                        if (candidate, instance) in running_service:
                            self._rename_service(
                                service_name,
                                candidate,
                                instance,
                            )
                            break
                else:
                    self._rename_service(service_name, new_name, instance)

    def _rename_service(self, old_name, new_name, instance):
        logging.info('Renaming service "%s" to "%s"', old_name, new_name)
        old_key = (old_name, instance)
        new_key = (new_name, instance)

        self.discovered_services[new_key] = self.discovered_services[old_key]
        del self.discovered_services[old_key]

        if old_key in self.bleemeo_connector.services_uuid:
            self.bleemeo_connector.services_uuid[new_key] = (
                self.bleemeo_connector.services_uuid[old_key]
            )
            del self.bleemeo_connector.services_uuid[old_key]
            self.state.set_complex_dict(
                'services_uuid', self.bleemeo_connector.services_uuid
            )

    def _apply_upgrade(self):
        # Bogus test caused "udp6" to be keeps in netstat extra_ports.
        for service_info in self.discovered_services.values():
            extra_ports = service_info.get('extra_ports', {})
            for port_protocol in list(extra_ports):
                if port_protocol.endswith('/udp6'):
                    del extra_ports[port_protocol]

    def _get_processes_map(self):
        """ Return a mapping from PID to name and container in which
            process is running.

            When running in host / root pid namespace, associate None
            for the container (else it's the docker container name)
        """
        # Contains list of all processes from root pid_namespace point-of-view
        # key is the PID, value is {'name': 'mysqld', 'instance': 'db'}
        # instance is the container name. In case of processes running
        # outside docker, it's None
        processes = {}

        if (self.container is None
                or self.config.get('container.pid_namespace_host')):
            # The host pid namespace see ALL process.
            # They are added in instance "None" (i.e. running in the host),
            # but if they are running in a docker, they will be updated later
            for process in bleemeo_agent.util.get_top_info(self)['processes']:
                processes[process['pid']] = {
                    'cmdline': process['cmdline'],
                    'instance': None,
                    'exe': process['exe'],
                }

        if self.docker_client is None:
            return processes

        for container in self.docker_client.containers():
            # container has... nameS
            # Also name start with "/". I think it may have mulitple name
            # and/or other "/" with docker-in-docker.
            container_name = container['Names'][0].lstrip('/')
            try:
                docker_top = (
                    self.docker_client.top(container_name)
                )
            except docker.errors.APIError:
                # most probably container is restarting or just stopped
                continue

            for (pid, cmdline) in decode_docker_top(docker_top):
                processes.setdefault(pid, {'cmdline': cmdline})
                processes[pid]['instance'] = container_name

        return processes

    def get_netstat(self):
        """ Parse netstat output and return a mapping pid => list of listening
            port/protocol (e.g. 80/tcp, 127/udp)
        """

        netstat_info = {}

        netstat_file = self.config.get('agent.netstat_file', 'netstat.out')
        netstat_re = re.compile(
            r'^(?P<protocol>udp6?|tcp6?)\s+\d+\s+\d+\s+'
            r'(?P<address>[0-9a-f.:]+):(?P<port>\d+)\s+[0-9a-f.:*]+\s+'
            r'(LISTEN)?\s+(?P<pid>\d+)/(?P<program>.*)$'
        )
        try:
            with open(netstat_file) as file_obj:
                for line in file_obj:
                    match = netstat_re.match(line)
                    if match is None:
                        continue

                    protocol = match.group('protocol')
                    pid = int(match.group('pid'))
                    address = match.group('address')
                    port = int(match.group('port'))

                    # netstat output may have "tcp6" for IPv4 socket.
                    # For example elasticsearch output is:
                    # tcp6       0      0 127.0.0.1:7992          :::*   [...]
                    if protocol in ('tcp6', 'udp6'):
                        # Assume this socket is IPv4 & IPv6
                        protocol = protocol[:3]

                    if address == '::':
                        # "::" is all address in IPv6. Assume the socket
                        # is IPv4 & IPv6 and since agent supports only IPv4
                        # convert to all address in IPv4
                        address = '0.0.0.0'
                    if ':' in address:
                        # No support for IPv6
                        continue

                    key = '%s/%s' % (port, protocol)
                    ports = netstat_info.setdefault(pid, {})

                    # If multiple address exists, prefer 127.0.0.1
                    if key not in ports or address.startswith('127.'):
                        ports[key] = address
        except IOError:
            pass

        # also use psutil to fill current information, but due to privilege
        # this may be very limited.
        for conn in psutil.net_connections():
            if conn.pid is None:
                continue
            if conn.status != psutil.CONN_LISTEN:
                continue

            (address, port) = conn.laddr

            if address == '::':
                # "::" is all address in IPv6. Assume the socket
                # is IPv4 & IPv6 and since agent supports only IPv4
                # convert to all address in IPv4
                address = '0.0.0.0'
            if ':' in address:
                # No support for IPv6
                continue

            if conn.type == socket.SOCK_STREAM:
                protocol = 'tcp'
            elif conn.type == socket.SOCK_DGRAM:
                protocol = 'udp'
            else:
                continue

            key = '%s/%s' % (port, protocol)
            ports = netstat_info.setdefault(conn.pid, {})

            # If multiple address exists, prefer 127.0.0.1
            if key not in ports or address.startswith('127.'):
                ports[key] = address

        return netstat_info

    def _discovery_fill_address_and_ports(
            self, service_info, instance, ports):

        service_name = service_info['service']
        if instance is None:
            default_address = '127.0.0.1'
        else:
            default_address = self.get_docker_container_address(instance)

        default_port = service_info.get('port')

        extra_ports = {}

        for port_proto, address in ports.items():
            port = int(port_proto.split('/')[0])
            if address == '0.0.0.0':
                address = default_address
            if service_info.get('ignore_high_port') and port > 32000:
                continue
            extra_ports[port_proto] = address

        old_service_info = self.discovered_services.get(
            (service_name, instance), {}
        )
        if len(extra_ports) == 0 and 'extra_ports' in old_service_info:
            extra_ports.update(old_service_info['extra_ports'])

        if default_port is not None and len(extra_ports) > 0:
            if service_info['protocol'] == socket.IPPROTO_TCP:
                default_protocol = 'tcp'
            else:
                default_protocol = 'udp'

            key = '%s/%s' % (default_port, default_protocol)

            if key in extra_ports:
                default_address = extra_ports[key]
            else:
                # service is NOT listening on default_port but it is listening
                # on some ports. Don't check default_port and only check
                # extra_ports
                default_port = None

        service_info['extra_ports'] = extra_ports
        service_info['port'] = default_port
        service_info['address'] = default_address

    def _run_discovery(self):
        """ Try to discover some service based on known port/process
        """
        discovered_services = {}
        processes = self._get_processes_map()

        netstat_info = self.get_netstat()

        # Process PID present in netstat output before other PID, because
        # two process may listen on same port (e.g. multiple Apache process)
        # but netstat only see one of them.
        for pid in itertools.chain(netstat_info.keys(), processes.keys()):
            process = processes.get(pid)
            if process is None:
                continue

            service_info = get_service_info(process['cmdline'])
            if service_info is not None:
                service_info = service_info.copy()
                service_info['exe_path'] = process.get('exe') or ''
                instance = process['instance']
                service_name = service_info['service']
                if (service_name, instance) in discovered_services:
                    # Service already found
                    continue
                if instance in self.docker_containers_ignored:
                    continue
                logging.debug(
                    'Discovered service %s on %s',
                    service_name, instance
                )

                if instance is None:
                    ports = netstat_info.get(pid, {})
                else:
                    ports = self.get_docker_ports(instance)

                self._discovery_fill_address_and_ports(
                    service_info,
                    instance,
                    ports,
                )

                # some service may need additionnal information, like password
                if service_name == 'mysql':
                    self._discover_mysql(instance, service_info)
                if service_name == 'postgresql':
                    self._discover_pgsql(instance, service_info)

                discovered_services[(service_name, instance)] = service_info

        logging.debug(
            'Discovery found %s running services', len(discovered_services)
        )
        return discovered_services

    def _discover_mysql(self, instance, service_info):
        """ Find a MySQL user
        """
        mysql_user = None
        mysql_password = None

        if instance is None:
            # grab maintenace password from debian.cnf
            try:
                debian_cnf_raw = subprocess.check_output(
                    [
                        'sudo', '-n',
                        'cat', '/etc/mysql/debian.cnf'
                    ],
                )
            except (subprocess.CalledProcessError, OSError):
                debian_cnf_raw = b''

            debian_cnf = configparser.SafeConfigParser()
            debian_cnf.readfp(io.StringIO(debian_cnf_raw.decode('utf-8')))
            try:
                mysql_user = debian_cnf.get('client', 'user')
                mysql_password = debian_cnf.get('client', 'password')
            except (configparser.NoSectionError, configparser.NoOptionError):
                pass
        else:
            # MySQL is running inside a docker.
            container_info = self.docker_client.inspect_container(instance)
            for env in container_info['Config']['Env']:
                # env has the form "VARIABLE=value"
                if env.startswith('MYSQL_ROOT_PASSWORD='):
                    mysql_user = 'root'
                    mysql_password = env.replace('MYSQL_ROOT_PASSWORD=', '')

        service_info['username'] = mysql_user
        service_info['password'] = mysql_password

    def _discover_pgsql(self, instance, service_info):
        """ Find a PostgreSQL user
        """
        user = None
        password = None

        if instance is not None:
            # Only know to extract user/password from Docker container
            container_info = self.docker_client.inspect_container(instance)
            for env in container_info['Config']['Env']:
                # env has the form "VARIABLE=value"
                if env.startswith('POSTGRES_PASSWORD='):
                    password = env.replace('POSTGRES_PASSWORD=', '')
                    user = 'postgres'

        service_info['username'] = user
        service_info['password'] = password

    def _watch_docker_event(self):
        """ Watch for docker event and re-run discovery
        """
        last_event_at = time.time()

        while True:
            reconnect_delay = 5
            while self.docker_client is None:
                time.sleep(reconnect_delay)
                self._docker_connect()
                reconnect_delay = min(60, reconnect_delay * 2)

            try:
                self.docker_client.ping()
            except:
                self.docker_client = None
                continue

            try:
                try:
                    generator = self.docker_client.events(
                        decode=True, since=last_event_at,
                    )
                except TypeError:
                    # older version of docker-py does decode=True by default
                    # (and don't have this option)
                    # Also they don't have since option.
                    generator = self.docker_client.events()

                for event in generator:
                    # even older version of docker-py does not support decoding
                    # at all
                    if isinstance(event, six.string_types):

                        event = json.loads(event)

                    if 'Action' in event:
                        action = event['Action']
                    else:
                        # status is depractated. Action was introduced with
                        # Docker 1.10
                        action = event.get('status')
                    event_type = event.get('Type', 'container')
                    last_event_at = event['time']

                    if (action in DOCKER_DISCOVERY_EVENTS
                            and event_type == 'container'):
                        self._trigger_discovery = True
                    elif (action.startswith('health_status:')
                            and event_type == 'container'):
                        container_id = event['Actor']['ID']
                        self._docker_health_status(container_id)
                        # If an health_status event occure, it means that
                        # docker container inspect changed.
                        # Update the discovery date, so BleemeoConnector will
                        # update the containers info
                        self.last_discovery_update = (
                            bleemeo_agent.util.get_clock()
                        )
            except:
                # When docker restart, it breaks the connection and the
                # generator will raise an exception.
                logging.debug('Docker event watcher error', exc_info=True)
                pass

    def update_facts(self):
        """ Update facts """
        self.last_facts = bleemeo_agent.facts.get_facts(self)
        self.last_facts_update = bleemeo_agent.util.get_clock()

    def send_top_info(self):
        self.top_info = bleemeo_agent.util.get_top_info(self)
        if self.bleemeo_connector is not None:
            self.bleemeo_connector.publish_top_info(self.top_info)

    def reload_config(self):
        (self.config, errors) = bleemeo_agent.config.load_config()

        for (env_name, conf_name, conf_type) in ENVIRON_CONFIG_VARS:
            if env_name in os.environ:
                try:
                    value = convert_type(os.environ[env_name], conf_type)
                except ValueError as exc:
                    errors.append(
                        'Bad environ variable %s: %s' % (env_name, exc)
                    )
                    continue
                self.config.set(conf_name, value)

        return errors

    def _store_last_value(self, metric):
        """ Store the metric in self.last_matrics, replacing the previous value
        """
        item = metric.get('item')
        measurement = metric['measurement']
        self.last_metrics[(measurement, item)] = metric

    def emit_metric(self, metric, soft_status=True, no_emit=False):
        """ Sent a metric to all configured output
        """
        if metric.get('status_of') is None and not no_emit:
            metric = self.check_threshold(metric, soft_status)

        self._store_last_value(metric)

        if no_emit:
            return

        if self.bleemeo_connector is not None:
            self.bleemeo_connector.emit_metric(metric)
        if self.influx_connector is not None:
            self.influx_connector.emit_metric(metric)

    def update_last_report(self):
        self.last_report = datetime.datetime.now()

    def get_threshold(self, metric_name, item=None):
        """ Get threshold definition for given metric

            Return None if no threshold is defined
        """
        threshold = self.thresholds.get((metric_name, item))

        if threshold is None:
            threshold = self.thresholds.get(metric_name)

        if threshold is None:
            return None

        # If all threshold are None, don't run check
        if (threshold.get('low_warning') is None
                and threshold.get('low_critical') is None
                and threshold.get('high_warning') is None
                and threshold.get('high_critical') is None):
            threshold = None

        return threshold

    def check_threshold(self, metric, with_soft_status):
        """ Check if threshold is defined for given metric. If yes, check
            it and add a "status" tag.

            Also emit another metric suffixed with _status. The value
            of this metrics is 0, 1, 2 or 3 for ok, warning, critical
            and unknown respectively.
        """
        threshold = self.get_threshold(
            metric['measurement'], metric.get('item')
        )

        if threshold is None:
            return metric

        value = metric['value']
        if value is None:
            return metric

        # there is a "soft" status (name taken from Nagios), which is a kind
        # of instant status. As soon as the value cross a threshold, its
        # soft-status change. But its status only change if soft-status stay
        # in error for a period of time (5 minutes by default).
        # Note: as soon as soft-status is OK, status is OK, there is no period
        # to wait in this case.

        if (threshold.get('low_critical') is not None
                and value < threshold.get('low_critical')):
            soft_status = 'critical'
        elif (threshold.get('low_warning') is not None
                and value < threshold.get('low_warning')):
            soft_status = 'warning'
        elif (threshold.get('high_critical') is not None
                and value > threshold.get('high_critical')):
            soft_status = 'critical'
        elif (threshold.get('high_warning') is not None
                and value > threshold.get('high_warning')):
            soft_status = 'warning'
        else:
            soft_status = 'ok'

        last_metric = self.get_last_metric(
            metric['measurement'], metric.get('item')
        )

        if last_metric is None or last_metric.get('status') is None:
            last_status = soft_status
        else:
            last_status = last_metric.get('status')

        period = 5 * 60
        if not with_soft_status:
            status = soft_status
        else:
            status = self._check_soft_status(
                metric,
                soft_status,
                last_status,
                period,
            )

        if status == 'ok':
            text = 'Current value: %.2f' % metric['value']
            status_value = 0.0
        elif status == 'warning':
            if (threshold.get('low_warning') is not None
                    and value < threshold.get('low_warning')):
                if with_soft_status:
                    text = (
                        'Current value: %.2f\n'
                        'Metric has been below threshold (%.2f) '
                        'for the last 5 minutes.' % (
                            metric['value'],
                            threshold.get('low_warning'),
                        )
                    )
                else:
                    text = (
                        'Current value: %.2f\n'
                        'Metric is below threshold (%.2f).' % (
                            metric['value'],
                            threshold.get('low_warning'),
                        )
                    )
            else:
                if with_soft_status:
                    text = (
                        'Current value: %.2f\n'
                        'Metric has been above threshold (%.2f) '
                        'for the last 5 minutes.' % (
                            metric['value'],
                            threshold.get('high_warning'),
                        )
                    )
                else:
                    text = (
                        'Current value: %.2f\n'
                        'Metric is above threshold (%.2f).' % (
                            metric['value'],
                            threshold.get('high_warning'),
                        )
                    )
            status_value = 1.0
        else:
            if (threshold.get('low_critical') is not None
                    and value < threshold.get('low_critical')):
                if with_soft_status:
                    text = (
                        'Current value: %.2f\n'
                        'Metric has been below threshold (%.2f) '
                        'for the last 5 minutes.' % (
                            metric['value'],
                            threshold.get('low_critical'),
                        )
                    )
                else:
                    text = (
                        'Current value: %.2f\n'
                        'Metric is below threshold (%.2f).' % (
                            metric['value'],
                            threshold.get('low_critical'),
                        )
                    )
            else:
                if with_soft_status:
                    text = (
                        'Current value: %.2f\n'
                        'Metric has been above threshold (%.2f) '
                        'for the last 5 minutes.' % (
                            metric['value'],
                            threshold.get('high_critical'),
                        )
                    )
                else:
                    text = (
                        'Current value: %.2f\n'
                        'Metric is above threshold (%.2f).' % (
                            metric['value'],
                            threshold.get('high_critical'),
                        )
                    )

            status_value = 2.0

        metric = metric.copy()
        metric['status'] = status
        metric['check_output'] = text

        metric_status = metric.copy()
        metric_status['measurement'] = metric['measurement'] + '_status'
        metric_status['value'] = status_value
        metric_status['status_of'] = metric['measurement']
        self.emit_metric(metric_status)

        return metric

    def _check_soft_status(self, metric, soft_status, last_status, period):
        """ Check if soft_status was in error for at least the grace period
            of the metric.

            Return the new status
        """

        key = (metric['measurement'], metric.get('item'))
        (warning_since, critical_since) = self._soft_status_since.get(
            key,
            (None, None),
        )

        # Make sure time didn't jump backward. If it does jump
        # backward reset the since timer.
        now = time.time()
        if critical_since and critical_since > now:
            critical_since = None
        if warning_since and warning_since > now:
            warning_since = None

        if soft_status == 'critical':
            critical_since = critical_since or metric['time']
            warning_since = warning_since or metric['time']
        elif soft_status == 'warning':
            critical_since = None
            warning_since = warning_since or metric['time']
        else:
            critical_since = None
            warning_since = None

        warn_duration = warning_since and (metric['time'] - warning_since) or 0
        crit_duration = (
            critical_since and (metric['time'] - critical_since) or 0
        )

        if crit_duration >= period:
            status = 'critical'
        elif warn_duration >= period:
            status = 'warning'
        elif soft_status == 'warning' and last_status == 'critical':
            # Downgrade status from critical to warning immediately
            status = 'warning'
        elif soft_status == 'ok':
            # Downgrade status to ok immediately
            status = 'ok'
        else:
            status = last_status

        self._soft_status_since[key] = (warning_since, critical_since)

        if soft_status != status or last_status != status:
            logging.debug(
                'metric=%s: soft_status=%s, last_status=%s, result=%s. '
                'warn for %d second / crit for %d second',
                key,
                soft_status,
                last_status,
                status,
                warn_duration,
                crit_duration,
            )

        return status

    def get_last_metric(self, name, item):
        """ Return the last metric matching name and item.

            None is returned if the metric is not found
        """
        return self.last_metrics.get((name, item), None)

    def get_last_metric_value(self, name, item, default=None):
        """ Return value for given metric.

            Return default if metric is not found.
        """
        metric = self.get_last_metric(name, item)
        if metric is not None:
            return metric['value']
        else:
            return default

    @property
    def agent_uuid(self):
        """ Return a UUID for this agent.

            Currently, it's the UUID assigned by Bleemeo SaaS during
            registration.
        """
        if self.bleemeo_connector is not None:
            return self.bleemeo_connector.agent_uuid

    def get_docker_container_address(self, container_name):
        container_info = self.docker_client.inspect_container(container_name)
        if container_info['NetworkSettings']['IPAddress']:
            return container_info['NetworkSettings']['IPAddress']

        for key in container_info['NetworkSettings']['Networks']:
            if key == 'host':
                return '127.0.0.1'
            config = container_info['NetworkSettings']['Networks'][key]
            if config['IPAddress']:
                return config['IPAddress']

        return None

    def get_docker_ports(self, container_name):
        container_info = self.docker_client.inspect_container(container_name)
        exposed_ports = container_info['Config'].get('ExposedPorts', {})
        listening_ports = list(exposed_ports.keys())

        # Address "0.0.0.0" will be replaced by container address in
        # _discovery_fill_address_and_ports method.
        ports = {
            x: '0.0.0.0' for x in listening_ports
        }
        return ports


def install_thread_hook(raven_self):
    """
    Workaround for sys.excepthook thread bug
    http://bugs.python.org/issue1230540

    PR submitted to raven-python
    https://github.com/getsentry/raven-python/pull/723
    """
    init_old = threading.Thread.__init__

    def init(self, *args, **kwargs):
        init_old(self, *args, **kwargs)
        run_old = self.run

        def run_with_except_hook(*args, **kw):
            try:
                run_old(*args, **kw)
            except (KeyboardInterrupt, SystemExit):
                raise
            except:
                raven_self.captureException(exc_info=sys.exc_info())
                raise
        self.run = run_with_except_hook
    threading.Thread.__init__ = init<|MERGE_RESOLUTION|>--- conflicted
+++ resolved
@@ -1020,18 +1020,11 @@
             self._gather_metrics,
             seconds=10,
         )
-<<<<<<< HEAD
         self.schedule_topinfo()
-=======
         self.add_scheduled_job(
             self._gather_metrics_minute,
             seconds=60,
         )
-        self.add_scheduled_job(
-            self.send_top_info,
-            seconds=10,
-        )
->>>>>>> 57e61cd1
         self.add_scheduled_job(
             self._check_triggers,
             seconds=10,
