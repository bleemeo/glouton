--- conflicted
+++ resolved
@@ -98,61 +98,9 @@
 	delete(c.inputNames, id)
 }
 
-<<<<<<< HEAD
-// RunGather run one gather and send metric through the accumulator
+// RunGather run one gather and send metric through the accumulator.
 func (c *Collector) RunGather() {
 	c.runOnce()
-=======
-// UpdateDelay change the delay between metric gather.
-func (c *Collector) UpdateDelay(delay time.Duration) {
-	if c.setCurrentDelay(delay) {
-		logger.V(2).Printf("Change metric collector delay to %v", delay)
-		c.updateDelayC <- nil
-	}
-}
-
-// Run will run the collections until context is cancelled.
-func (c *Collector) Run(ctx context.Context) error {
-	for ctx.Err() == nil {
-		c.run(ctx)
-	}
-
-	return nil
-}
-
-func (c *Collector) getCurrentDelay() time.Duration {
-	c.l.Lock()
-	defer c.l.Unlock()
-
-	return c.currentDelay
-}
-
-func (c *Collector) setCurrentDelay(delay time.Duration) (changed bool) {
-	c.l.Lock()
-	defer c.l.Unlock()
-
-	if c.currentDelay == delay {
-		return false
-	}
-
-	c.currentDelay = delay
-
-	return true
-}
-
-// sleep such are time.Now() is aligned on a multiple of interval.
-func (c *Collector) sleepToAlign(interval time.Duration) {
-	now := time.Now()
-
-	previousMultiple := now.Truncate(interval)
-	if previousMultiple == now {
-		return
-	}
-
-	nextMultiple := previousMultiple.Add(interval)
-
-	time.Sleep(nextMultiple.Sub(now))
->>>>>>> d59465be
 }
 
 func (c *Collector) inputsForCollection() ([]telegraf.Input, []string) {
