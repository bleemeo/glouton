// Copyright 2015-2019 Bleemeo
//
// bleemeo.com an infrastructure monitoring solution in the Cloud
//
// Licensed under the Apache License, Version 2.0 (the "License");
// you may not use this file except in compliance with the License.
// You may obtain a copy of the License at
//
// http://www.apache.org/licenses/LICENSE-2.0
//
// Unless required by applicable law or agreed to in writing, software
// distributed under the License is distributed on an "AS IS" BASIS,
// WITHOUT WARRANTIES OR CONDITIONS OF ANY KIND, either express or implied.
// See the License for the specific language governing permissions and
// limitations under the License.

// Package collector do the metric point gathering for all configured input every fixed time interval
package collector

import (
	"errors"
	"glouton/logger"
	"sync"
	"time"

	"github.com/influxdata/telegraf"
)

// Collector implement running Gather on inputs every fixed time interval
type Collector struct {
	acc          telegraf.Accumulator
	inputs       map[int]telegraf.Input
	inputNames   map[int]string
	currentDelay time.Duration
	updateDelayC chan interface{}
	l            sync.Mutex
}

// New returns a Collector with default option
//
// By default, no input are added (use AddInput) and collection is done every
// 10 seconds.
func New(acc telegraf.Accumulator) *Collector {
	c := &Collector{
		acc:          acc,
		inputs:       make(map[int]telegraf.Input),
		inputNames:   make(map[int]string),
		currentDelay: 10 * time.Second,
		updateDelayC: make(chan interface{}),
	}

	return c
}

// AddInput add an input to this collector and return an ID
func (c *Collector) AddInput(input telegraf.Input, shortName string) (int, error) {
	c.l.Lock()
	defer c.l.Unlock()

	id := 1

	_, ok := c.inputs[id]
	for ok {
		id++
		if id == 0 {
			return 0, errors.New("too many inputs in the collectors. Unable to find new slot")
		}

		_, ok = c.inputs[id]
	}

	c.inputs[id] = input
	c.inputNames[id] = shortName

	if si, ok := input.(telegraf.ServiceInput); ok {
		if err := si.Start(nil); err != nil {
			return 0, err
		}
	}

	return id, nil
}

// RemoveInput removes an input by its ID.
func (c *Collector) RemoveInput(id int) {
	c.l.Lock()
	defer c.l.Unlock()

	if input, ok := c.inputs[id]; ok {
		if si, ok := input.(telegraf.ServiceInput); ok {
			si.Stop()
		}
	} else {
		logger.V(2).Printf("called RemoveInput with unexisting ID %d", id)
	}

	delete(c.inputs, id)
	delete(c.inputNames, id)
}

<<<<<<< HEAD
// RunGather run one gather and send metric through the accumulator
func (c *Collector) RunGather() {
	c.runOnce()
=======
// UpdateDelay change the delay between metric gather
func (c *Collector) UpdateDelay(delay time.Duration) {
	if c.setCurrentDelay(delay) {
		logger.V(2).Printf("Change metric collector delay to %v", delay)
		c.updateDelayC <- nil
	}
}

// Run will run the collections until context is cancelled
func (c *Collector) Run(ctx context.Context) error {
	for ctx.Err() == nil {
		c.run(ctx)
	}

	return nil
}

func (c *Collector) getCurrentDelay() time.Duration {
	c.l.Lock()
	defer c.l.Unlock()

	return c.currentDelay
}

func (c *Collector) setCurrentDelay(delay time.Duration) (changed bool) {
	c.l.Lock()
	defer c.l.Unlock()

	if c.currentDelay == delay {
		return false
	}

	c.currentDelay = delay

	return true
}

// sleep such are time.Now() is aligned on a multiple of interval
func (c *Collector) sleepToAlign(interval time.Duration) {
	now := time.Now()

	previousMultiple := now.Truncate(interval)
	if previousMultiple == now {
		return
	}

	nextMultiple := previousMultiple.Add(interval)

	time.Sleep(nextMultiple.Sub(now))
>>>>>>> 886dd4f6
}

func (c *Collector) inputsForCollection() ([]telegraf.Input, []string) {
	c.l.Lock()
	defer c.l.Unlock()

	inputsCopy := make([]telegraf.Input, 0)
	inputsNameCopy := make([]string, 0)

	for id, v := range c.inputs {
		inputsCopy = append(inputsCopy, v)
		inputsNameCopy = append(inputsNameCopy, c.inputNames[id])
	}

	return inputsCopy, inputsNameCopy
}

<<<<<<< HEAD
=======
func (c *Collector) run(ctx context.Context) {
	currentDelay := c.getCurrentDelay()
	c.sleepToAlign(currentDelay)

	ticker := time.NewTicker(currentDelay)
	defer ticker.Stop()

	for {
		c.runOnce()

		select {
		case <-c.updateDelayC:
			return
		case <-ticker.C:
		case <-ctx.Done():
			return
		}
	}
}

>>>>>>> 886dd4f6
func (c *Collector) runOnce() {
	inputsCopy, inputsNameCopy := c.inputsForCollection()

	var wg sync.WaitGroup

<<<<<<< HEAD
=======
	t0 := time.Now()

>>>>>>> 886dd4f6
	for i, input := range inputsCopy {
		i := i
		input := input

		wg.Add(1)

		go func() {
			defer wg.Done()

			err := input.Gather(c.acc)
			if err != nil {
				logger.Printf("Input %s failed: %v", inputsNameCopy[i], err)
			}
		}()
	}

	wg.Wait()
<<<<<<< HEAD
=======

	delta := time.Since(t0)

	if c.acc != nil {
		c.acc.AddFields("agent", map[string]interface{}{"gather_time": delta.Seconds()}, nil)
	}
>>>>>>> 886dd4f6
}<|MERGE_RESOLUTION|>--- conflicted
+++ resolved
@@ -98,61 +98,9 @@
 	delete(c.inputNames, id)
 }
 
-<<<<<<< HEAD
 // RunGather run one gather and send metric through the accumulator
 func (c *Collector) RunGather() {
 	c.runOnce()
-=======
-// UpdateDelay change the delay between metric gather
-func (c *Collector) UpdateDelay(delay time.Duration) {
-	if c.setCurrentDelay(delay) {
-		logger.V(2).Printf("Change metric collector delay to %v", delay)
-		c.updateDelayC <- nil
-	}
-}
-
-// Run will run the collections until context is cancelled
-func (c *Collector) Run(ctx context.Context) error {
-	for ctx.Err() == nil {
-		c.run(ctx)
-	}
-
-	return nil
-}
-
-func (c *Collector) getCurrentDelay() time.Duration {
-	c.l.Lock()
-	defer c.l.Unlock()
-
-	return c.currentDelay
-}
-
-func (c *Collector) setCurrentDelay(delay time.Duration) (changed bool) {
-	c.l.Lock()
-	defer c.l.Unlock()
-
-	if c.currentDelay == delay {
-		return false
-	}
-
-	c.currentDelay = delay
-
-	return true
-}
-
-// sleep such are time.Now() is aligned on a multiple of interval
-func (c *Collector) sleepToAlign(interval time.Duration) {
-	now := time.Now()
-
-	previousMultiple := now.Truncate(interval)
-	if previousMultiple == now {
-		return
-	}
-
-	nextMultiple := previousMultiple.Add(interval)
-
-	time.Sleep(nextMultiple.Sub(now))
->>>>>>> 886dd4f6
 }
 
 func (c *Collector) inputsForCollection() ([]telegraf.Input, []string) {
@@ -170,39 +118,11 @@
 	return inputsCopy, inputsNameCopy
 }
 
-<<<<<<< HEAD
-=======
-func (c *Collector) run(ctx context.Context) {
-	currentDelay := c.getCurrentDelay()
-	c.sleepToAlign(currentDelay)
-
-	ticker := time.NewTicker(currentDelay)
-	defer ticker.Stop()
-
-	for {
-		c.runOnce()
-
-		select {
-		case <-c.updateDelayC:
-			return
-		case <-ticker.C:
-		case <-ctx.Done():
-			return
-		}
-	}
-}
-
->>>>>>> 886dd4f6
 func (c *Collector) runOnce() {
 	inputsCopy, inputsNameCopy := c.inputsForCollection()
 
 	var wg sync.WaitGroup
 
-<<<<<<< HEAD
-=======
-	t0 := time.Now()
-
->>>>>>> 886dd4f6
 	for i, input := range inputsCopy {
 		i := i
 		input := input
@@ -220,13 +140,4 @@
 	}
 
 	wg.Wait()
-<<<<<<< HEAD
-=======
-
-	delta := time.Since(t0)
-
-	if c.acc != nil {
-		c.acc.AddFields("agent", map[string]interface{}{"gather_time": delta.Seconds()}, nil)
-	}
->>>>>>> 886dd4f6
 }