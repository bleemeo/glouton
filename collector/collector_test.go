--- conflicted
+++ resolved
@@ -547,14 +547,9 @@
 	t1 := t0.Add(10 * time.Second)
 	t2 := t1.Add(keepMetricBecauseOfGatherErrorGraceDelay)
 
-<<<<<<< HEAD
-	if err := c.RunGather(context.Background(), t0); err != nil {
-		t.Error(err)
-=======
 	err = c.RunGather(context.Background(), t0)
 	if err != nil {
 		t.Fatal("Gathering failed:", err)
->>>>>>> 5c0603f2
 	}
 
 	acc.assertValue(t, t0, "i1", "f1", `name="i1"`, 1.)
@@ -575,14 +570,9 @@
 	input.fields = map[string]float64{"f2": 0.22, "f3": 33} // no value for f1
 	input.retErr = io.ErrUnexpectedEOF                      // perhaps because of this error
 
-<<<<<<< HEAD
-	if err := c.RunGather(context.Background(), t1); err != nil {
-		t.Error(err)
-=======
 	err = c.RunGather(context.Background(), t1)
 	if err != nil {
 		t.Fatal("Gathering failed:", err)
->>>>>>> 5c0603f2
 	}
 
 	// We expected no value for f1, because the input has returned an error (and thus no value),
@@ -598,14 +588,9 @@
 	input.fields = map[string]float64{"f3": 3, "f4": 4.4} // no more value for f2 neither; a new metric appears;
 	// the error is still present
 
-<<<<<<< HEAD
-	if err := c.RunGather(context.Background(), t2); err != nil {
-		t.Error(err)
-=======
 	err = c.RunGather(context.Background(), t2)
 	if err != nil {
 		t.Fatal("Gathering failed:", err)
->>>>>>> 5c0603f2
 	}
 
 	// The grace period has ended, the metric is now marked as inactive -> StaleNaN.
