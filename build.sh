--- conflicted
+++ resolved
@@ -75,13 +75,10 @@
    docker run --rm -e HOME=/go/pkg -e CGO_ENABLED=0 \
       -v $(pwd):/src -w /src ${GO_MOUNT_CACHE} \
       -v /var/run/docker.sock:/var/run/docker.sock \
-<<<<<<< HEAD
-      --entrypoint '' -e VERSION \
-=======
       --entrypoint '' \
+      -e VERSION \
       -e GORELEASER_PREVIOUS_TAG=0.1.0 \
       -e GORELEASER_CURRENT_TAG=0.1.1 \
->>>>>>> f0965155
       goreleaser/goreleaser:${GORELEASER_VERSION} sh -c "(goreleaser check && go generate ./... && go test ./... && goreleaser --rm-dist --snapshot --parallelism 2); result=\$?;chown -R $USER_UID dist coverage.html coverage.out api/models_gen.go; exit \$result"
 
    echo $VERSION > dist/VERSION
