// Copyright 2015-2019 Bleemeo
//
// bleemeo.com an infrastructure monitoring solution in the Cloud
//
// Licensed under the Apache License, Version 2.0 (the "License");
// you may not use this file except in compliance with the License.
// You may obtain a copy of the License at
//
// http://www.apache.org/licenses/LICENSE-2.0
//
// Unless required by applicable law or agreed to in writing, software
// distributed under the License is distributed on an "AS IS" BASIS,
// WITHOUT WARRANTIES OR CONDITIONS OF ANY KIND, either express or implied.
// See the License for the specific language governing permissions and
// limitations under the License.

package api

//go:generate go run github.com/gobuffalo/packr/v2/packr2

import (
	"context"
	"html/template"
	"net/http"
	"time"

	"glouton/discovery"
	"glouton/facts"
	"glouton/logger"
	"glouton/threshold"
	"glouton/types"

	"github.com/99designs/gqlgen/handler"
	"github.com/go-chi/chi"
	"github.com/gobuffalo/packr/v2"
	"github.com/rs/cors"
)

type storeInterface interface {
	Metrics(filters map[string]string) (result []types.Metric, err error)
}

type dockerInterface interface {
	Containers(ctx context.Context, maxAge time.Duration, includeIgnored bool) (containers []facts.Container, err error)
}

type agentInterface interface {
	BleemeoRegistrationAt() time.Time
	BleemeoLastReport() time.Time
	BleemeoConnected() bool
	Tags() []string
}

// API : Structure that contains API's port
type API struct {
	bindAddress  string
	router       http.Handler
	db           storeInterface
	dockerFact   dockerInterface
	psFact       *facts.ProcessProvider
	factProvider *facts.FactProvider
	disc         *discovery.Discovery
	agent        agentInterface
	threshold    *threshold.Registry
}

type gloutonUIConfig struct {
	StaticCDNURL string
}

// New : Function that instantiate a new API's port from environment variable or from a default port
func New(db storeInterface, dockerFact *facts.DockerProvider, psFact *facts.ProcessProvider, factProvider *facts.FactProvider, bindAddress string, disc *discovery.Discovery, agent agentInterface, promExporter http.Handler, threshold *threshold.Registry, staticCDNURL string) *API {
	router := chi.NewRouter()
	router.Use(cors.New(cors.Options{
		AllowedOrigins:   []string{"*"},
		AllowCredentials: true,
		Debug:            false,
	}).Handler)
<<<<<<< HEAD
	api := &API{bindAddress: bindAddress, db: db, psFact: psFact, dockerFact: dockerFact, factProvider: factProvider, disc: disc, agent: agent, threshold: threshold}
=======

	api := &API{bindAddress: bindAddress, db: db, psFact: psFact, dockerFact: dockerFact, factProvider: factProvider, disc: disc, agent: agent, accumulator: accumulator}
>>>>>>> 886dd4f6

	boxAssets := packr.New("assets", "./static/assets")
	boxHTML := packr.New("html", "./static")
	fallbackIndex := []byte("Error while initializing local UI. See Glouton logs")
	indexBody, err := boxHTML.Find("index.html")
	if err != nil {
		logger.Printf("Error while loading index.html. Local UI will be broken: %v", err)
		indexBody = fallbackIndex
	}
	indexTmpl, err := template.New("index").Parse(string(indexBody))
	if err != nil {
		logger.Printf("Error while loading index.html. Local UI will be broken: %v", err)
	}

	router.Handle("/metrics", promExporter) // promhttp.InstrumentMetricHandler(reg, promhttp.HandlerFor(reg, promhttp.HandlerOpts{})))
	router.Handle("/playground", handler.Playground("GraphQL playground", "/graphql"))
	router.Handle("/graphql", handler.GraphQL(NewExecutableSchema(Config{Resolvers: &Resolver{api: api}})))
	router.Handle("/static/*", http.StripPrefix("/static", http.FileServer(boxAssets)))
	router.HandleFunc("/*", func(w http.ResponseWriter, r *http.Request) {
		var err error
		if indexTmpl == nil {
			_, err = w.Write(fallbackIndex)
		} else {
			err = indexTmpl.Execute(w, gloutonUIConfig{
				StaticCDNURL: staticCDNURL,
			})
		}
		if err != nil {
			logger.V(2).Printf("fail to serve index.html: %v", err)
		}
	})

	api.router = router

	return api
}

// Run : Starts our API
func (api API) Run(ctx context.Context) error {
	srv := http.Server{
		Addr:    api.bindAddress,
		Handler: api.router,
	}

	idleConnsClosed := make(chan struct{})

	go func() {
		<-ctx.Done()

		subCtx, cancel := context.WithTimeout(context.Background(), 10*time.Second)
		defer cancel()

		if err := srv.Shutdown(subCtx); err != nil {
			logger.V(2).Printf("HTTP server Shutdown: %v", err)
		}

		close(idleConnsClosed)
	}()

	logger.Printf("Starting API on %s ✔️", api.bindAddress)
	logger.Printf("To access the local panel connect to http://%s 🌐", api.bindAddress)

	if err := srv.ListenAndServe(); err != http.ErrServerClosed {
		return err
	}

	return nil
}<|MERGE_RESOLUTION|>--- conflicted
+++ resolved
@@ -76,21 +76,20 @@
 		AllowCredentials: true,
 		Debug:            false,
 	}).Handler)
-<<<<<<< HEAD
+
 	api := &API{bindAddress: bindAddress, db: db, psFact: psFact, dockerFact: dockerFact, factProvider: factProvider, disc: disc, agent: agent, threshold: threshold}
-=======
-
-	api := &API{bindAddress: bindAddress, db: db, psFact: psFact, dockerFact: dockerFact, factProvider: factProvider, disc: disc, agent: agent, accumulator: accumulator}
->>>>>>> 886dd4f6
 
 	boxAssets := packr.New("assets", "./static/assets")
 	boxHTML := packr.New("html", "./static")
 	fallbackIndex := []byte("Error while initializing local UI. See Glouton logs")
+
 	indexBody, err := boxHTML.Find("index.html")
 	if err != nil {
 		logger.Printf("Error while loading index.html. Local UI will be broken: %v", err)
+
 		indexBody = fallbackIndex
 	}
+
 	indexTmpl, err := template.New("index").Parse(string(indexBody))
 	if err != nil {
 		logger.Printf("Error while loading index.html. Local UI will be broken: %v", err)
