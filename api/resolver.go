// Copyright 2015-2019 Bleemeo
//
// bleemeo.com an infrastructure monitoring solution in the Cloud
//
// Licensed under the Apache License, Version 2.0 (the "License");
// you may not use this file except in compliance with the License.
// You may obtain a copy of the License at
//
// http://www.apache.org/licenses/LICENSE-2.0
//
// Unless required by applicable law or agreed to in writing, software
// distributed under the License is distributed on an "AS IS" BASIS,
// WITHOUT WARRANTIES OR CONDITIONS OF ANY KIND, either express or implied.
// See the License for the specific language governing permissions and
// limitations under the License.

package api

//go:generate go run github.com/99designs/gqlgen

import (
	"context"
	"math"
	"sort"
	"strings"
	"time"

	"glouton/logger"
	"glouton/threshold"
	"glouton/types"

	"github.com/vektah/gqlparser/gqlerror"
)

type Resolver struct {
	api *API
}

func (r *Resolver) Query() QueryResolver {
	return &queryResolver{r}
}

type queryResolver struct{ *Resolver }

// Metrics returns a list of metrics
// They can be filtered with an array of metrics which contains an array of labels
func (r *queryResolver) Metrics(ctx context.Context, metricsFilter []*MetricInput) ([]*Metric, error) {
	if r.api.db == nil {
		return nil, gqlerror.Errorf("Can not retrieve metrics at this moment. Please try later")
	}

	metrics := []types.Metric{}

	if len(metricsFilter) > 0 {
		for _, mf := range metricsFilter {
			if len(mf.Labels) > 0 {
				metricFilters := map[string]string{}

				for _, label := range mf.Labels {
					metricFilters[label.Key] = label.Value
				}

				newMetrics, err := r.api.db.Metrics(metricFilters)
				if err != nil {
					logger.V(2).Printf("Can not retrieve metrics: %v", err)
					return nil, gqlerror.Errorf("Can not retrieve metrics")
				}

				metrics = append(metrics, newMetrics...)
			}
		}
	} else {
		var err error

		metrics, err = r.api.db.Metrics(map[string]string{})
		if err != nil {
			logger.V(2).Printf("Can not retrieve metrics: %v", err)
			return nil, gqlerror.Errorf("Can not retrieve metrics")
		}
	}

	metricsRes := []*Metric{}

	for _, metric := range metrics {
		metricRes := &Metric{}

		labels := metric.Labels()
		for key, value := range labels {
			label := &Label{Key: key, Value: value}
			metricRes.Labels = append(metricRes.Labels, label)
		}

		metricsRes = append(metricsRes, metricRes)
	}

	return metricsRes, nil
}

// Points returns metrics's points between a time interval
// This interval could be between a start and end dates or X minutes from now
// Metrics can also be filtered
func (r *queryResolver) Points(ctx context.Context, metricsFilter []*MetricInput, start string, end string, minutes int) ([]*Metric, error) {
	if r.api.db == nil || r.api.threshold == nil {
		return nil, gqlerror.Errorf("Can not retrieve points at this moment. Please try later")
	}

	metrics := []types.Metric{}

	if len(metricsFilter) > 0 {
		for _, mf := range metricsFilter {
			if len(mf.Labels) > 0 {
				metricFilters := map[string]string{}

				for _, label := range mf.Labels {
					metricFilters[label.Key] = label.Value
				}

				newMetrics, err := r.api.db.Metrics(metricFilters)
				if err != nil {
					logger.V(2).Printf("Can not retrieve metrics: %v", err)
					return nil, gqlerror.Errorf("Can not retrieve metrics")
				}

				metrics = append(metrics, newMetrics...)
			}
		}
	} else {
		return nil, gqlerror.Errorf("Can not retrieve points for every metrics")
	}

	finalStart := ""
	finalEnd := ""

	if minutes != 0 {
		finalEnd = time.Now().UTC().Format(time.RFC3339)
		finalStart = time.Now().UTC().Add(time.Duration(-minutes) * time.Minute).Format(time.RFC3339)
	} else {
		finalStart = start
		finalEnd = end
	}

	timeStart, _ := time.Parse(time.RFC3339, finalStart)
	timeEnd, _ := time.Parse(time.RFC3339, finalEnd)
	metricsRes := []*Metric{}

	for _, metric := range metrics {
		metricRes := &Metric{}

		labels := metric.Labels()
		annotations := metric.Annotations()
		for key, value := range labels {
			label := &Label{Key: key, Value: value}
			metricRes.Labels = append(metricRes.Labels, label)
		}

		points, err := metric.Points(timeStart, timeEnd)
		if err != nil {
			logger.V(2).Printf("Can not retrieve points: %v", err)
			return nil, gqlerror.Errorf("Can not retrieve points")
		}

		for _, point := range points {
			pointRes := &Point{Time: point.Time.UTC(), Value: point.Value}
			metricRes.Points = append(metricRes.Points, pointRes)
		}
<<<<<<< HEAD
		thresholds := r.api.threshold.GetThreshold(threshold.MetricNameItem{Item: annotations.BleemeoItem, Name: labels[types.LabelName]})
=======

		thresholds := r.api.accumulator.GetThreshold(threshold.MetricNameItem{Item: labels["item"], Name: labels["__name__"]})
>>>>>>> 886dd4f6
		threshold := &Threshold{
			LowCritical:  &thresholds.LowCritical,
			LowWarning:   &thresholds.LowWarning,
			HighWarning:  &thresholds.HighWarning,
			HighCritical: &thresholds.HighCritical,
		}

		if math.IsNaN(*threshold.LowCritical) {
			threshold.LowCritical = nil
		}

		if math.IsNaN(*threshold.LowWarning) {
			threshold.LowWarning = nil
		}

		if math.IsNaN(*threshold.HighCritical) {
			threshold.HighCritical = nil
		}

		if math.IsNaN(*threshold.HighWarning) {
			threshold.HighWarning = nil
		}

		metricRes.Thresholds = threshold
		metricsRes = append(metricsRes, metricRes)
	}

	return metricsRes, nil
}

// Containers returns containers information
// These containers could be paginated and filtered by a search input or allContainers flag
// If there is a search filter, it will check search is contained in container's name / Image name / ID / command
func (r *queryResolver) Containers(ctx context.Context, input *Pagination, allContainers bool, search string) (*Containers, error) {
	if r.api.dockerFact == nil {
		return nil, gqlerror.Errorf("Can not retrieve containers at this moment. Please try later")
	}

	containers, err := r.api.dockerFact.Containers(ctx, time.Hour, false)
	if err != nil {
		logger.V(2).Printf("Can not retrieve containers: %v", err)
		return nil, gqlerror.Errorf("Can not retrieve containers")
	}

	containersRes := []*Container{}
	containerMetrics := []string{
		"docker_container_io_write_bytes",
		"docker_container_io_read_bytes",
		"docker_container_net_bits_recv",
		"docker_container_net_bits_sent",
		"docker_container_mem_used_perc",
		"docker_container_cpu_used",
	}

	sort.Slice(containers, func(i, j int) bool {
		return strings.Compare(containers[i].Name(), containers[j].Name()) < 0
	})

	nbContainers := 0
	nbCurrentContainers := 0

	for _, container := range containers {
		if allContainers || container.IsRunning() {
			nbContainers++
		}

		if (allContainers || container.IsRunning()) && (strings.Contains(container.Name(), search) || strings.Contains(container.Image(), search) || strings.Contains(container.ID(), search) || strings.Contains(container.Command(), search)) {
			nbCurrentContainers++

			createdAt := container.CreatedAt()
			startedAt := container.StartedAt()
			finishedAt := container.FinishedAt()
			c := &Container{
				Command:     container.Command(),
				CreatedAt:   &createdAt,
				ID:          container.ID(),
				Image:       container.Image(),
				InspectJSON: container.InspectJSON(),
				Name:        container.Name(),
				StartedAt:   &startedAt,
				State:       container.State(),
				FinishedAt:  &finishedAt,
			}

			for _, m := range containerMetrics {
				metricFilters := map[string]string{
					types.LabelContainerName: container.Name(),
					types.LabelName:          m,
				}

				metrics, err := r.api.db.Metrics(metricFilters)
				if err != nil {
					logger.V(2).Printf("Can not retrieve metrics: %v", err)
					return nil, gqlerror.Errorf("Can not retrieve metrics")
				}

				if len(metrics) > 0 {
					points, err := metrics[0].Points(time.Now().UTC().Add(-15*time.Minute), time.Now().UTC())
					if err != nil {
						logger.V(2).Printf("Can not retrieve points: %v", err)
						return nil, gqlerror.Errorf("Can not retrieve points")
					}

					var point float64

					if len(points) > 0 {
						point = points[len(points)-1].Value
					}

					switch m {
					case "docker_container_io_write_bytes":
						c.IoWriteBytes = point
					case "docker_container_io_read_bytes":
						c.IoReadBytes = point
					case "docker_container_net_bits_recv":
						c.NetBitsRecv = point
					case "docker_container_net_bits_sent":
						c.NetBitsSent = point
					case "docker_container_mem_used_perc":
						c.MemUsedPerc = point
					case "docker_container_cpu_used":
						c.CPUUsedPerc = point
					}
				}
			}

			containersRes = append(containersRes, c)
		}
	}

	if input != nil {
		if len(containersRes) > input.Offset {
			to := input.Offset + input.Limit

			if len(containersRes) <= input.Offset+input.Limit {
				to = len(containersRes)
			}

			containersRes = containersRes[input.Offset:to]
		} else if len(containersRes) <= input.Offset {
			containersRes = []*Container{}
		}
	}

	return &Containers{Containers: containersRes, Count: nbContainers, CurrentCount: nbCurrentContainers}, nil
}

// Processes returns a list of processes
// They can be filtered by container's ID
func (r *queryResolver) Processes(ctx context.Context, containerID *string) (*Topinfo, error) {
	if r.api.psFact == nil {
		return nil, gqlerror.Errorf("Can not retrieve processes at this moment. Please try later")
	}

	processes, updatedAt, err := r.api.psFact.ProcessesWithTime(ctx, time.Second*15)
	if err != nil {
		logger.V(2).Printf("Can not retrieve processes: %v", err)
		return nil, gqlerror.Errorf("Can not retrieve processes")
	}

	processesRes := []*Process{}

	for _, process := range processes {
		if containerID == nil || *containerID == process.ContainerID {
			p := &Process{
				Pid:         process.PID,
				Ppid:        process.PPID,
				CreateTime:  process.CreateTime,
				Cmdline:     process.CmdLine,
				Name:        process.Name,
				MemoryRss:   int(process.MemoryRSS),
				CPUPercent:  process.CPUPercent,
				CPUTime:     process.CPUTime,
				Status:      process.Status,
				Username:    process.Username,
				Executable:  process.Executable,
				ContainerID: process.ContainerID,
			}
			processesRes = append(processesRes, p)
		}
	}

	return &Topinfo{UpdatedAt: updatedAt, Processes: processesRes}, nil
}

// Facts returns a list of facts discovered by agent
func (r *queryResolver) Facts(ctx context.Context) ([]*Fact, error) {
	if r.api.factProvider == nil {
		return nil, gqlerror.Errorf("Can not retrieve facts at this moment. Please try later")
	}

	facts, err := r.api.factProvider.Facts(ctx, time.Hour)
	if err != nil {
		logger.V(2).Printf("Can not retrieve facts: %v", err)
		return nil, gqlerror.Errorf("Can not retrieve facts")
	}

	factsRes := []*Fact{}

	for k, v := range facts {
		f := &Fact{
			Name:  k,
			Value: v,
		}
		factsRes = append(factsRes, f)
	}

	return factsRes, nil
}

// Services returns a list services discovered by agent
// They can be filtered by active flag
func (r *queryResolver) Services(ctx context.Context, isActive bool) ([]*Service, error) {
	if r.api.disc == nil {
		return nil, gqlerror.Errorf("Can not retrieve services at this moment. Please try later")
	}

	services, err := r.api.disc.Discovery(ctx, time.Hour)
	if err != nil {
		logger.V(2).Printf("Can not retrieve facts: %v", err)
		return nil, gqlerror.Errorf("Can not retrieve facts")
	}

	servicesRes := []*Service{}

	for _, service := range services {
		if !isActive || service.Active {
			netAddrs := []string{}

			for _, addr := range service.ListenAddresses {
				netAddrs = append(netAddrs, addr.String())
			}
<<<<<<< HEAD
			s := &Service{
				Name:            service.Name,
				ContainerID:     service.ContainerID,
				IPAddress:       service.IPAddress,
				ListenAddresses: netAddrs,
				ExePath:         service.ExePath,
				Active:          service.Active,
			}
			metrics, err := r.api.db.Metrics(map[string]string{types.LabelName: service.Name + "_status"})
			if err != nil {
				logger.V(2).Printf("Can not retrieve services: %v", err)
				return nil, gqlerror.Errorf("Can not retrieve services")
			}
			if len(metrics) > 0 {
				annotations := metrics[0].Annotations()
				if annotations.Status.CurrentStatus.IsSet() {
					s.Status = float64(annotations.Status.CurrentStatus.NagiosCode())
					s.StatusDescription = &annotations.Status.StatusDescription
				}

=======

			metrics, err := r.api.db.Metrics(map[string]string{"__name__": service.Name + "_status"})

			var point types.PointStatus

			if len(metrics) > 0 {
				if err != nil {
					logger.V(2).Printf("Can not retrieve services: %v", err)
					return nil, gqlerror.Errorf("Can not retrieve services")
				}

				finalEnd := time.Now().UTC().Format(time.RFC3339)
				finalStart := time.Now().UTC().Add(time.Duration(-1) * time.Minute).Format(time.RFC3339)
				timeStart, _ := time.Parse(time.RFC3339, finalStart)
				timeEnd, _ := time.Parse(time.RFC3339, finalEnd)

				points, err := metrics[0].Points(timeStart, timeEnd)
				if err != nil {
					logger.V(2).Printf("Can not retrieve services: %v", err)
					return nil, gqlerror.Errorf("Can not retrieve services")
				}

				point = points[len(points)-1]
			}

			s := &Service{
				Name:              service.Name,
				ContainerID:       service.ContainerID,
				IPAddress:         service.IPAddress,
				ListenAddresses:   netAddrs,
				ExePath:           service.ExePath,
				Active:            service.Active,
				Status:            point.Value,
				StatusDescription: &point.StatusDescription.StatusDescription,
>>>>>>> 886dd4f6
			}

			servicesRes = append(servicesRes, s)
		}
	}

	return servicesRes, nil
}

// AgentInformation returns some informations about agent registration to Bleemeo Cloud
func (r *queryResolver) AgentInformation(ctx context.Context) (*AgentInfo, error) {
	if r.api.agent == nil {
		return nil, gqlerror.Errorf("Can not retrieve agent information at this moment. Please try later")
	}

	registrationAt := r.api.agent.BleemeoRegistrationAt()
	lastReport := r.api.agent.BleemeoLastReport()
	connected := r.api.agent.BleemeoConnected()
	agentInfo := &AgentInfo{
		RegistrationAt: &registrationAt,
		LastReport:     &lastReport,
		IsConnected:    connected,
	}

	return agentInfo, nil
}

// Tags returns a list of tags from system
func (r *queryResolver) Tags(ctx context.Context) ([]*Tag, error) {
	if r.api.agent == nil {
		return nil, gqlerror.Errorf("Can not retrieve tags at this moment. Please try later")
	}

	tags := r.api.agent.Tags()
	tagsResult := []*Tag{}

	for _, tag := range tags {
		t := &Tag{
			TagName: tag,
		}
		tagsResult = append(tagsResult, t)
	}

	return tagsResult, nil
}

// AgentStatus returns an integer that represent global server status over several metrics
func (r *queryResolver) AgentStatus(ctx context.Context) (*AgentStatus, error) {
	if r.api.db == nil {
		return nil, gqlerror.Errorf("Can not retrieve agent status at this moment. Please try later")
	}

	metrics, err := r.api.db.Metrics(map[string]string{})
	if err != nil {
		logger.V(2).Printf("Can not retrieve metrics: %v", err)
		return nil, gqlerror.Errorf("Can not retrieve metrics from agent status")
	}

<<<<<<< HEAD
	statuses := []float64{}
	statusDescription := []string{}

	for _, metric := range metrics {
		status := metric.Annotations().Status
		if !status.CurrentStatus.IsSet() {
			continue
		}
		statuses = append(statuses, float64(status.CurrentStatus.NagiosCode()))
		if status.CurrentStatus != types.StatusOk {
			statusDescription = append(statusDescription, status.StatusDescription)
=======
	finalEnd := time.Now().UTC().Format(time.RFC3339)
	finalStart := time.Now().UTC().Add(time.Duration(-1) * time.Minute).Format(time.RFC3339)
	timeStart, _ := time.Parse(time.RFC3339, finalStart)
	timeEnd, _ := time.Parse(time.RFC3339, finalEnd)
	statuses := map[string]float64{}
	statusDescription := []string{}

	for _, metric := range metrics {
		labels := metric.Labels()

		points, err := metric.Points(timeStart, timeEnd)
		if err != nil {
			logger.V(2).Printf("Can not retrieve points: %v", err)
			return nil, gqlerror.Errorf("Can not retrieve points from agent status")
		}

		if len(points) > 0 && points[0].CurrentStatus.IsSet() {
			status := points[0].CurrentStatus.NagiosCode()
			statuses[labels["__name__"]] = float64(status)

			if status > 0 {
				statusDescription = append(statusDescription, labels["__name__"]+": "+points[0].StatusDescription.StatusDescription)
			}
>>>>>>> 886dd4f6
		}
	}

	var finalStatus float64

	for _, status := range statuses {
		finalStatus = math.Max(status, finalStatus)
	}

	return &AgentStatus{Status: finalStatus, StatusDescription: statusDescription}, nil
}<|MERGE_RESOLUTION|>--- conflicted
+++ resolved
@@ -148,6 +148,7 @@
 
 		labels := metric.Labels()
 		annotations := metric.Annotations()
+
 		for key, value := range labels {
 			label := &Label{Key: key, Value: value}
 			metricRes.Labels = append(metricRes.Labels, label)
@@ -163,12 +164,8 @@
 			pointRes := &Point{Time: point.Time.UTC(), Value: point.Value}
 			metricRes.Points = append(metricRes.Points, pointRes)
 		}
-<<<<<<< HEAD
+
 		thresholds := r.api.threshold.GetThreshold(threshold.MetricNameItem{Item: annotations.BleemeoItem, Name: labels[types.LabelName]})
-=======
-
-		thresholds := r.api.accumulator.GetThreshold(threshold.MetricNameItem{Item: labels["item"], Name: labels["__name__"]})
->>>>>>> 886dd4f6
 		threshold := &Threshold{
 			LowCritical:  &thresholds.LowCritical,
 			LowWarning:   &thresholds.LowWarning,
@@ -401,7 +398,7 @@
 			for _, addr := range service.ListenAddresses {
 				netAddrs = append(netAddrs, addr.String())
 			}
-<<<<<<< HEAD
+
 			s := &Service{
 				Name:            service.Name,
 				ContainerID:     service.ContainerID,
@@ -410,54 +407,19 @@
 				ExePath:         service.ExePath,
 				Active:          service.Active,
 			}
+
 			metrics, err := r.api.db.Metrics(map[string]string{types.LabelName: service.Name + "_status"})
 			if err != nil {
 				logger.V(2).Printf("Can not retrieve services: %v", err)
 				return nil, gqlerror.Errorf("Can not retrieve services")
 			}
+
 			if len(metrics) > 0 {
 				annotations := metrics[0].Annotations()
 				if annotations.Status.CurrentStatus.IsSet() {
 					s.Status = float64(annotations.Status.CurrentStatus.NagiosCode())
 					s.StatusDescription = &annotations.Status.StatusDescription
 				}
-
-=======
-
-			metrics, err := r.api.db.Metrics(map[string]string{"__name__": service.Name + "_status"})
-
-			var point types.PointStatus
-
-			if len(metrics) > 0 {
-				if err != nil {
-					logger.V(2).Printf("Can not retrieve services: %v", err)
-					return nil, gqlerror.Errorf("Can not retrieve services")
-				}
-
-				finalEnd := time.Now().UTC().Format(time.RFC3339)
-				finalStart := time.Now().UTC().Add(time.Duration(-1) * time.Minute).Format(time.RFC3339)
-				timeStart, _ := time.Parse(time.RFC3339, finalStart)
-				timeEnd, _ := time.Parse(time.RFC3339, finalEnd)
-
-				points, err := metrics[0].Points(timeStart, timeEnd)
-				if err != nil {
-					logger.V(2).Printf("Can not retrieve services: %v", err)
-					return nil, gqlerror.Errorf("Can not retrieve services")
-				}
-
-				point = points[len(points)-1]
-			}
-
-			s := &Service{
-				Name:              service.Name,
-				ContainerID:       service.ContainerID,
-				IPAddress:         service.IPAddress,
-				ListenAddresses:   netAddrs,
-				ExePath:           service.ExePath,
-				Active:            service.Active,
-				Status:            point.Value,
-				StatusDescription: &point.StatusDescription.StatusDescription,
->>>>>>> 886dd4f6
 			}
 
 			servicesRes = append(servicesRes, s)
@@ -516,7 +478,6 @@
 		return nil, gqlerror.Errorf("Can not retrieve metrics from agent status")
 	}
 
-<<<<<<< HEAD
 	statuses := []float64{}
 	statusDescription := []string{}
 
@@ -525,34 +486,11 @@
 		if !status.CurrentStatus.IsSet() {
 			continue
 		}
+
 		statuses = append(statuses, float64(status.CurrentStatus.NagiosCode()))
+
 		if status.CurrentStatus != types.StatusOk {
 			statusDescription = append(statusDescription, status.StatusDescription)
-=======
-	finalEnd := time.Now().UTC().Format(time.RFC3339)
-	finalStart := time.Now().UTC().Add(time.Duration(-1) * time.Minute).Format(time.RFC3339)
-	timeStart, _ := time.Parse(time.RFC3339, finalStart)
-	timeEnd, _ := time.Parse(time.RFC3339, finalEnd)
-	statuses := map[string]float64{}
-	statusDescription := []string{}
-
-	for _, metric := range metrics {
-		labels := metric.Labels()
-
-		points, err := metric.Points(timeStart, timeEnd)
-		if err != nil {
-			logger.V(2).Printf("Can not retrieve points: %v", err)
-			return nil, gqlerror.Errorf("Can not retrieve points from agent status")
-		}
-
-		if len(points) > 0 && points[0].CurrentStatus.IsSet() {
-			status := points[0].CurrentStatus.NagiosCode()
-			statuses[labels["__name__"]] = float64(status)
-
-			if status > 0 {
-				statusDescription = append(statusDescription, labels["__name__"]+": "+points[0].StatusDescription.StatusDescription)
-			}
->>>>>>> 886dd4f6
 		}
 	}
 
