// Copyright 2015-2019 Bleemeo
//
// bleemeo.com an infrastructure monitoring solution in the Cloud
//
// Licensed under the Apache License, Version 2.0 (the "License");
// you may not use this file except in compliance with the License.
// You may obtain a copy of the License at
//
// http://www.apache.org/licenses/LICENSE-2.0
//
// Unless required by applicable law or agreed to in writing, software
// distributed under the License is distributed on an "AS IS" BASIS,
// WITHOUT WARRANTIES OR CONDITIONS OF ANY KIND, either express or implied.
// See the License for the specific language governing permissions and
// limitations under the License.

package types

import (
	"glouton/logger"
	"sort"
	"strings"
	"time"

	"github.com/prometheus/prometheus/promql/parser"
)

// Status is an enumeration of status (ok, warning, critical, unknown).
type Status uint8

// Possible values for the StatusValue enum.
const (
	StatusUnset Status = iota
	StatusOk
	StatusWarning
	StatusCritical
	StatusUnknown
)

// MetricFormat specify the metric format used.
type MetricFormat int

// List of known metrics format.
// Currently only Bleemeo and Prometheus are supported.
// The Bleemeo format is the initial format supported. It provide fewer metrics
// which are usually directly queriable (e.g. disk_used_perc instead of a free bytes and total bytes)
// The Prometheus format use same format as node_exporter and try to be as close as Prometheus way.
const (
	MetricFormatUnknown MetricFormat = iota
	MetricFormatBleemeo
	MetricFormatPrometheus
)

//nolint:gochecknoglobals
var quoter = strings.NewReplacer(`\`, `\\`, `"`, `\"`, "\n", `\n`)

// StringToMetricFormat convert a string to a MetricFormat. Return MetricFormatUnknown if input is invalid.
func StringToMetricFormat(input string) MetricFormat {
	switch strings.ToLower(input) {
	case "bleemeo":
		return MetricFormatBleemeo
	case "prometheus":
		return MetricFormatPrometheus
	default:
		return MetricFormatUnknown
	}
}

func (f MetricFormat) String() string {
	switch f {
	case MetricFormatBleemeo:
		return "Bleemeo"
	case MetricFormatPrometheus:
		return "Prometheus"
	case MetricFormatUnknown:
		return "unknown" //nolint:goconst
	default:
		return "unknown"
	}
}

// List of label names that some part of Glouton will assume to be named
// as such.
// Using constant here allow to change their name only here.
// LabelName constants is duplicated in JavaScript file.
const (
	LabelName = "__name__"

	// Label starting with "__" are dropped after collections and are only accessible internally (e.g. not present on /metrics, on Bleemeo Cloud or in the local store)
<<<<<<< HEAD
	// They are actually dropped by the metric registry.
	// The label startings with "__" could be used to known from where a metrics come from and unlike label
	// which don't start by "__", they can only be set by Glouton itself because it not a valid user defined label.
	LabelMetaContainerName          = "__meta_container_name"
	LabelMetaContainerID            = "__meta_container_id"
	LabelMetaServiceName            = "__meta_service_name"
	LabelMetaGloutonFQDN            = "__meta__fqdn"
	LabelMetaGloutonPort            = "__meta_glouton_port"
	LabelMetaServicePort            = "__meta_service_port"
	LabelMetaPort                   = "__meta_port"
	LabelMetaScrapeInstance         = "__meta_scrape_instance"
	LabelMetaScrapeJob              = "__meta_scrape_job"
	LabelMetaSNMPTarget             = "__meta_snmp_target"
	LabelMetaBleemeoTargetAgentUUID = "__meta_bleemeo_target_agent_uuid"
	LabelMetaBleemeoUUID            = "__meta_bleemeo_uuid"
	LabelMetaProbeTarget            = "__meta_probe_target"
	LabelMetaProbeServiceUUID       = "__meta_probe_service_uuid"
	LabelMetaProbeScraperName       = "__meta_probe_scraper_name"
	LabelMetaSendScraperUUID        = "__meta_probe_send_agent_uuid"
	LabelInstanceUUID               = "instance_uuid"
	LabelItem                       = "item"
	LabelScraperUUID                = "scraper_uuid"
	LabelScraper                    = "scraper"
	LabelSNMPTarget                 = "snmp_target"
	LabelInstance                   = "instance"
	LabelContainerName              = "container_name"
	LabelScrapeJob                  = "scrape_job"
	LabelScrapeInstance             = "scrape_instance"
=======
	// They are actually dropped by the metric registry and/or the.
	LabelMetaContainerName    = "__meta_container_name"
	LabelMetaContainerID      = "__meta_container_id"
	LabelMetaServiceName      = "__meta_service_name"
	LabelMetaGloutonFQDN      = "__meta__fqdn"
	LabelMetaGloutonPort      = "__meta_glouton_port"
	LabelMetaServicePort      = "__meta_service_port"
	LabelMetaPort             = "__meta_port"
	LabelMetaScrapeInstance   = "__meta_scrape_instance"
	LabelMetaScrapeJob        = "__meta_scrape_job"
	LabelMetaBleemeoUUID      = "__meta_bleemeo_uuid"
	LabelMetaProbeTarget      = "__meta_probe_target"
	LabelMetaProbeServiceUUID = "__meta_probe_service_uuid"
	LabelMetaProbeAgentUUID   = "__meta_probe_agent_uuid"
	LabelMetaProbeScraperName = "__meta_probe_scraper_name"
	LabelMetaSendScraperUUID  = "__meta_probe_send_agent_uuid"
	LabelK8SPODName           = "kubernetes_pod_name"
	LabelK8SNamespace         = "kubernetes_namespace"
	LabelInstanceUUID         = "instance_uuid"
	LabelItem                 = "item"
	LabelScraperUUID          = "scraper_uuid"
	LabelScraper              = "scraper"
	LabelInstance             = "instance"
	LabelContainerName        = "container_name"
	LabelScrapeJob            = "scrape_job"
	LabelScrapeInstance       = "scrape_instance"
>>>>>>> 09b6c580
)

// IsSet return true if the status is set.
func (s Status) IsSet() bool {
	return s != StatusUnset
}

func (s Status) String() string {
	switch s { //nolint:exhaustive
	case StatusUnset:
		return "unset"
	case StatusOk:
		return "ok"
	case StatusWarning:
		return "warning"
	case StatusCritical:
		return "critical"
	default:
		return "unknown"
	}
}

// NagiosCode return the Nagios value for a Status.
func (s Status) NagiosCode() int {
	switch s {
	case StatusOk:
		return 0
	case StatusWarning:
		return 1
	case StatusCritical:
		return 2
	case StatusUnknown, StatusUnset:
		return 3
	default:
		return 3
	}
}

// FromNagios return a Status from a Nagios status code.
func FromNagios(value int) Status {
	switch value {
	case 0:
		return StatusOk
	case 1:
		return StatusWarning
	case 2:
		return StatusCritical
	default:
		return StatusUnknown
	}
}

// Metric represent a metric object.
type Metric interface {
	// Labels returns labels of the metric. A metric is identified by its labels
	Labels() map[string]string

	// Annotations of this metric. A annotation is similar to a label but do not participate
	// in the metric identification and may change.
	Annotations() MetricAnnotations

	// Points returns points between the two given time range (boundary are included).
	Points(start, end time.Time) ([]Point, error)
}

// MetricAnnotations contains additional information about a metrics.
type MetricAnnotations struct {
	BleemeoItem string
	ContainerID string
	ServiceName string
	StatusOf    string
	SNMPTarget  string
	// store the agent for which we want to emit the metric
	BleemeoAgentID string
	Status         StatusDescription
}

// Point is the value of one metric at a given time.
type Point struct {
	Time  time.Time
	Value float64
}

// MetricPoint is one point for one metrics (identified by labels) with its annotation at the time of emission.
type MetricPoint struct {
	Point
	Labels      map[string]string
	Annotations MetricAnnotations
}

// PointPusher push new points. Points must not be mutated after call.
type PointPusher interface {
	PushPoints(points []MetricPoint)
}

// StatusDescription store a service/metric status with an optional description.
type StatusDescription struct {
	CurrentStatus     Status
	StatusDescription string
}

// LabelsToText return a text version of a labels set
// The text representation has a one-to-one relation with labels set.
// It does because:
// * labels are sorted by label name
// * labels values are quoted
//
// Result looks like __name__="node_cpu_seconds_total",cpu="0",mode="idle".
func LabelsToText(labels map[string]string) string {
	if len(labels) == 0 {
		return ""
	}

	labelNames := make([]string, 0, len(labels))
	for k := range labels {
		labelNames = append(labelNames, k)
	}

	sort.Strings(labelNames)

	strLabels := make([]string, 0, len(labels))

	for _, name := range labelNames {
		value := labels[name]
		if value == "" {
			continue
		}

		str := name + "=\"" + quoter.Replace(value) + "\""
		strLabels = append(strLabels, str)
	}

	str := strings.Join(strLabels, ",")

	return str
}

// TextToLabels is the reverse of LabelsToText.
func TextToLabels(text string) map[string]string {
	labels, err := parser.ParseMetricSelector("{" + text + "}")
	if err != nil {
		logger.Printf("unable to decode labels %#v: %v", text, err)

		return nil
	}

	results := make(map[string]string, len(labels))
	for _, v := range labels {
		results[v.Name] = v.Value
	}

	return results
}

// Monitor represents a monitor instance.
type Monitor struct {
	ID                      string
	MetricMonitorResolution int
	CreationDate            string
	URL                     string
	BleemeoAgentID          string
	ExpectedContent         string
	ExpectedResponseCode    int
	ForbiddenContent        string
}<|MERGE_RESOLUTION|>--- conflicted
+++ resolved
@@ -87,7 +87,6 @@
 	LabelName = "__name__"
 
 	// Label starting with "__" are dropped after collections and are only accessible internally (e.g. not present on /metrics, on Bleemeo Cloud or in the local store)
-<<<<<<< HEAD
 	// They are actually dropped by the metric registry.
 	// The label startings with "__" could be used to known from where a metrics come from and unlike label
 	// which don't start by "__", they can only be set by Glouton itself because it not a valid user defined label.
@@ -107,6 +106,8 @@
 	LabelMetaProbeServiceUUID       = "__meta_probe_service_uuid"
 	LabelMetaProbeScraperName       = "__meta_probe_scraper_name"
 	LabelMetaSendScraperUUID        = "__meta_probe_send_agent_uuid"
+	LabelK8SPODName                 = "kubernetes_pod_name"
+	LabelK8SNamespace               = "kubernetes_namespace"
 	LabelInstanceUUID               = "instance_uuid"
 	LabelItem                       = "item"
 	LabelScraperUUID                = "scraper_uuid"
@@ -116,34 +117,6 @@
 	LabelContainerName              = "container_name"
 	LabelScrapeJob                  = "scrape_job"
 	LabelScrapeInstance             = "scrape_instance"
-=======
-	// They are actually dropped by the metric registry and/or the.
-	LabelMetaContainerName    = "__meta_container_name"
-	LabelMetaContainerID      = "__meta_container_id"
-	LabelMetaServiceName      = "__meta_service_name"
-	LabelMetaGloutonFQDN      = "__meta__fqdn"
-	LabelMetaGloutonPort      = "__meta_glouton_port"
-	LabelMetaServicePort      = "__meta_service_port"
-	LabelMetaPort             = "__meta_port"
-	LabelMetaScrapeInstance   = "__meta_scrape_instance"
-	LabelMetaScrapeJob        = "__meta_scrape_job"
-	LabelMetaBleemeoUUID      = "__meta_bleemeo_uuid"
-	LabelMetaProbeTarget      = "__meta_probe_target"
-	LabelMetaProbeServiceUUID = "__meta_probe_service_uuid"
-	LabelMetaProbeAgentUUID   = "__meta_probe_agent_uuid"
-	LabelMetaProbeScraperName = "__meta_probe_scraper_name"
-	LabelMetaSendScraperUUID  = "__meta_probe_send_agent_uuid"
-	LabelK8SPODName           = "kubernetes_pod_name"
-	LabelK8SNamespace         = "kubernetes_namespace"
-	LabelInstanceUUID         = "instance_uuid"
-	LabelItem                 = "item"
-	LabelScraperUUID          = "scraper_uuid"
-	LabelScraper              = "scraper"
-	LabelInstance             = "instance"
-	LabelContainerName        = "container_name"
-	LabelScrapeJob            = "scrape_job"
-	LabelScrapeInstance       = "scrape_instance"
->>>>>>> 09b6c580
 )
 
 // IsSet return true if the status is set.
