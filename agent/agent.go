// Copyright 2015-2019 Bleemeo
//
// bleemeo.com an infrastructure monitoring solution in the Cloud
//
// Licensed under the Apache License, Version 2.0 (the "License");
// you may not use this file except in compliance with the License.
// You may obtain a copy of the License at
//
// http://www.apache.org/licenses/LICENSE-2.0
//
// Unless required by applicable law or agreed to in writing, software
// distributed under the License is distributed on an "AS IS" BASIS,
// WITHOUT WARRANTIES OR CONDITIONS OF ANY KIND, either express or implied.
// See the License for the specific language governing permissions and
// limitations under the License.

// Package agent contains the glue between other components
package agent

import (
	"context"
	"encoding/json"
	"errors"
	"fmt"
	"glouton/agent/state"
	"glouton/api"
	"glouton/bleemeo"
	"glouton/collector"
	"glouton/config"
	"glouton/debouncer"
	"glouton/delay"
	"glouton/discovery"
	"glouton/discovery/promexporter"
	"glouton/facts"
	"glouton/facts/container-runtime/containerd"
	"glouton/facts/container-runtime/kubernetes"
	"glouton/facts/container-runtime/merge"
	"glouton/influxdb"
	"glouton/inputs"
	"glouton/inputs/docker"
	"glouton/inputs/statsd"
	"glouton/jmxtrans"
	"glouton/logger"
	"glouton/nrpe"
	"glouton/prometheus/exporter/blackbox"
	"glouton/prometheus/exporter/common"
	"glouton/prometheus/exporter/snmp"
	"glouton/prometheus/process"
	"glouton/prometheus/registry"
	"glouton/prometheus/rules"
	"glouton/prometheus/scrapper"
	"glouton/store"
	"glouton/task"
	"glouton/telemetry"
	"glouton/threshold"
	"glouton/types"
	"glouton/version"
	"glouton/zabbix"
	"io/ioutil"
	"log"
	"math"
	"math/rand"
	"net/http"
	"net/url"
	"os"
	"os/signal"
	"path/filepath"
	"reflect"
	"regexp"
	"runtime"
	"sort"
	"strconv"
	"strings"
	"sync"
	"syscall"
	"time"

	"github.com/getsentry/sentry-go"

	bleemeoTypes "glouton/bleemeo/types"

	dockerRuntime "glouton/facts/container-runtime/docker"

	crTypes "glouton/facts/container-runtime/types"

	processInput "glouton/inputs/process"

	"github.com/google/uuid"
	"github.com/prometheus/prometheus/pkg/labels"
	"gopkg.in/yaml.v3"
)

// Jitter define the aligned timestamp used for scrapping.
// System collector use 0 (baseJitter here and in registry.go).
// baseJitterPlus is a little after, useful for collector that need to re-read point of system collector.
const (
	baseJitter      = 0
	baseJitterPlus  = 500000
	defaultInterval = 0
)

var errUnsupportedKey = errors.New("Unsupported item key") //nolint:stylecheck

type agent struct {
	taskRegistry *task.Registry
	oldConfig    *config.Configuration
	config       Config
	state        *state.State
	cancel       context.CancelFunc
	context      context.Context

	hostRootPath           string
	discovery              *discovery.Discovery
	dockerRuntime          *dockerRuntime.Docker
	containerdRuntime      *containerd.Containerd
	containerRuntime       crTypes.RuntimeInterface
	collector              *collector.Collector
	factProvider           *facts.FactProvider
	bleemeoConnector       *bleemeo.Connector
	influxdbConnector      *influxdb.Client
	threshold              *threshold.Registry
	jmx                    *jmxtrans.JMX
	snmpManager            *snmp.Manager
	snmpRegistration       []int
	store                  *store.Store
	gathererRegistry       *registry.Registry
	metricFormat           types.MetricFormat
	dynamicScrapper        *promexporter.DynamicScrapper
	lastHealCheck          time.Time
	lastContainerEventTime time.Time
	watchdogRunAt          []time.Time
	metricFilter           *metricFilter
	monitorManager         *blackbox.RegisterManager
	rulesManager           *rules.Manager

	triggerHandler            *debouncer.Debouncer
	triggerLock               sync.Mutex
	triggerDiscAt             time.Time
	triggerDiscImmediate      bool
	triggerFact               bool
	triggerSystemUpdateMetric bool

	dockerInputPresent bool
	dockerInputID      int

	l                sync.Mutex
	taskIDs          map[string]int
	metricResolution time.Duration
}

func zabbixResponse(key string, args []string) (string, error) {
	if key == "agent.ping" {
		return "1", nil
	}

	if key == "agent.version" {
		return fmt.Sprintf("4 (Glouton %s)", version.Version), nil
	}

	return "", errUnsupportedKey
}

type taskInfo struct {
	function task.Runner
	name     string
}

func (a *agent) init(configFiles []string) (ok bool) {
	a.l.Lock()
	a.lastHealCheck = time.Now()
	a.l.Unlock()

	a.taskRegistry = task.NewRegistry(context.Background())
	cfg, oldCfg, warnings, err := loadConfiguration(configFiles, nil)
	a.oldConfig = oldCfg
	a.config = cfg

	a.setupLogger()

	if err != nil {
		logger.Printf("Error while loading configuration: %v", err)

		return false
	}

	if dsn := a.oldConfig.String("bleemeo.sentry.dsn"); dsn != "" {
		err := sentry.Init(sentry.ClientOptions{
			Dsn: dsn,
		})
		if err != nil {
			logger.V(1).Printf("sentry.Init failed: %s", err)
		}
	}

	sentry.ConfigureScope(func(scope *sentry.Scope) {
		scope.SetContext("agent", map[string]interface{}{
			"glouton_version": version.Version,
		})
	})

	for _, w := range warnings {
		logger.Printf("Warning while loading configuration: %v", w)
	}

	statePath := a.oldConfig.String("agent.state_file")
	oldStatePath := a.oldConfig.String("agent.deprecated_state_file")

	a.state, err = state.Load(statePath)
	if err != nil {
		logger.Printf("Error while loading state file: %v", err)

		return false
	}

	if !a.state.IsEmpty() {
		oldStatePath = ""
	}

	if oldStatePath != "" {
		oldState, err := state.Load(oldStatePath)
		if err != nil {
			logger.Printf("Error while loading state file: %v", err)

			return false
		}

		if oldState.IsEmpty() {
			oldStatePath = ""
		} else {
			a.state = oldState
		}
	}

	a.migrateState()

	if err := a.state.SaveTo(statePath); err != nil {
		if oldStatePath != "" {
			stateDir := filepath.Dir(statePath)
			logger.Printf("State file can't we wrote at new path (%s): %v", statePath, err)
			logger.Printf("Keeping the deprecated path (%s).", oldStatePath)
			logger.Printf(
				"To migrate to new path, simply create a persistent folder %s or move %s to %s while Glouton is stopped",
				stateDir,
				oldStatePath,
				statePath,
			)

			err = a.state.SaveTo(oldStatePath)
		}

		if err != nil {
			logger.Printf("State file is not writable, stopping agent: %v", err)

			return false
		}
	} else if oldStatePath != "" {
		logger.Printf("The deprecated state file (%s) is migrated to new path (%s).", oldStatePath, statePath)
	}

	return true
}

func (a *agent) setupLogger() {
	logger.SetBufferCapacity(
		a.oldConfig.Int("logging.buffer.head_size_bytes"),
		a.oldConfig.Int("logging.buffer.tail_size_bytes"),
	)

	var err error

	switch a.oldConfig.String("logging.output") {
	case "syslog":
		err = logger.UseSyslog()
	case "file":
		err = logger.UseFile(a.oldConfig.String("logging.filename"))
	}

	if err != nil {
		fmt.Printf("Unable to use logging backend '%s': %v\n", a.oldConfig.String("logging.output"), err) //nolint:forbidigo
	}

	if level := a.oldConfig.Int("logging.level"); level != 0 {
		logger.SetLevel(level)
	} else {
		switch strings.ToLower(a.oldConfig.String("logging.level")) {
		case "0", "info", "warning", "error":
			logger.SetLevel(0)
		case "verbose":
			logger.SetLevel(1)
		case "debug":
			logger.SetLevel(2)
		default:
			logger.SetLevel(0)
			logger.Printf("Unknown logging.level = %#v. Using \"INFO\"", a.oldConfig.String("logging.level"))
		}
	}

	logger.SetPkgLevels(a.oldConfig.String("logging.package_levels"))
}

// Run runs Glouton.
func Run(configFiles []string) {
	rand.Seed(time.Now().UnixNano())

	agent := &agent{
		taskRegistry: task.NewRegistry(context.Background()),
		taskIDs:      make(map[string]int),
	}

	agent.initOSSpecificParts()

	if !agent.init(configFiles) {
		os.Exit(1)

		return
	}

	agent.run()
}

// BleemeoAccountID returns the Account UUID of Bleemeo
// It return the empty string if the Account UUID is not available (e.g. because Bleemeo is disabled or mis-configured).
func (a *agent) BleemeoAccountID() string {
	if a.bleemeoConnector == nil {
		return ""
	}

	return a.bleemeoConnector.AccountID()
}

// BleemeoAgentID returns the Agent UUID of Bleemeo
// It return the empty string if the Agent UUID is not available (e.g. because Bleemeo is disabled or registration didn't happen yet).
func (a *agent) BleemeoAgentID() string {
	if a.bleemeoConnector == nil {
		return ""
	}

	return a.bleemeoConnector.AgentID()
}

// BleemeoRegistrationAt returns the date of Agent registration with Bleemeo API
// It return the zero time if registration didn't occurred yet.
func (a *agent) BleemeoRegistrationAt() time.Time {
	if a.bleemeoConnector == nil {
		return time.Time{}
	}

	return a.bleemeoConnector.RegistrationAt()
}

// BleemeoLastReport returns the date of last report with Bleemeo API
// It return the zero time if registration didn't occurred yet or no data send to Bleemeo API.
func (a *agent) BleemeoLastReport() time.Time {
	if a.bleemeoConnector == nil {
		return time.Time{}
	}

	return a.bleemeoConnector.LastReport()
}

// BleemeoConnected returns true if Bleemeo is currently connected (to MQTT).
func (a *agent) BleemeoConnected() bool {
	if a.bleemeoConnector == nil {
		return false
	}

	return a.bleemeoConnector.Connected()
}

// Tags returns tags of this Agent.
func (a *agent) Tags() []string {
	tagsSet := make(map[string]bool)

	for _, t := range a.oldConfig.StringList("tags") {
		tagsSet[t] = true
	}

	if a.bleemeoConnector != nil {
		for _, t := range a.bleemeoConnector.Tags() {
			tagsSet[t] = true
		}
	}

	tags := make([]string, 0, len(tagsSet))

	for t := range tagsSet {
		tags = append(tags, t)
	}

	return tags
}

// UpdateThresholds update the thresholds definition.
// This method will merge with threshold definition present in configuration file.
func (a *agent) UpdateThresholds(thresholds map[threshold.MetricNameItem]threshold.Threshold, firstUpdate bool) {
	a.updateThresholds(thresholds, firstUpdate)
}

// notifyBleemeoFirstRegistration is called when Glouton is registered with Bleemeo Cloud platform for the first time
// This means that when this function is called, BleemeoAgentID and BleemeoAccountID are set.
func (a *agent) notifyBleemeoFirstRegistration(ctx context.Context) {
	a.gathererRegistry.UpdateRelabelHook(ctx, a.bleemeoConnector.RelabelHook)
	a.store.DropAllMetrics()
}

// notifyBleemeoUpdateLabels is called when Labels might change for some metrics.
// This likely happen when SNMP target are deleted/recreated.
func (a *agent) notifyBleemeoUpdateLabels(ctx context.Context) {
	a.gathererRegistry.UpdateRelabelHook(ctx, a.bleemeoConnector.RelabelHook)
}

func (a *agent) updateSNMPResolution(resolution time.Duration) {
	a.l.Lock()
<<<<<<< HEAD
	a.metricResolution = resolution

	a.rulesManager.UpdateMetricResolution(resolution)

=======
	defer a.l.Unlock()

	for _, id := range a.snmpRegistration {
		a.gathererRegistry.Unregister(id)
	}

	if a.snmpRegistration != nil {
		a.snmpRegistration = a.snmpRegistration[:0]
	}

	if resolution == 0 {
		return
	}

	for _, target := range a.snmpManager.Gatherers() {
		hash := labels.FromMap(target.ExtraLabels).Hash()

		id, err := a.gathererRegistry.RegisterGatherer(
			registry.RegistrationOption{
				Description: "snmp target " + target.Address,
				JitterSeed:  hash,
				Interval:    resolution,
				Timeout:     40 * time.Second,
				ExtraLabels: target.ExtraLabels,
				Rules:       registry.DefaultSNMPRules(),
			},
			target.Gatherer,
			true,
		)
		if err != nil {
			logger.Printf("Unable to add SNMP scrapper for target %s: %v", target.Address, err)
		} else {
			a.snmpRegistration = append(a.snmpRegistration, id)
		}
	}
}

func (a *agent) updateMetricResolution(defaultResolution time.Duration, snmpResolution time.Duration) {
	a.l.Lock()
	a.metricResolution = defaultResolution
>>>>>>> 561f4700
	a.l.Unlock()

	a.gathererRegistry.UpdateDelay(defaultResolution)

	services, err := a.discovery.Discovery(a.context, time.Hour)
	if err != nil {
		logger.V(1).Printf("error during discovery: %v", err)
	} else if a.jmx != nil {
		if err := a.jmx.UpdateConfig(services, defaultResolution); err != nil {
			logger.V(1).Printf("failed to update JMX configuration: %v", err)
		}
	}

	a.updateSNMPResolution(snmpResolution)
}

func (a *agent) getConfigThreshold(firstUpdate bool) map[string]threshold.Threshold {
	rawValue, ok := a.oldConfig.Get("thresholds")
	if !ok {
		rawValue = map[string]interface{}{}
	}

	rawThreshold, ok := rawValue.(map[string]interface{})
	if !ok {
		if firstUpdate {
			logger.V(1).Printf("Threshold in configuration file is not map")
		}

		return make(map[string]threshold.Threshold)
	}

	configThreshold := make(map[string]threshold.Threshold, len(rawThreshold))

	for k, v := range rawThreshold {
		v2, ok := v.(map[string]interface{})
		if !ok {
			if firstUpdate {
				logger.V(1).Printf("Threshold in configuration file is not well-formated: %v value is not a map", k)
			}

			continue
		}

		t, err := threshold.FromInterfaceMap(v2)
		if err != nil {
			if firstUpdate {
				logger.V(1).Printf("Threshold in configuration file is not well-formated: %v", err)
			}

			continue
		}

		configThreshold[k] = t
	}

	return configThreshold
}

func (a *agent) updateThresholds(thresholds map[threshold.MetricNameItem]threshold.Threshold, firstUpdate bool) {
	configThreshold := a.getConfigThreshold(firstUpdate)

	oldThresholds := map[string]threshold.Threshold{}

	for _, name := range []string{"system_pending_updates", "system_pending_security_updates", "time_drift"} {
		key := threshold.MetricNameItem{
			Name: name,
			Item: "",
		}
		oldThresholds[name] = a.threshold.GetThreshold(key)
	}

	a.threshold.SetThresholds(thresholds, configThreshold)

	ctx := context.Background()
	services, err := a.discovery.Discovery(ctx, 1*time.Hour)

	if err != nil {
		logger.V(2).Printf("An error occurred while running discoveries for updateThresholds: %v", err)
	} else {
		err = a.metricFilter.RebuildDynamicLists(a.dynamicScrapper, services, a.threshold.GetThresholdMetricNames(), a.rulesManager.MetricList())
		if err != nil {
			logger.V(2).Printf("An error occurred while rebuilding dynamic list for updateThresholds: %v", err)
		}
	}

	for _, name := range []string{"system_pending_updates", "system_pending_security_updates"} {
		key := threshold.MetricNameItem{
			Name: name,
			Item: "",
		}
		newThreshold := a.threshold.GetThreshold(key)

		if !firstUpdate && !oldThresholds[key.Name].Equal(newThreshold) {
			a.FireTrigger(false, false, true, false)
		}
	}

	key := threshold.MetricNameItem{
		Name: "time_drift",
		Item: "",
	}
	newThreshold := a.threshold.GetThreshold(key)

	if !firstUpdate && !oldThresholds[key.Name].Equal(newThreshold) && a.bleemeoConnector != nil {
		a.bleemeoConnector.UpdateInfo()
	}
}

// Run will start the agent. It will terminate when sigquit/sigterm/sigint is received.
func (a *agent) run() { //nolint:cyclop
	ctx, cancel := context.WithCancel(context.Background())
	defer cancel()

	a.cancel = cancel
	a.metricResolution = 10 * time.Second
	a.hostRootPath = "/"
	a.context = ctx

	if a.oldConfig.String("container.type") != "" {
		a.hostRootPath = a.oldConfig.String("df.host_mount_point")
		setupContainer(a.hostRootPath)
	}

	a.triggerHandler = debouncer.New(
		ctx,
		a.handleTrigger,
		5*time.Second,
		10*time.Second,
	)
	a.factProvider = facts.NewFacter(
		a.oldConfig.String("agent.facts_file"),
		a.hostRootPath,
		a.oldConfig.String("agent.public_ip_indicator"),
	)

	factsMap, err := a.factProvider.FastFacts(ctx)
	if err != nil {
		logger.Printf("Warning: get facts failed, some information (e.g. name of this server) may be wrong. %v", err)
	}

	fqdn := factsMap["fqdn"]
	if fqdn == "" {
		fqdn = "localhost"
	}

	cloudImageFile := a.oldConfig.String("agent.cloudimage_creation_file")

	content, err := ioutil.ReadFile(cloudImageFile)
	if err != nil && !os.IsNotExist(err) {
		logger.Printf("Unable to read content of %#v file: %v", cloudImageFile, err)
	}

	if err == nil || !os.IsNotExist(err) {
		initialMac := parseIPOutput(content)
		currentMac := factsMap["primary_mac_address"]

		if currentMac == initialMac || currentMac == "" || initialMac == "" {
			logger.Printf("Not starting Glouton since installation for creation of a cloud image was requested and agent is still running on the same machine")
			logger.Printf("If this is wrong and agent should run on this machine, remove %#v file", cloudImageFile)

			return
		}
	}

	_ = os.Remove(cloudImageFile)

	logger.Printf("Starting agent version %v (commit %v)", version.Version, version.BuildHash)

	_ = os.Remove(a.oldConfig.String("agent.upgrade_file"))

	a.metricFormat = types.StringToMetricFormat(a.oldConfig.String("agent.metrics_format"))
	if a.metricFormat == types.MetricFormatUnknown {
		logger.Printf("Invalid metric format %#v. Supported option are \"Bleemeo\" and \"Prometheus\". Falling back to Bleemeo", a.oldConfig.String("agent.metrics_format"))
		a.metricFormat = types.MetricFormatBleemeo
	}

	apiBindAddress := fmt.Sprintf("%s:%d", a.oldConfig.String("web.listener.address"), a.oldConfig.Int("web.listener.port"))

	if a.oldConfig.Bool("agent.http_debug.enable") {
		go func() {
			debugAddress := a.oldConfig.String("agent.http_debug.bind_address")

			logger.Printf("Starting debug server on http://%s/debug/pprof/", debugAddress)
			log.Println(http.ListenAndServe(debugAddress, nil))
		}()
	}

	var targets []*scrapper.Target

	a.snmpManager = snmp.NewManager(
		a.config.SNMP.ExporterURL,
		a.factProvider,
		a.config.SNMP.Targets.ToTargetOptions()...,
	)

	if promCfg, found := a.oldConfig.Get("metric.prometheus.targets"); found {
		targets = prometheusConfigToURLs(promCfg)
	}

	mFilter, err := newMetricFilter(a.oldConfig, len(a.snmpManager.Targets()) > 0, a.metricFormat)
	if err != nil {
		logger.Printf("An error occurred while building the metric filter, allow/deny list may be partial: %v", err)
	}

	a.metricFilter = mFilter
<<<<<<< HEAD
	a.store = store.New()

	a.rulesManager = rules.NewManager(ctx, a.store, time.Now().Truncate(time.Second), a.metricResolution)

	a.store.SetResetRuleCallback(a.rulesManager.ResetInactiveRules)
=======

	if a.oldConfig.Bool("web.local_ui.enable") {
		a.store = store.New(time.Hour)
	} else {
		a.store = store.New(2 * time.Minute)
	}
>>>>>>> 561f4700

	filteredStore := store.NewFilteredStore(a.store, mFilter.FilterPoints, mFilter.filterMetrics)

	a.gathererRegistry, err = registry.New(
		registry.Option{
			PushPoint:             a.store,
			FQDN:                  fqdn,
			GloutonPort:           strconv.FormatInt(int64(a.oldConfig.Int("web.listener.port")), 10),
			MetricFormat:          a.metricFormat,
			BlackboxSentScraperID: a.oldConfig.Bool("blackbox.scraper_send_uuid"),
			Filter:                mFilter,
			Queryable:             a.store,
		})
	if err != nil {
		logger.Printf("Unable to create the metrics registry: %v", err)
		logger.Printf("The metrics registry is required for Glouton. Exiting.")

		return
	}

	rulesManager := rules.NewManager(ctx, a.store, a.gathererRegistry.Appendable(5*time.Minute))

	_, err = a.gathererRegistry.RegisterPushPointsCallback(
		registry.RegistrationOption{
			Description: "rulesManager",
			JitterSeed:  baseJitterPlus,
		},
		func(_ context.Context, t0 time.Time) {
			rulesManager.Run(t0)
		},
<<<<<<< HEAD
		RulesCallback: a.rulesManager.Run,
=======
	)
	if err != nil {
		logger.Printf("unable to add recording rules metrics: %v", err)
>>>>>>> 561f4700
	}

	a.threshold = threshold.New(a.state)
	acc := &inputs.Accumulator{
		Pusher:  a.threshold.WithPusher(a.gathererRegistry.WithTTL(5 * time.Minute)),
		Context: ctx,
	}

	a.dockerRuntime = &dockerRuntime.Docker{
		DockerSockets:             dockerRuntime.DefaultAddresses(a.hostRootPath),
		DeletedContainersCallback: a.deletedContainersCallback,
	}
	a.containerdRuntime = &containerd.Containerd{
		Addresses:                 containerd.DefaultAddresses(a.hostRootPath),
		DeletedContainersCallback: a.deletedContainersCallback,
	}
	a.containerRuntime = &merge.Runtime{
		Runtimes: []crTypes.RuntimeInterface{
			a.dockerRuntime,
			a.containerdRuntime,
		},
	}

	if a.oldConfig.Bool("kubernetes.enable") {
		kube := &kubernetes.Kubernetes{
			Runtime:    a.containerRuntime,
			NodeName:   a.oldConfig.String("kubernetes.nodename"),
			KubeConfig: a.oldConfig.String("kubernetes.kubeconfig"),
		}
		a.containerRuntime = kube

		ctx, cancel := context.WithTimeout(ctx, 10*time.Second)
		if err := kube.Test(ctx); err != nil {
			logger.Printf("Kubernetes API unreachable, service detection may misbehave: %v", err)
		}

		cancel()
	}

	var psLister facts.ProcessLister

	useProc := a.oldConfig.String("container.type") == "" || a.oldConfig.Bool("container.pid_namespace_host")
	if !useProc {
		logger.V(1).Printf("The agent is running in a container and \"container.pid_namespace_host\", is not true. Not all processes will be seen")
	} else {
		if !version.IsLinux() {
			psLister = facts.NewPsUtilLister("")
		} else {
			psLister = process.NewProcessLister(a.hostRootPath, 9*time.Second)
		}
	}

	psFact := facts.NewProcess(
		psLister,
		a.hostRootPath,
		a.containerRuntime,
	)
	netstat := &facts.NetstatProvider{FilePath: a.oldConfig.String("agent.netstat_file")}

	a.factProvider.AddCallback(a.containerRuntime.RuntimeFact)
	a.factProvider.SetFact("installation_format", a.oldConfig.String("agent.installation_format"))

	processInput := processInput.New(psFact, a.threshold.WithPusher(a.gathererRegistry.WithTTL(5*time.Minute)))

	a.collector = collector.New(acc)

	_, err = a.gathererRegistry.RegisterPushPointsCallback(
		registry.RegistrationOption{
			Description: "system & services metrics",
			JitterSeed:  baseJitter,
		},
		a.collector.RunGather,
	)
	if err != nil {
		logger.Printf("unable to add system metrics: %v", err)
	}

	if a.metricFormat == types.MetricFormatBleemeo {
		_, err = a.gathererRegistry.RegisterPushPointsCallback(
			registry.RegistrationOption{
				Description: "procces status metrics",
				JitterSeed:  baseJitter,
			},
			processInput.Gather,
		)
		if err != nil {
			logger.Printf("unable to add processes metrics: %v", err)
		}
	}

	_, err = a.gathererRegistry.RegisterPushPointsCallback(
		registry.RegistrationOption{
			Description: "miscGather",
			JitterSeed:  baseJitter,
		},
		a.miscGather(a.threshold.WithPusher(a.gathererRegistry.WithTTL(5*time.Minute))),
	)
	if err != nil {
		logger.Printf("unable to add miscGathere metrics: %v", err)
	}

	servicesIgnoreCheck, _ := a.oldConfig.Get("service_ignore_check")
	servicesIgnoreMetrics, _ := a.oldConfig.Get("service_ignore_metrics")
	serviceIgnoreCheck := confFieldToSliceMap(servicesIgnoreCheck, "service ignore check")
	serviceIgnoreMetrics := confFieldToSliceMap(servicesIgnoreMetrics, "service ignore metrics")
	isCheckIgnored := discovery.NewIgnoredService(serviceIgnoreCheck).IsServiceIgnored
	isInputIgnored := discovery.NewIgnoredService(serviceIgnoreMetrics).IsServiceIgnored
	dynamicDiscovery := discovery.NewDynamic(psFact, netstat, a.containerRuntime, discovery.SudoFileReader{HostRootPath: a.hostRootPath}, a.oldConfig.String("stack"))
	a.discovery = discovery.New(
		dynamicDiscovery,
		a.collector,
		a.gathererRegistry,
		a.taskRegistry,
		a.state,
		acc,
		a.containerRuntime,
		a.config.Services.ToDiscoveryMap(),
		isCheckIgnored,
		isInputIgnored,
		a.metricFormat,
	)

	a.updateSNMPResolution(time.Minute)

	for _, target := range targets {
		hash := labels.FromMap(target.ExtraLabels).Hash()

		_, err = a.gathererRegistry.RegisterGatherer(
			registry.RegistrationOption{
				Description: "Prom exporter " + target.URL.String(),
				JitterSeed:  hash,
				Interval:    defaultInterval,
				ExtraLabels: target.ExtraLabels,
			},
			target,
			true,
		)
		if err != nil {
			logger.Printf("Unable to add Prometheus scrapper for target %s: %v", target.URL.String(), err)
		}
	}

	a.gathererRegistry.AddDefaultCollector()

	a.dynamicScrapper = &promexporter.DynamicScrapper{
		Registry:       a.gathererRegistry,
		DynamicJobName: "discovered-exporters",
	}

	if _, found := a.oldConfig.Get("metric.pull"); found {
		logger.Printf("metric.pull is deprecated and not supported by Glouton.")
		logger.Printf("For your custom metrics, please use Prometheus exporter & metric.prometheus")
	}

	if a.oldConfig.Bool("blackbox.enable") {
		logger.V(1).Println("Starting blackbox_exporter...")
		// the config is present, otherwise we would not be in this block
		blackboxConf, _ := a.oldConfig.Get("blackbox")

		a.monitorManager, err = blackbox.New(a.gathererRegistry, blackboxConf, a.oldConfig.String("blackbox.user_agent"), a.metricFormat)
		if err != nil {
			logger.V(0).Printf("Couldn't start blackbox_exporter: %v\nMonitors will not be able to run on this agent.", err)
		}
	} else {
		logger.V(1).Println("blackbox_exporter not enabled, will not start...")
	}

	promExporter := a.gathererRegistry.Exporter()

	if a.oldConfig.Bool("agent.process_exporter.enable") {
		process.RegisterExporter(a.gathererRegistry, psLister, dynamicDiscovery, a.metricFormat == types.MetricFormatBleemeo)
	}

	api := &api.API{
		DB:                 a.store,
		ContainerRuntime:   a.containerRuntime,
		PsFact:             psFact,
		FactProvider:       a.factProvider,
		BindAddress:        apiBindAddress,
		Disccovery:         a.discovery,
		AgentInfo:          a,
		PrometheurExporter: promExporter,
		Threshold:          a.threshold,
		StaticCDNURL:       a.oldConfig.String("web.static_cdn_url"),
		DiagnosticPage:     a.DiagnosticPage,
		DiagnosticArchive:  a.writeDiagnosticArchive,
		MetricFormat:       a.metricFormat,
		LocalUIDisabled:    !a.oldConfig.Bool("web.local_ui.enable"),
	}

	a.FireTrigger(true, true, false, false)

	tasks := []taskInfo{
		{a.watchdog, "Agent Watchdog"},
		{a.store.Run, "Metric store"},
		{a.containerRuntime.Run, "Docker connector"},
		{a.healthCheck, "Agent healthcheck"},
		{a.hourlyDiscovery, "Service Discovery"},
		{a.dailyFact, "Facts gatherer"},
		{a.dockerWatcher, "Docker event watcher"},
		{a.netstatWatcher, "Netstat file watcher"},
		{a.miscTasks, "Miscelanous tasks"},
		{a.minuteMetric, "Metrics every minute"},
		{a.sendToTelemetry, "Send Facts information to our telemetry tool"},
	}

	if a.oldConfig.Bool("web.enable") {
		tasks = append(tasks, taskInfo{api.Run, "Local Web UI"})
	}

	if a.oldConfig.Bool("jmx.enable") {
		perm, err := strconv.ParseInt(a.oldConfig.String("jmxtrans.file_permission"), 8, 0)
		if err != nil {
			logger.Printf("invalid permission %#v: %v", a.oldConfig.String("jmxtrans.file_permission"), err)
			logger.Printf("using the default 0640")

			perm = 0o640
		}

		a.jmx = &jmxtrans.JMX{
			OutputConfigurationFile:       a.oldConfig.String("jmxtrans.config_file"),
			OutputConfigurationPermission: os.FileMode(perm),
			ContactPort:                   a.oldConfig.Int("jmxtrans.graphite_port"),
			Pusher:                        a.threshold.WithPusher(a.gathererRegistry.WithTTL(5 * time.Minute)),
		}

		tasks = append(tasks, taskInfo{a.jmx.Run, "jmxtrans"})
	}

	if a.oldConfig.Bool("bleemeo.enable") {
		scaperName := a.oldConfig.String("blackbox.scraper_name")
		if scaperName == "" {
			scaperName = fmt.Sprintf("%s:%d", fqdn, a.oldConfig.Int("web.listener.port"))
		}

		a.bleemeoConnector, err = bleemeo.New(bleemeoTypes.GlobalOption{
			Config:                  a.oldConfig,
			State:                   a.state,
			Facts:                   a.factProvider,
			Process:                 psFact,
			Docker:                  a.containerRuntime,
			Store:                   filteredStore,
			SNMP:                    a.snmpManager.Targets(),
			SNMPOnlineTarget:        a.snmpManager.OnlineCount,
			Acc:                     acc,
			Discovery:               a.discovery,
			MonitorManager:          a.monitorManager,
			UpdateMetricResolution:  a.updateMetricResolution,
			UpdateThresholds:        a.UpdateThresholds,
			UpdateUnits:             a.threshold.SetUnits,
			MetricFormat:            a.metricFormat,
			NotifyFirstRegistration: a.notifyBleemeoFirstRegistration,
			NotifyLabelsUpdate:      a.notifyBleemeoUpdateLabels,
			BlackboxScraperName:     scaperName,
			RebuildAlertingRules:    a.rulesManager.RebuildAlertingRules,
		})
		if err != nil {
			logger.Printf("unable to start Bleemeo SAAS connector: %v", err)

			return
		}

		a.gathererRegistry.UpdateRelabelHook(ctx, a.bleemeoConnector.RelabelHook)
		tasks = append(tasks, taskInfo{a.bleemeoConnector.Run, "Bleemeo SAAS connector"})
	}

	sentry.ConfigureScope(func(scope *sentry.Scope) {
		scope.SetContext("agent", map[string]interface{}{
			"agent_id":        a.BleemeoAgentID(),
			"glouton_version": version.Version,
		})
	})

	if a.oldConfig.Bool("nrpe.enable") {
		nrpeConfFile := a.oldConfig.StringList("nrpe.conf_paths")
		nrperesponse := nrpe.NewResponse(a.config.Services.ToNRPEMap(), a.discovery, nrpeConfFile)
		server := nrpe.New(
			fmt.Sprintf("%s:%d", a.oldConfig.String("nrpe.address"), a.oldConfig.Int("nrpe.port")),
			a.oldConfig.Bool("nrpe.ssl"),
			nrperesponse.Response,
		)
		tasks = append(tasks, taskInfo{server.Run, "NRPE server"})
	}

	if a.oldConfig.Bool("zabbix.enable") {
		server := zabbix.New(
			fmt.Sprintf("%s:%d", a.oldConfig.String("zabbix.address"), a.oldConfig.Int("zabbix.port")),
			zabbixResponse,
		)
		tasks = append(tasks, taskInfo{server.Run, "Zabbix server"})
	}

	if a.oldConfig.Bool("influxdb.enable") {
		server := influxdb.New(
			fmt.Sprintf("http://%s:%s", a.oldConfig.String("influxdb.host"), a.oldConfig.String("influxdb.port")),
			a.oldConfig.String("influxdb.db_name"),
			a.store,
			a.oldConfig.StringMap("influxdb.tags"),
		)
		a.influxdbConnector = server
		tasks = append(tasks, taskInfo{server.Run, "influxdb"})

		logger.V(2).Printf("Influxdb is activated !")
	}

	if a.bleemeoConnector == nil {
		a.updateThresholds(nil, true)
	} else {
		a.bleemeoConnector.ApplyCachedConfiguration()
	}

	tmp, _ := a.oldConfig.Get("metric.softstatus_period")

	a.threshold.SetSoftPeriod(
		time.Duration(a.oldConfig.Int("metric.softstatus_period_default"))*time.Second,
		softPeriodsFromInterface(tmp),
	)

	if !reflect.DeepEqual(a.oldConfig.StringList("disk_monitor"), defaultConfig()["disk_monitor"]) {
		if a.metricFormat == types.MetricFormatBleemeo && len(a.oldConfig.StringList("disk_ignore")) > 0 {
			logger.Printf("Warning: both \"disk_monitor\" and \"disk_ignore\" are set. Only \"disk_ignore\" will be used")
		} else if a.metricFormat != types.MetricFormatBleemeo {
			logger.Printf("Warning: configuration \"disk_monitor\" is not used in Prometheus mode. Use \"disk_ignore\"")
		}
	}

	if a.metricFormat == types.MetricFormatBleemeo {
		conf, err := a.buildCollectorsConfig()
		if err != nil {
			logger.V(0).Printf("Unable to initialize system collector: %v", err)

			return
		}

		if err = discovery.AddDefaultInputs(a.collector, conf); err != nil {
			logger.Printf("Unable to initialize system collector: %v", err)

			return
		}
	}

	// register components only available on a given system, like node_exporter for unixes
	a.registerOSSpecificComponents()

	tasks = append(tasks, taskInfo{
		a.gathererRegistry.Run,
		"Metric collector",
	})

	if a.oldConfig.Bool("telegraf.statsd.enable") {
		input, err := statsd.New(fmt.Sprintf("%s:%d", a.oldConfig.String("telegraf.statsd.address"), a.oldConfig.Int("telegraf.statsd.port")))
		if err != nil {
			logger.Printf("Unable to create StatsD input: %v", err)
			a.oldConfig.Set("telegraf.statsd.enable", false)
		} else if _, err = a.collector.AddInput(input, "statsd"); err != nil {
			if strings.Contains(err.Error(), "address already in use") {
				logger.Printf("Unable to listen on StatsD port because another program already use it")
				logger.Printf("The StatsD integration is now disabled. Restart the agent to try re-enabling it.")
				logger.Printf("See https://docs.bleemeo.com/agent/configuration#telegrafstatsdenable to permanently disable StatsD integration or using an alternate port")
			} else {
				logger.Printf("Unable to create StatsD input: %v", err)
			}

			a.oldConfig.Set("telegraf.statsd.enable", false)
		}
	}

	a.factProvider.SetFact("statsd_enable", a.oldConfig.String("telegraf.statsd.enable"))
	a.factProvider.SetFact("metrics_format", a.metricFormat.String())

	c := make(chan os.Signal, 1)
	signal.Notify(c, os.Interrupt, syscall.SIGTERM, syscall.SIGINT, syscall.SIGHUP)

	go a.handleSignals(ctx, c, cancel)

	a.startTasks(tasks)

	<-ctx.Done()
	logger.V(2).Printf("Stopping agent...")
	signal.Stop(c)
	close(c)
	a.taskRegistry.Close()
	a.discovery.Close()
	logger.V(2).Printf("Agent stopped")
}

func (a *agent) handleSignals(ctx context.Context, c chan os.Signal, cancel context.CancelFunc) {
	var (
		l                         sync.Mutex
		systemUpdateMetricPending bool
	)

	for s := range c {
		if s == syscall.SIGTERM || s == syscall.SIGINT || s == os.Interrupt {
			cancel()

			break
		}

		if s == syscall.SIGHUP {
			if a.bleemeoConnector != nil {
				a.bleemeoConnector.UpdateMonitors()
			}

			l.Lock()
			if !systemUpdateMetricPending {
				systemUpdateMetricPending = true

				go func() {
					t0 := time.Now()

					for n := 0; n < 10; n++ {
						time.Sleep(time.Second)

						updatedAt := facts.PendingSystemUpdateFreshness(
							ctx,
							a.oldConfig.String("container.type") != "",
							a.hostRootPath,
						)
						if updatedAt.IsZero() || updatedAt.After(t0) {
							break
						}
					}

					a.FireTrigger(false, false, true, false)

					l.Lock()

					systemUpdateMetricPending = false

					l.Unlock()
				}()
			}
			l.Unlock()

			a.FireTrigger(true, true, false, true)
		}
	}
}

func (a *agent) buildCollectorsConfig() (conf inputs.CollectorConfig, err error) {
	whitelistRE, err := common.CompileREs(a.oldConfig.StringList("disk_monitor"))
	if err != nil {
		logger.V(1).Printf("the whitelist for diskio regexp couldn't compile: %s", err)

		return
	}

	blacklistRE, err := common.CompileREs(a.oldConfig.StringList("disk_ignore"))
	if err != nil {
		logger.V(1).Printf("the blacklist for diskio regexp couldn't compile: %s", err)

		return
	}

	pathBlacklist := a.oldConfig.StringList("df.path_ignore")
	pathBlacklistTrimed := make([]string, len(pathBlacklist))

	for i, v := range pathBlacklist {
		pathBlacklistTrimed[i] = strings.TrimRight(v, "/")
	}

	return inputs.CollectorConfig{
		DFRootPath:      a.hostRootPath,
		NetIfBlacklist:  a.oldConfig.StringList("network_interface_blacklist"),
		IODiskWhitelist: whitelistRE,
		IODiskBlacklist: blacklistRE,
		DFPathBlacklist: pathBlacklistTrimed,
	}, nil
}

func (a *agent) miscGather(pusher types.PointPusher) func(context.Context, time.Time) {
	return func(ctx context.Context, t0 time.Time) {
		points, err := a.containerRuntime.Metrics(ctx)
		if err != nil {
			logger.V(2).Printf("container Runtime metrics gather failed: %v", err)
		}

		// We don't really care about having up-to-date information because
		// when containers are started/stopped, the information is updated anyway.
		containers, err := a.containerRuntime.Containers(ctx, 2*time.Hour, false)
		if err != nil {
			logger.V(2).Printf("gather on DockerProvider failed: %v", err)

			return
		}

		countRunning := 0

		for _, c := range containers {
			if c.State().IsRunning() {
				countRunning++
			}
		}

		points = append(points, types.MetricPoint{
			Point: types.Point{Time: t0, Value: float64(countRunning)},
			Labels: map[string]string{
				"__name__": "containers_count",
			},
		})

		pusher.PushPoints(ctx, points)
	}
}

func (a *agent) sendToTelemetry(ctx context.Context) error {
	if a.oldConfig.Bool("agent.telemetry.enable") {
		select {
		case <-time.After(delay.JitterDelay(5*time.Minute, 0.2)):
		case <-ctx.Done():
			return nil
		}

		for {
			facts, err := a.factProvider.Facts(ctx, time.Hour)
			if err != nil {
				logger.V(2).Printf("error facts load %v", err)

				continue
			}

			tlm := telemetry.FromState(a.state)

			if tlm.ID == "" {
				var t telemetry.Telemetry
				t.ID = uuid.New().String()
				t.SaveState(a.state)
				tlm = t
			}

			tlm.PostInformation(ctx, a.oldConfig.String("agent.telemetry.address"), a.BleemeoAgentID(), facts)

			select {
			case <-time.After(delay.JitterDelay(24*time.Hour, 0.05)):
			case <-ctx.Done():
				return nil
			}
		}
	}

	return nil
}

func (a *agent) minuteMetric(ctx context.Context) error {
	for {
		select {
		case <-time.After(time.Minute):
		case <-ctx.Done():
			return nil
		}

		service, err := a.discovery.Discovery(ctx, 2*time.Hour)
		if err != nil {
			logger.V(1).Printf("get service failed to every-minute metrics: %v", err)

			continue
		}

		for _, srv := range service {
			if !srv.Active {
				continue
			}

			switch srv.ServiceType { //nolint:exhaustive,nolintlint
			case discovery.PostfixService:
				n, err := postfixQueueSize(ctx, srv, a.hostRootPath, a.containerRuntime)
				if err != nil {
					logger.V(1).Printf("Unabled to gather postfix queue size on %s: %v", srv, err)

					continue
				}

				labels := map[string]string{
					types.LabelName:              "postfix_queue_size",
					types.LabelMetaContainerName: srv.ContainerName,
					types.LabelMetaContainerID:   srv.ContainerID,
					types.LabelMetaServiceName:   srv.ContainerName,
				}

				annotations := types.MetricAnnotations{
					BleemeoItem: srv.ContainerName,
					ContainerID: srv.ContainerID,
					ServiceName: srv.Name,
				}

				a.threshold.WithPusher(a.gathererRegistry.WithTTL(5*time.Minute)).PushPoints(ctx, []types.MetricPoint{
					{
						Labels:      labels,
						Annotations: annotations,
						Point: types.Point{
							Time:  time.Now(),
							Value: n,
						},
					},
				})
			case discovery.EximService:
				n, err := eximQueueSize(ctx, srv, a.hostRootPath, a.containerRuntime)
				if err != nil {
					logger.V(1).Printf("Unabled to gather exim queue size on %s: %v", srv, err)

					continue
				}

				labels := map[string]string{
					types.LabelName:              "exim_queue_size",
					types.LabelMetaContainerName: srv.ContainerName,
					types.LabelMetaContainerID:   srv.ContainerID,
					types.LabelMetaServiceName:   srv.ContainerName,
				}

				annotations := types.MetricAnnotations{
					BleemeoItem: srv.ContainerName,
					ContainerID: srv.ContainerID,
					ServiceName: srv.Name,
				}

				a.threshold.WithPusher(a.gathererRegistry.WithTTL(5*time.Minute)).PushPoints(ctx, []types.MetricPoint{
					{
						Labels:      labels,
						Annotations: annotations,
						Point: types.Point{
							Time:  time.Now(),
							Value: n,
						},
					},
				})
			}
		}

		desc := strings.Join(a.oldConfig.GetWarnings(), "\n")
		status := types.StatusWarning
		t0 := time.Now().Truncate(time.Second)

		if len(desc) == 0 {
			status = types.StatusOk
			desc = "configuration returned no warnings."
		}

		a.gathererRegistry.WithTTL(5*time.Minute).PushPoints(ctx, []types.MetricPoint{
			{
				Point: types.Point{
					Value: float64(status.NagiosCode()),
					Time:  t0,
				},
				Labels: map[string]string{
					types.LabelName: "agent_config_warning",
				},
				Annotations: types.MetricAnnotations{
					Status: types.StatusDescription{
						StatusDescription: desc,
						CurrentStatus:     status,
					},
				},
			},
		})
	}
}

func (a *agent) miscTasks(ctx context.Context) error {
	lastTime := time.Now()

	for {
		select {
		case <-time.After(30 * time.Second):
		case <-ctx.Done():
			return nil
		}

		now := time.Now()

		jump := math.Abs(30 - float64(now.Unix()-lastTime.Unix()))
		if jump > 60 {
			// It looks like time jumped. This could be either:
			// * suspending
			// * or time changed (ntp fixed the time ?)
			// Trigger a UpdateInfo to check time_drift
			if a.bleemeoConnector != nil {
				a.bleemeoConnector.UpdateInfo()
			}
		}

		lastTime = now

		a.triggerLock.Lock()
		if !a.triggerDiscAt.IsZero() && time.Now().After(a.triggerDiscAt) {
			a.triggerDiscAt = time.Time{}
			a.triggerDiscImmediate = true
			a.triggerHandler.Trigger()
		}
		a.triggerLock.Unlock()
	}
}

func (a *agent) startTasks(tasks []taskInfo) {
	a.l.Lock()
	defer a.l.Unlock()

	for _, t := range tasks {
		id, err := a.taskRegistry.AddTask(t.function, t.name)
		if err != nil {
			logger.V(1).Printf("Unable to start %s: %v", t.name, err)
		}

		a.taskIDs[t.name] = id
	}
}

func (a *agent) watchdog(ctx context.Context) error {
	ticker := time.NewTicker(time.Minute)
	defer ticker.Stop()

	failing := false

	for {
		select {
		case <-ticker.C:
		case <-ctx.Done():
			return nil
		}

		now := time.Now()

		a.l.Lock()

		lastHealCheck := a.lastHealCheck
		a.watchdogRunAt = append(a.watchdogRunAt, now)

		if len(a.watchdogRunAt) > 90 {
			copy(a.watchdogRunAt[0:60], a.watchdogRunAt[len(a.watchdogRunAt)-60:len(a.watchdogRunAt)])
			a.watchdogRunAt = a.watchdogRunAt[:60]
		}

		a.l.Unlock()

		switch {
		case time.Since(lastHealCheck) > 15*time.Minute && !failing:
			logger.V(2).Printf("Healcheck are no longer running. Last run was at %s", lastHealCheck.Format(time.RFC3339))

			failing = true
		case time.Since(lastHealCheck) > 15*time.Minute && failing:
			logger.Printf("Healcheck are no longer running. Last run was at %s", lastHealCheck.Format(time.RFC3339))
			// We don't know how big the buffer needs to be to collect
			// all the goroutines. Use 2MB buffer which hopefully is enough
			buffer := make([]byte, 1<<21)

			runtime.Stack(buffer, true)
			logger.Printf("%s", string(buffer))
			logger.Printf("Glouton seems unhealthy, killing myself")
			panic("Glouton seems unhealthy, killing myself")
		default:
			failing = false
		}
	}
}

func (a *agent) healthCheck(ctx context.Context) error {
	ticker := time.NewTicker(time.Minute)
	defer ticker.Stop()

	for {
		select {
		case <-ticker.C:
		case <-ctx.Done():
			return nil
		}

		mandatoryTasks := []string{"Bleemeo SAAS connector", "Metric collector", "Metric store"}
		for _, name := range mandatoryTasks {
			if crashed, err := a.doesTaskCrashed(ctx, name); crashed && err != nil {
				logger.Printf("Task %#v crashed: %v", name, err)
				logger.Printf("Stopping the agent as task %#v is critical", name)
				a.cancel()
			}
		}

		if a.bleemeoConnector != nil {
			a.bleemeoConnector.HealthCheck()
		}

		if a.influxdbConnector != nil {
			a.influxdbConnector.HealthCheck()
		}

		a.l.Lock()
		a.lastHealCheck = time.Now()
		a.l.Unlock()
	}
}

// Return true if the given task exited before ctx was terminated
// Also return the error the tasks returned.
func (a *agent) doesTaskCrashed(ctx context.Context, name string) (bool, error) {
	a.l.Lock()
	defer a.l.Unlock()

	if id, ok := a.taskIDs[name]; ok {
		running, err := a.taskRegistry.IsRunning(id)
		if !running {
			// Re-check ctx to avoid race condition, it crashed only if we are still running
			return ctx.Err() == nil, err
		}
	}

	return false, nil
}

func (a *agent) hourlyDiscovery(ctx context.Context) error {
	select {
	case <-ctx.Done():
		return nil
	case <-time.After(15 * time.Second):
	}

	a.FireTrigger(false, false, true, false)

	for {
		select {
		case <-ctx.Done():
			return nil
		case <-time.After(delay.JitterDelay(time.Hour, 0.1)):
			a.FireTrigger(true, false, true, false)
		}
	}
}

func (a *agent) dailyFact(ctx context.Context) error {
	for {
		select {
		case <-ctx.Done():
			return nil
		case <-time.After(delay.JitterDelay(24*time.Hour, 0.1)):
			a.FireTrigger(false, true, false, false)
		}
	}
}

func (a *agent) dockerWatcher(ctx context.Context) error {
	var wg sync.WaitGroup

	wg.Add(1)

	go func() {
		defer wg.Done()
		a.dockerWatcherContainerHealth(ctx)
	}()

	defer wg.Wait()

	pendingTimer := time.NewTimer(0 * time.Second)
	// drain (expire) the timer, so the invariant "pendingTimer is expired when pendingDiscovery == false" hold.
	<-pendingTimer.C

	pendingDiscovery := false
	pendingSecondDiscovery := false

	for {
		select {
		case ev := <-a.containerRuntime.Events():
			a.l.Lock()
			a.lastContainerEventTime = time.Now()
			a.l.Unlock()

			if ev.Type == facts.EventTypeStart {
				pendingSecondDiscovery = true
			}

			if !pendingDiscovery && (ev.Type == facts.EventTypeStart || ev.Type == facts.EventTypeStop || ev.Type == facts.EventTypeDelete) {
				pendingDiscovery = true

				pendingTimer.Reset(5 * time.Second)
			}

			if ev.Type == facts.EventTypeHealth && ev.Container != nil {
				if a.bleemeoConnector != nil {
					a.bleemeoConnector.UpdateContainers()
				}

				a.sendDockerContainerHealth(ctx, ev.Container)
			}
		case <-pendingTimer.C:
			if pendingDiscovery {
				a.FireTrigger(pendingDiscovery, false, false, pendingSecondDiscovery)
				pendingDiscovery = false
				pendingSecondDiscovery = false
			}
		case <-ctx.Done():
			return nil
		}
	}
}

func (a *agent) dockerWatcherContainerHealth(ctx context.Context) {
	ticker := time.NewTicker(time.Minute)
	defer ticker.Stop()

	for {
		select {
		case <-ticker.C:
			// It not needed to have fresh container information. When health event occur,
			// DockerFact already update the container information
			containers, err := a.containerRuntime.Containers(ctx, 3600*time.Second, false)
			if err != nil {
				continue
			}

			for _, c := range containers {
				a.sendDockerContainerHealth(ctx, c)
			}
		case <-ctx.Done():
			return
		}
	}
}

func (a *agent) sendDockerContainerHealth(ctx context.Context, container facts.Container) {
	health, message := container.Health()
	if health == facts.ContainerNoHealthCheck {
		return
	}

	status := types.StatusDescription{}

	switch {
	case !container.State().IsRunning():
		status.CurrentStatus = types.StatusCritical
		status.StatusDescription = "Container stopped"
	case health == facts.ContainerHealthy:
		status.CurrentStatus = types.StatusOk
		status.StatusDescription = message
	case health == facts.ContainerStarting:
		startedAt := container.StartedAt()
		if time.Since(startedAt) < time.Minute || startedAt.IsZero() {
			status.CurrentStatus = types.StatusOk
		} else {
			status.CurrentStatus = types.StatusWarning
			status.StatusDescription = "Container is still starting"
		}
	case health == facts.ContainerUnhealthy:
		status.CurrentStatus = types.StatusCritical
		status.StatusDescription = message
	default:
		status.CurrentStatus = types.StatusUnknown
		status.StatusDescription = fmt.Sprintf("Unknown health status %s", message)
	}

	a.gathererRegistry.WithTTL(5*time.Minute).PushPoints(ctx, []types.MetricPoint{
		{
			Labels: map[string]string{
				types.LabelName:              "container_health_status",
				types.LabelMetaContainerName: container.ContainerName(),
			},
			Annotations: types.MetricAnnotations{
				Status:      status,
				ContainerID: container.ID(),
				BleemeoItem: container.ContainerName(),
			},
			Point: types.Point{
				Time:  time.Now(),
				Value: float64(status.CurrentStatus.NagiosCode()),
			},
		},
	})
}

func (a *agent) netstatWatcher(ctx context.Context) error {
	filePath := a.oldConfig.String("agent.netstat_file")
	stat, _ := os.Stat(filePath)

	ticker := time.NewTicker(15 * time.Second)
	defer ticker.Stop()

	for {
		select {
		case <-ctx.Done():
			return nil
		case <-ticker.C:
		}

		newStat, _ := os.Stat(filePath)
		if newStat != nil && (stat == nil || !newStat.ModTime().Equal(stat.ModTime())) {
			a.FireTrigger(true, false, false, false)
		}

		stat = newStat
	}
}

func (a *agent) FireTrigger(discovery bool, sendFacts bool, systemUpdateMetric bool, secondDiscovery bool) {
	a.triggerLock.Lock()
	defer a.triggerLock.Unlock()

	if discovery {
		a.triggerDiscImmediate = true
	}

	if sendFacts {
		a.triggerFact = true
	}

	if systemUpdateMetric {
		a.triggerSystemUpdateMetric = true
	}

	// Some discovery request ask for a second discovery in 1 minutes.
	// The second discovery allow to discovery service that are slow to start
	if secondDiscovery {
		deadline := time.Now().Add(time.Minute)
		a.triggerDiscAt = deadline
	}

	a.triggerHandler.Trigger()
}

func (a *agent) cleanTrigger() (discovery bool, sendFacts bool, systemUpdateMetric bool) {
	a.triggerLock.Lock()
	defer a.triggerLock.Unlock()

	discovery = a.triggerDiscImmediate
	sendFacts = a.triggerFact
	systemUpdateMetric = a.triggerSystemUpdateMetric
	a.triggerSystemUpdateMetric = false
	a.triggerDiscImmediate = false
	a.triggerFact = false

	return
}

//nolint:cyclop
func (a *agent) handleTrigger(ctx context.Context) {
	runDiscovery, runFact, runSystemUpdateMetric := a.cleanTrigger()
	if runDiscovery {
		services, err := a.discovery.Discovery(ctx, 0)
		if err != nil {
			logger.V(1).Printf("error during discovery: %v", err)
		} else {
			if a.jmx != nil {
				a.l.Lock()
				resolution := a.metricResolution
				a.l.Unlock()

				if err := a.jmx.UpdateConfig(services, resolution); err != nil {
					logger.V(1).Printf("failed to update JMX configuration: %v", err)
				}
			}
			if a.dynamicScrapper != nil {
				if containers, err := a.containerRuntime.Containers(ctx, time.Hour, false); err == nil {
					a.dynamicScrapper.Update(containers)
				}
			}

			err := a.metricFilter.RebuildDynamicLists(a.dynamicScrapper, services, a.threshold.GetThresholdMetricNames(), a.rulesManager.MetricList())
			if err != nil {
				logger.V(2).Printf("Error during dynamic Filter rebuild: %v", err)
			}
		}

		hasConnection := a.dockerRuntime.IsRuntimeRunning(ctx)
		if hasConnection && !a.dockerInputPresent && a.oldConfig.Bool("telegraf.docker_metrics_enable") {
			i, err := docker.New(a.dockerRuntime.ServerAddress(), a.dockerRuntime)
			if err != nil {
				logger.V(1).Printf("error when creating Docker input: %v", err)
			} else {
				logger.V(2).Printf("Enable Docker metrics")
				a.dockerInputID, _ = a.collector.AddInput(i, "docker")
				a.dockerInputPresent = true
			}
		} else if !hasConnection && a.dockerInputPresent {
			logger.V(2).Printf("Disable Docker metrics")
			a.collector.RemoveInput(a.dockerInputID)
			a.dockerInputPresent = false
		}
	}

	if runFact {
		if _, err := a.factProvider.Facts(ctx, 0); err != nil {
			logger.V(1).Printf("error during facts gathering: %v", err)
		}
	}

	if runSystemUpdateMetric {
		systemUpdateMetric(ctx, a)
	}
}

func systemUpdateMetric(ctx context.Context, a *agent) {
	pendingUpdate, pendingSecurityUpdate := facts.PendingSystemUpdate(
		ctx,
		a.oldConfig.String("container.type") != "",
		a.hostRootPath,
	)

	points := make([]types.MetricPoint, 0)

	if pendingUpdate >= 0 {
		points = append(points, types.MetricPoint{
			Labels: map[string]string{
				types.LabelName: "system_pending_updates",
			},
			Point: types.Point{
				Time:  time.Now(),
				Value: float64(pendingUpdate),
			},
		})
	}

	if pendingSecurityUpdate >= 0 {
		points = append(points, types.MetricPoint{
			Labels: map[string]string{
				types.LabelName: "system_pending_security_updates",
			},
			Point: types.Point{
				Time:  time.Now(),
				Value: float64(pendingSecurityUpdate),
			},
		})
	}

	a.threshold.WithPusher(a.gathererRegistry.WithTTL(time.Hour)).PushPoints(ctx, points)
}

func (a *agent) deletedContainersCallback(containersID []string) {
	metrics, err := a.store.Metrics(nil)
	if err != nil {
		logger.V(1).Printf("Unable to list metrics to cleanup after container deletion: %v", err)

		return
	}

	var metricToDelete []map[string]string

	for _, m := range metrics {
		annotations := m.Annotations()
		for _, c := range containersID {
			if annotations.ContainerID == c {
				metricToDelete = append(metricToDelete, m.Labels())
			}
		}
	}

	if len(metricToDelete) > 0 {
		a.store.DropMetrics(metricToDelete)
	}
}

// migrateState update older state to latest version.
func (a *agent) migrateState() {
	// This "secret" was only present in Bleemeo agent and not really used.
	_ = a.state.Delete("web_secret_key")
}

// DiagnosticPage return useful information to troubleshoot issue.
func (a *agent) DiagnosticPage(ctx context.Context) string {
	builder := &strings.Builder{}

	ctx, cancel := context.WithTimeout(ctx, 10*time.Second)
	defer cancel()

	fmt.Fprintf(
		builder,
		"Run diagnostic at %s with Glouton version %s (commit %s built using Go %s)\n",
		time.Now().Format(time.RFC3339),
		version.Version,
		version.BuildHash,
		runtime.Version(),
	)

	if a.oldConfig.Bool("bleemeo.enable") {
		fmt.Fprintln(builder, "Glouton has Bleemeo connection enabled")

		if a.bleemeoConnector == nil {
			fmt.Fprintln(builder, "Unexpected error: Bleemeo is enabled by Bleemeo connector is not created")
		} else {
			builder.WriteString(a.bleemeoConnector.DiagnosticPage())
		}
	} else {
		fmt.Fprintln(builder, "Glouton has Bleemeo connection DISABLED")
	}

	allMetrics, err := a.store.Metrics(nil)
	if err != nil {
		fmt.Fprintf(builder, "Unable to query internal metrics store: %v\n", err)
	} else {
		fmt.Fprintf(builder, "Glouton measure %d metrics\n", len(allMetrics))
	}

	fmt.Fprintf(builder, "Glouton was build for %s %s\n", runtime.GOOS, runtime.GOARCH)

	facts, err := a.factProvider.Facts(ctx, time.Hour)
	if err != nil {
		fmt.Fprintf(builder, "Unable to gather facts: %v\n", err)
	} else {
		lines := make([]string, 0, len(facts))

		for k, v := range facts {
			lines = append(lines, " * "+k+" = "+v)
		}

		sort.Strings(lines)

		fmt.Fprintln(builder, "Facts:")
		for _, l := range lines {
			fmt.Fprintln(builder, l)
		}
	}

	return builder.String()
}

<<<<<<< HEAD
func (a *agent) writeDiagnosticZip(w io.Writer) error {
	zipFile := zip.NewWriter(w)
	defer zipFile.Close()

	type Diagnosticer interface {
		DiagnosticZip(zipFile *zip.Writer) error
	}

	modules := []Diagnosticer{
		a,
		a.metricFilter,
		a.discovery,
		a.rulesManager,
=======
func (a *agent) writeDiagnosticArchive(ctx context.Context, archive types.ArchiveWriter) error {
	modules := []func(ctx context.Context, archive types.ArchiveWriter) error{
		a.diagnosticGlobalInfo,
		a.diagnosticGloutonState,
		a.diagnosticJitter,
		a.taskRegistry.DiagnosticArchive,
		a.store.DiagnosticArchive,
		a.diagnosticConfig,
		a.discovery.DiagnosticArchive,
		a.diagnosticContainers,
		a.diagnosticSNMP,
		a.metricFilter.DiagnosticArchive,
		a.gathererRegistry.DiagnosticArchive,
>>>>>>> 561f4700
	}

	if a.bleemeoConnector != nil {
		modules = append(modules, a.bleemeoConnector.DiagnosticArchive)
	}

	if a.monitorManager != nil {
		modules = append(modules, a.monitorManager.DiagnosticArchive)
	}

	for _, f := range modules {
		if err := f(ctx, archive); err != nil {
			return err
		}

		if ctx.Err() != nil {
			break
		}
	}

	return ctx.Err()
}

func (a *agent) diagnosticGlobalInfo(ctx context.Context, archive types.ArchiveWriter) error {
	file, err := archive.Create("diagnostic.txt")
	if err != nil {
		return err
	}

	_, err = file.Write([]byte(a.DiagnosticPage(ctx)))
	if err != nil {
		return err
	}

	file, err = archive.Create("log.txt")
	if err != nil {
		return err
	}

	_, err = file.Write(logger.Buffer())
	if err != nil {
		return err
	}

	file, err = archive.Create("goroutines.txt")
	if err != nil {
		return err
	}

	// We don't know how big the buffer needs to be to collect
	// all the goroutines. Use 2MB buffer which hopefully is enough
	buffer := make([]byte, 1<<21)

	n := runtime.Stack(buffer, true)
	buffer = buffer[:n]

	_, err = file.Write(buffer)
	if err != nil {
		return err
	}

	return nil
}

func (a *agent) diagnosticGloutonState(ctx context.Context, archive types.ArchiveWriter) error {
	file, err := archive.Create("glouton-state.json")
	if err != nil {
		return err
	}

	a.l.Lock()
	a.triggerLock.Lock()

	obj := struct {
		HostRootPath              string
		LastHealCheck             time.Time
		LastContainerEventTime    time.Time
		TriggerDiscAt             time.Time
		TriggerDiscImmediate      bool
		TriggerFact               bool
		TriggerSystemUpdateMetric bool
		DockerInputPresent        bool
		DockerInputID             int
		MetricResolutionSeconds   float64
	}{
		HostRootPath:              a.hostRootPath,
		LastHealCheck:             a.lastHealCheck,
		LastContainerEventTime:    a.lastContainerEventTime,
		TriggerDiscAt:             a.triggerDiscAt,
		TriggerDiscImmediate:      a.triggerDiscImmediate,
		TriggerFact:               a.triggerFact,
		TriggerSystemUpdateMetric: a.triggerSystemUpdateMetric,
		DockerInputPresent:        a.dockerInputPresent,
		DockerInputID:             a.dockerInputID,
		MetricResolutionSeconds:   a.metricResolution.Seconds(),
	}

	a.triggerLock.Unlock()
	a.l.Unlock()

	enc := json.NewEncoder(file)
	enc.SetIndent("", "  ")

	return enc.Encode(obj)
}

func (a *agent) diagnosticJitter(ctx context.Context, archive types.ArchiveWriter) error {
	file, err := archive.Create("jitter.txt")
	if err != nil {
		return err
	}

	a.l.Lock()
	defer a.l.Unlock()

	fmt.Fprintln(file, "# This file contains time & jitter delay")
	fmt.Fprintln(file, "# A variable jitter may indidate overloaded system")

	var (
		previousTime time.Time
		maxJitter    time.Duration
		avgJitter    time.Duration
	)

	for i, t := range a.watchdogRunAt {
		if i == 0 {
			fmt.Fprintf(file, "run_at=%v jitter=n/a\n", t)
		} else {
			delay := t.Sub(previousTime)
			jitter := delay - time.Minute

			fmt.Fprintf(file, "run_at=%v jitter=%v\n", t, jitter)

			if jitter < 0 {
				jitter = -jitter
			}

			if jitter > maxJitter {
				maxJitter = jitter
			}

			avgJitter += maxJitter
		}

		previousTime = t
	}

	if len(a.watchdogRunAt) > 1 {
		avgJitter /= time.Duration(len(a.watchdogRunAt) - 1)
	}

	fmt.Fprintf(file, "max jitter=%v, avg jitter=%v\n", maxJitter, avgJitter)

	return nil
}

func (a *agent) diagnosticContainers(ctx context.Context, archive types.ArchiveWriter) error {
	file, err := archive.Create("containers.txt")
	if err != nil {
		return err
	}

	containers, err := a.containerRuntime.Containers(ctx, time.Hour, true)
	if err != nil {
		fmt.Fprintf(file, "can't list containers: %v", err)
	} else {
		sort.Slice(containers, func(i, j int) bool {
			return containers[i].ContainerName() < containers[j].ContainerName()
		})

		a.l.Lock()
		lastEvent := a.lastContainerEventTime
		a.l.Unlock()

		fmt.Fprintf(file, "# Containers (count=%d, last update=%s, last event=%s)\n", len(containers), a.containerRuntime.LastUpdate().Format(time.RFC3339), lastEvent.Format(time.RFC3339))

		for _, c := range containers {
			addr, _ := c.ListenAddresses()
			health, healthMsg := c.Health()
			fmt.Fprintf(
				file,
				"Name=%s, ID=%s, ignored=%v, IP=%s, listenAddr=%v,\n\tState=%v, CreatedAt=%v, StartedAt=%v, FinishedAt=%v, StoppedAndReplaced=%v\n\tHealth=%v (%s) K8S=%v/%v\n",
				c.ContainerName(),
				c.ID(),
				facts.ContainerIgnored(c),
				c.PrimaryAddress(),
				addr,
				c.State(),
				c.CreatedAt(),
				c.StartedAt(),
				c.FinishedAt(),
				c.StoppedAndReplaced(),
				health,
				strings.ReplaceAll(healthMsg, "\n", "\\n"),
				c.PodNamespace(),
				c.PodName(),
			)
		}
	}

	return nil
}

func (a *agent) diagnosticSNMP(ctx context.Context, archive types.ArchiveWriter) error {
	file, err := archive.Create("snmp-targets.txt")
	if err != nil {
		return err
	}

	ctx, cancel := context.WithTimeout(ctx, 10*time.Second)
	defer cancel()

	fmt.Fprintf(file, "# %d SNMP target configured\n", len(a.snmpManager.Targets()))

	for _, t := range a.snmpManager.Targets() {
		fmt.Fprintf(file, "\n%s\n", t.String(ctx))
		facts, err := t.Facts(ctx, 48*time.Hour)

		if err != nil {
			fmt.Fprintf(file, " facts failed: %v\n", err)
		} else {
			for k, v := range facts {
				fmt.Fprintf(file, " * %s = %s\n", k, v)
			}
		}
	}

	if a.bleemeoConnector != nil {
		a.bleemeoConnector.DiagnosticSNMPAssociation(ctx, file)
	}

	return nil
}

func (a *agent) diagnosticConfig(ctx context.Context, archive types.ArchiveWriter) error {
	file, err := archive.Create("config.yaml")
	if err != nil {
		return err
	}

	enc := yaml.NewEncoder(file)

	fmt.Fprintln(file, "# This file contains in-memory configuration used by Glouton. Value from from default, files and environement.")
	enc.SetIndent(4)

	err = enc.Encode(a.oldConfig.Dump())
	if err != nil {
		fmt.Fprintf(file, "# error: %v\n", err)
	}

	err = enc.Close()
	if err != nil {
		fmt.Fprintf(file, "# error: %v\n", err)
	}

	file, err = archive.Create("config-new.yaml")
	if err != nil {
		return err
	}

	enc = yaml.NewEncoder(file)

	fmt.Fprintln(file, "# This file parsed configuration used by Glouton. Currently this config is incomplet.")
	enc.SetIndent(4)

	err = enc.Encode(a.config)
	if err != nil {
		fmt.Fprintf(file, "# error: %v\n", err)
	}

	err = enc.Close()
	if err != nil {
		fmt.Fprintf(file, "# error: %v\n", err)
	}

	return nil
}

func parseIPOutput(content []byte) string {
	lines := strings.Split(string(content), "\n")
	if len(lines) == 0 {
		return ""
	}

	ipRoute := lines[0]
	lines = lines[1:]

	ipAddress := ""
	macAddress := ""

	splitOutput := strings.Split(ipRoute, " ")
	for i, s := range splitOutput {
		if s == "src" && len(splitOutput) > i+1 {
			ipAddress = splitOutput[i+1]
		}
	}

	reNewInterface := regexp.MustCompile(`^\d+: .*$`)
	reEtherAddress := regexp.MustCompile(`^\s+link/ether ([0-9a-fA-F]{2}(:[0-9a-fA-F]{2}){5}) .*`)
	reInetAddress := regexp.MustCompile(`\s+inet (\d+(\.\d+){3})/\d+ .*`)
	currentMacAddress := ""

	for _, line := range lines {
		if reNewInterface.MatchString(line) {
			currentMacAddress = ""
		}

		match := reInetAddress.FindStringSubmatch(line)
		if len(match) > 0 && match[1] == ipAddress {
			macAddress = currentMacAddress

			break
		}

		match = reEtherAddress.FindStringSubmatch(line)
		if len(match) > 0 {
			currentMacAddress = match[1]
		}
	}

	return macAddress
}

// setupContainer will tune container to improve information gathered.
// Mostly it make that access to file pass though hostroot.
func setupContainer(hostRootPath string) {
	if hostRootPath == "" {
		logger.Printf("The agent is running in a container but GLOUTON_DF_HOST_MOUNT_POINT is unset. Some informations will be missing")

		return
	}

	if _, err := os.Stat(hostRootPath); os.IsNotExist(err) {
		logger.Printf("The agent is running in a container but host / partition is not mounted on %#v. Some informations will be missing", hostRootPath)
		logger.Printf("Hint: to fix this issue when using Docker, add \"-v /:%v:ro\" when running the agent", hostRootPath)

		return
	}

	if hostRootPath != "" && hostRootPath != "/" {
		if os.Getenv("HOST_VAR") == "" {
			// gopsutil will use HOST_VAR as prefix to host /var
			// It's used at least for reading the number of connected user from /var/run/utmp
			os.Setenv("HOST_VAR", filepath.Join(hostRootPath, "var"))

			// ... but /var/run is usually a symlink to /run.
			varRun := filepath.Join(hostRootPath, "var/run")
			target, err := os.Readlink(varRun)

			if err == nil && target == "/run" {
				os.Setenv("HOST_VAR", hostRootPath)
			}
		}

		if os.Getenv("HOST_ETC") == "" {
			os.Setenv("HOST_ETC", filepath.Join(hostRootPath, "etc"))
		}

		if os.Getenv("HOST_PROC") == "" {
			os.Setenv("HOST_PROC", filepath.Join(hostRootPath, "proc"))
		}

		if os.Getenv("HOST_SYS") == "" {
			os.Setenv("HOST_SYS", filepath.Join(hostRootPath, "sys"))
		}

		if os.Getenv("HOST_RUN") == "" {
			os.Setenv("HOST_RUN", filepath.Join(hostRootPath, "run"))
		}

		if os.Getenv("HOST_DEV") == "" {
			os.Setenv("HOST_DEV", filepath.Join(hostRootPath, "dev"))
		}

		if os.Getenv("HOST_MOUNT_PREFIX") == "" {
			os.Setenv("HOST_MOUNT_PREFIX", hostRootPath)
		}
	}
}

// prometheusConfigToURLs convert metric.prometheus.targets config to a map of target name to URL
//
// See tests for the expected config.
func prometheusConfigToURLs(cfg interface{}) (result []*scrapper.Target) {
	configList, ok := cfg.([]interface{})
	if !ok {
		return nil
	}

	for _, v := range configList {
		vMap, ok := v.(map[string]interface{})
		if !ok {
			continue
		}

		uText, ok := vMap["url"].(string)
		if !ok {
			continue
		}

		u, err := url.Parse(uText)
		if err != nil {
			logger.Printf("ignoring invalid exporter config: %v", err)

			continue
		}

		name, _ := vMap["name"].(string)

		target := &scrapper.Target{
			ExtraLabels: map[string]string{
				types.LabelMetaScrapeJob: name,
				// HostPort could be empty, but this ExtraLabels is used by Registry which
				// correctly handle empty value value (drop the label).
				types.LabelMetaScrapeInstance: scrapper.HostPort(u),
			},
			URL:       u,
			AllowList: []string{},
			DenyList:  []string{},
		}

		if allow, ok := vMap["allow_metrics"].([]interface{}); ok {
			target.AllowList = make([]string, 0, len(allow))

			for _, x := range allow {
				s, _ := x.(string)
				if s != "" {
					target.AllowList = append(target.AllowList, x.(string))
				}
			}
		}

		denyMetricsConfig(vMap, target)
		result = append(result, target)
	}

	return result
}

func denyMetricsConfig(vMap map[string]interface{}, target *scrapper.Target) {
	if deny, ok := vMap["deny_metrics"].([]interface{}); ok {
		target.DenyList = make([]string, 0, len(deny))

		for _, x := range deny {
			s, _ := x.(string)
			if s != "" {
				target.DenyList = append(target.DenyList, x.(string))
			}
		}
	}
}<|MERGE_RESOLUTION|>--- conflicted
+++ resolved
@@ -411,12 +411,6 @@
 
 func (a *agent) updateSNMPResolution(resolution time.Duration) {
 	a.l.Lock()
-<<<<<<< HEAD
-	a.metricResolution = resolution
-
-	a.rulesManager.UpdateMetricResolution(resolution)
-
-=======
 	defer a.l.Unlock()
 
 	for _, id := range a.snmpRegistration {
@@ -457,10 +451,10 @@
 func (a *agent) updateMetricResolution(defaultResolution time.Duration, snmpResolution time.Duration) {
 	a.l.Lock()
 	a.metricResolution = defaultResolution
->>>>>>> 561f4700
 	a.l.Unlock()
 
 	a.gathererRegistry.UpdateDelay(defaultResolution)
+	a.rulesManager.UpdateMetricResolution(defaultResolution)
 
 	services, err := a.discovery.Discovery(a.context, time.Hour)
 	if err != nil {
@@ -663,20 +657,12 @@
 	}
 
 	a.metricFilter = mFilter
-<<<<<<< HEAD
-	a.store = store.New()
-
-	a.rulesManager = rules.NewManager(ctx, a.store, time.Now().Truncate(time.Second), a.metricResolution)
-
-	a.store.SetResetRuleCallback(a.rulesManager.ResetInactiveRules)
-=======
 
 	if a.oldConfig.Bool("web.local_ui.enable") {
 		a.store = store.New(time.Hour)
 	} else {
 		a.store = store.New(2 * time.Minute)
 	}
->>>>>>> 561f4700
 
 	filteredStore := store.NewFilteredStore(a.store, mFilter.FilterPoints, mFilter.filterMetrics)
 
@@ -697,23 +683,20 @@
 		return
 	}
 
-	rulesManager := rules.NewManager(ctx, a.store, a.gathererRegistry.Appendable(5*time.Minute))
+	// rulesManager := rules.NewManager(ctx, a.store, a.gathererRegistry.Appendable(5*time.Minute))
+	a.rulesManager = rules.NewManager(ctx, a.store, a.gathererRegistry.Appendable(5*time.Minute), a.metricResolution)
 
 	_, err = a.gathererRegistry.RegisterPushPointsCallback(
 		registry.RegistrationOption{
 			Description: "rulesManager",
 			JitterSeed:  baseJitterPlus,
 		},
-		func(_ context.Context, t0 time.Time) {
-			rulesManager.Run(t0)
+		func(ctx context.Context, t0 time.Time) {
+			a.rulesManager.Run(ctx, t0)
 		},
-<<<<<<< HEAD
-		RulesCallback: a.rulesManager.Run,
-=======
 	)
 	if err != nil {
 		logger.Printf("unable to add recording rules metrics: %v", err)
->>>>>>> 561f4700
 	}
 
 	a.threshold = threshold.New(a.state)
@@ -1923,21 +1906,6 @@
 	return builder.String()
 }
 
-<<<<<<< HEAD
-func (a *agent) writeDiagnosticZip(w io.Writer) error {
-	zipFile := zip.NewWriter(w)
-	defer zipFile.Close()
-
-	type Diagnosticer interface {
-		DiagnosticZip(zipFile *zip.Writer) error
-	}
-
-	modules := []Diagnosticer{
-		a,
-		a.metricFilter,
-		a.discovery,
-		a.rulesManager,
-=======
 func (a *agent) writeDiagnosticArchive(ctx context.Context, archive types.ArchiveWriter) error {
 	modules := []func(ctx context.Context, archive types.ArchiveWriter) error{
 		a.diagnosticGlobalInfo,
@@ -1951,7 +1919,7 @@
 		a.diagnosticSNMP,
 		a.metricFilter.DiagnosticArchive,
 		a.gathererRegistry.DiagnosticArchive,
->>>>>>> 561f4700
+		a.rulesManager.DiagnosticArchive,
 	}
 
 	if a.bleemeoConnector != nil {
