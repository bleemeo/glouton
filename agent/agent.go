// Copyright 2015-2023 Bleemeo
//
// bleemeo.com an infrastructure monitoring solution in the Cloud
//
// Licensed under the Apache License, Version 2.0 (the "License");
// you may not use this file except in compliance with the License.
// You may obtain a copy of the License at
//
// http://www.apache.org/licenses/LICENSE-2.0
//
// Unless required by applicable law or agreed to in writing, software
// distributed under the License is distributed on an "AS IS" BASIS,
// WITHOUT WARRANTIES OR CONDITIONS OF ANY KIND, either express or implied.
// See the License for the specific language governing permissions and
// limitations under the License.

// Package agent contains the glue between other components
package agent

import (
	"context"
	"encoding/json"
	"encoding/xml"
	"errors"
	"fmt"
	"glouton/agent/state"
	"glouton/api"
	"glouton/bleemeo"
	"glouton/collector"
	"glouton/config"
	"glouton/crashreport"
	"glouton/debouncer"
	"glouton/delay"
	"glouton/discovery"
	"glouton/discovery/promexporter"
	"glouton/facts"
	"glouton/facts/container-runtime/containerd"
	"glouton/facts/container-runtime/kubernetes"
	"glouton/facts/container-runtime/merge"
	"glouton/facts/container-runtime/veth"
	"glouton/fluentbit"
	"glouton/influxdb"
	"glouton/inputs"
	"glouton/inputs/docker"
	nvidia "glouton/inputs/nvidia_smi"
	"glouton/inputs/smart"
	"glouton/inputs/statsd"
	"glouton/inputs/temp"
	"glouton/jmxtrans"
	"glouton/logger"
	"glouton/mqtt"
	"glouton/nrpe"
	"glouton/prometheus/exporter/blackbox"
	"glouton/prometheus/exporter/snmp"
	"glouton/prometheus/process"
	"glouton/prometheus/registry"
	"glouton/prometheus/rules"
	"glouton/prometheus/scrapper"
	"glouton/store"
	"glouton/task"
	"glouton/telemetry"
	"glouton/threshold"
	"glouton/types"
	"glouton/version"
	"glouton/zabbix"
	"io"
	"math"
	"math/rand"
	"net"
	"net/url"
	"os"
	"os/exec"
	"path/filepath"
	"reflect"
	"regexp"
	"runtime"
	"sort"
	"strconv"
	"strings"
	"sync"
	"time"

	"github.com/getsentry/sentry-go"
	"github.com/influxdata/telegraf"

	bleemeoTypes "glouton/bleemeo/types"

	dockerRuntime "glouton/facts/container-runtime/docker"

	crTypes "glouton/facts/container-runtime/types"

	processSource "glouton/prometheus/sources/process"

	paho "github.com/eclipse/paho.mqtt.golang"
	"github.com/prometheus/client_golang/prometheus"
	"github.com/prometheus/prometheus/model/labels"
	"gopkg.in/yaml.v3"
)

// Jitter define the aligned timestamp used for scrapping.
// System collector use 0 (baseJitter here and in registry.go).
// baseJitterPlus is a little after, useful for collector that need to re-read point of system collector.
const (
	baseJitter      = 0
	baseJitterPlus  = 500000
	defaultInterval = 0
)

var (
	// We want to reply with capitalized U to match output from a Zabbix agent.
	errUnsupportedKey     = errors.New("Unsupported item key") //nolint:stylecheck
	errFeatureUnavailable = errors.New("some features are unavailable")
)

type agent struct {
	taskRegistry *task.Registry
	config       config.Config
	configItems  []config.Item
	state        *state.State
	stateDir     string
	cancel       context.CancelFunc
	context      context.Context //nolint:containedctx

	hostRootPath           string
	discovery              *discovery.Discovery
	dockerRuntime          *dockerRuntime.Docker
	containerFilter        facts.ContainerFilter
	containerdRuntime      *containerd.Containerd
	containerRuntime       crTypes.RuntimeInterface
	collector              *collector.Collector
	factProvider           *facts.FactProvider
	bleemeoConnector       *bleemeo.Connector
	influxdbConnector      *influxdb.Client
	threshold              *threshold.Registry
	jmx                    *jmxtrans.JMX
	snmpManager            *snmp.Manager
	snmpUpdatePending      bool
	snmpRegistration       []int
	store                  *store.Store
	gathererRegistry       *registry.Registry
	metricFormat           types.MetricFormat
	dynamicScrapper        *promexporter.DynamicScrapper
	lastHealthCheck        time.Time
	lastContainerEventTime time.Time
	watchdogRunAt          []time.Time
	metricFilter           *metricFilter
	monitorManager         *blackbox.RegisterManager
	rulesManager           *rules.Manager
	reloadState            ReloadState
	vethProvider           *veth.Provider
	mqtt                   *mqtt.MQTT
	fluentbitManager       *fluentbit.Manager

	triggerHandler            *debouncer.Debouncer
	triggerLock               sync.Mutex
	triggerDiscAt             time.Time
	triggerDiscImmediate      bool
	triggerFact               bool
	triggerSystemUpdateMetric bool

	dockerInputPresent bool
	dockerInputID      int

	l                sync.Mutex
	cond             *sync.Cond
	taskIDs          map[string]int
	metricResolution time.Duration
	configWarnings   prometheus.MultiError
}

func zabbixResponse(key string, args []string) (string, error) {
	_ = args

	if key == "agent.ping" {
		return "1", nil
	}

	if key == "agent.version" {
		return fmt.Sprintf("4 (Glouton %s)", version.Version), nil
	}

	return "", errUnsupportedKey
}

type taskInfo struct {
	function task.Runner
	name     string
}

func (a *agent) init(ctx context.Context, configFiles []string, firstRun bool) (ok bool) {
	a.l.Lock()
	a.cond = sync.NewCond(&a.l)
	a.lastHealthCheck = time.Now()
	a.l.Unlock()

	a.taskRegistry = task.NewRegistry(ctx)
	a.taskIDs = make(map[string]int)

	cfg, configItems, warnings, err := config.Load(true, true, configFiles...)
	if warnings != nil {
		a.addWarnings(warnings...)
	}

	a.config = cfg
	a.configItems = configItems

	a.setupLogger()

	if err != nil {
		logger.Printf("Error while loading configuration: %v", err)

		return false
	}

	watcherErr := a.reloadState.WatcherError()
	if watcherErr != nil && !errors.Is(watcherErr, errWatcherDisabled) {
		logger.Printf("An error occurred with the file watcher: %v.", watcherErr)
		logger.Printf("The agent might not be able to reload automatically on config change.")
	}

	// Initialize sentry only on the first run so it doesn't leak goroutines on reload.
	if firstRun && a.config.Bleemeo.Sentry.DSN != "" {
		err := sentry.Init(sentry.ClientOptions{
			Dsn:              a.config.Bleemeo.Sentry.DSN,
			AttachStacktrace: true,
			Release:          version.Version,
		})
		if err != nil {
			logger.V(1).Printf("sentry.Init failed: %s", err)
		}
	}

	a.stateDir = a.config.Agent.StateDirectory
	crashreport.SetOptions(a.config.Agent.EnableCrashReporting, a.stateDir, a.writeDiagnosticArchive)

	if firstRun {
		crashreport.SetupStderrRedirection()
	}

	// Initialize paho loggers, this needs to be done only once to prevent data races.
	if firstRun {
		paho.ERROR = logger.V(2)
		paho.CRITICAL = logger.V(2)
		paho.WARN = logger.V(2)
		paho.DEBUG = logger.V(3)
	}

	sentry.ConfigureScope(func(scope *sentry.Scope) {
		scope.SetContext("agent", map[string]interface{}{
			"glouton_version": version.Version,
		})
	})

	a.containerFilter = facts.ContainerFilter{
		DisabledByDefault: !a.config.Container.Filter.AllowByDefault,
		AllowList:         a.config.Container.Filter.AllowList,
		DenyList:          a.config.Container.Filter.DenyList,
	}

	statePath := a.config.Agent.StateFile

	cachePath := a.config.Agent.StateCacheFile
	oldStatePath := a.config.Agent.DeprecatedStateFile

	if cachePath == "" {
		cachePath = state.DefaultCachePath(statePath)
	}

	a.state, err = state.Load(statePath, cachePath)
	if err != nil {
		logger.Printf("Error while loading state file: %v", err)

		return false
	}

	if !a.state.IsEmpty() {
		oldStatePath = ""
	}

	if oldStatePath != "" {
		oldState, err := state.Load(oldStatePath, state.DefaultCachePath(statePath))
		if err != nil {
			logger.Printf("Error while loading state file: %v", err)

			return false
		}

		if oldState.IsEmpty() {
			oldStatePath = ""
		} else {
			a.state = oldState
		}
	}

	resetStateFile := a.config.Agent.StateResetFile

	if _, err := os.Stat(resetStateFile); err == nil {
		// No error means that file exists.
		if err := os.Remove(resetStateFile); err != nil {
			logger.Printf("Unable to remote state reset marked: %v", err)
			logger.Printf("Skipping state reset due to previous error")
		} else {
			a.state.KeepOnlyPersistent()
		}
	}

	a.migrateState()

	if err := a.state.SaveTo(statePath, cachePath); err != nil {
		if oldStatePath != "" {
			stateDir := filepath.Dir(statePath)
			logger.Printf("State file can't we wrote at new path (%s): %v", statePath, err)
			logger.Printf("Keeping the deprecated path (%s).", oldStatePath)
			logger.Printf(
				"To migrate to new path, simply create a persistent folder %s or move %s to %s while Glouton is stopped",
				stateDir,
				oldStatePath,
				statePath,
			)

			err = a.state.SaveTo(oldStatePath, state.DefaultCachePath(oldStatePath))
		}

		if err != nil {
			logger.Printf("State file is not writable, stopping agent: %v", err)

			return false
		}
	} else if oldStatePath != "" {
		logger.Printf("The deprecated state file (%s) is migrated to new path (%s).", oldStatePath, statePath)
	}

	a.readXMLCredentials()

	return true
}

// readXMLCredentials reads the bleemeo account ID and registration key
// from a XML file generated by the Windows Installer.
func (a *agent) readXMLCredentials() {
	if runtime.GOOS != "windows" {
		return
	}

	// Don't override credentials if the user already set them in the config.
	if a.config.Bleemeo.AccountID != "" || a.config.Bleemeo.RegistrationKey != "" {
		return
	}

	type Credentials struct {
		XMLName         xml.Name `xml:"credentials"`
		AccountID       string   `xml:"account_id,attr"`
		RegistrationKey string   `xml:"registration_key,attr"`
	}

	xmlFile, err := os.Open(`C:\ProgramData\glouton\conf.d\credentials.xml`)
	if err != nil {
		logger.V(2).Printf("Failed to read credentials : %v", err)

		return
	}

	defer xmlFile.Close()

	xmlBytes, _ := io.ReadAll(xmlFile)

	var credentials Credentials

	if err := xml.Unmarshal(xmlBytes, &credentials); err != nil {
		logger.V(2).Printf("Failed to read credentials : %v", err)

		return
	}

	a.config.Bleemeo.AccountID = credentials.AccountID
	a.config.Bleemeo.RegistrationKey = credentials.RegistrationKey
}

func (a *agent) setupLogger() {
	logger.SetBufferCapacity(
		a.config.Logging.Buffer.HeadSizeBytes,
		a.config.Logging.Buffer.TailSizeBytes,
	)

	var err error

	switch a.config.Logging.Output {
	case "syslog":
		err = logger.UseSyslog()
	case "file":
		err = logger.UseFile(a.config.Logging.FileName)
	}

	if err != nil {
		fmt.Printf("Unable to use logging backend '%s': %v\n", a.config.Logging.Output, err) //nolint:forbidigo
	}

	switch strings.ToLower(a.config.Logging.Level) {
	case "0", "info", "warning", "error":
		logger.SetLevel(0)
	case "1", "verbose":
		logger.SetLevel(1)
	case "2", "debug":
		logger.SetLevel(2)
	default:
		logger.SetLevel(0)
		a.addWarnings(fmt.Errorf(`%w: unknown logging.level "%s", using "INFO"`, config.ErrInvalidValue, a.config.Logging.Level))
	}

	logger.SetPkgLevels(a.config.Logging.PackageLevels)
}

// Run runs Glouton.
func Run(ctx context.Context, reloadState ReloadState, configFiles []string, signalChan chan os.Signal, firstRun bool) {
	rand.Seed(time.Now().UnixNano())

	agent := &agent{reloadState: reloadState}

	if !agent.init(ctx, configFiles, firstRun) {
		os.Exit(1)

		return
	}

	agent.run(ctx, signalChan)
}

// BleemeoAccountID returns the Account UUID of Bleemeo
// It return the empty string if the Account UUID is not available (e.g. because Bleemeo is disabled or mis-configured).
func (a *agent) BleemeoAccountID() string {
	if a.bleemeoConnector == nil {
		return ""
	}

	return a.bleemeoConnector.AccountID()
}

// BleemeoAgentID returns the Agent UUID of Bleemeo
// It return the empty string if the Agent UUID is not available (e.g. because Bleemeo is disabled or registration didn't happen yet).
func (a *agent) BleemeoAgentID() string {
	if a.bleemeoConnector == nil {
		return ""
	}

	return a.bleemeoConnector.AgentID()
}

// BleemeoRegistrationAt returns the date of Agent registration with Bleemeo API
// It return the zero time if registration didn't occurred yet.
func (a *agent) BleemeoRegistrationAt() time.Time {
	if a.bleemeoConnector == nil {
		return time.Time{}
	}

	return a.bleemeoConnector.RegistrationAt()
}

// BleemeoLastReport returns the date of last report with Bleemeo API
// It return the zero time if registration didn't occurred yet or no data send to Bleemeo API.
func (a *agent) BleemeoLastReport() time.Time {
	if a.bleemeoConnector == nil {
		return time.Time{}
	}

	return a.bleemeoConnector.LastReport()
}

// BleemeoConnected returns true if Bleemeo is currently connected (to MQTT).
func (a *agent) BleemeoConnected() bool {
	if a.bleemeoConnector == nil {
		return false
	}

	return a.bleemeoConnector.Connected()
}

// Tags returns tags of this Agent.
func (a *agent) Tags() []string {
	tagsSet := make(map[string]bool)

	for _, t := range a.config.Tags {
		tagsSet[t] = true
	}

	if a.bleemeoConnector != nil {
		for _, t := range a.bleemeoConnector.Tags() {
			tagsSet[t] = true
		}
	}

	tags := make([]string, 0, len(tagsSet))

	for t := range tagsSet {
		tags = append(tags, t)
	}

	return tags
}

// UpdateThresholds update the thresholds definition.
// This method will merge with threshold definition present in configuration file.
func (a *agent) UpdateThresholds(ctx context.Context, thresholds map[string]threshold.Threshold, firstUpdate bool) {
	a.updateThresholds(ctx, thresholds, firstUpdate)
}

// notifyBleemeoFirstRegistration is called when Glouton is registered with Bleemeo Cloud platform for the first time
// This means that when this function is called, BleemeoAgentID and BleemeoAccountID are set.
func (a *agent) notifyBleemeoFirstRegistration() {
	a.gathererRegistry.UpdateRelabelHook(a.bleemeoConnector.RelabelHook)
	a.store.DropAllMetrics()
}

// notifyBleemeoUpdateLabels is called when Labels might change for some metrics.
// This likely happen when SNMP target are deleted/recreated.
func (a *agent) notifyBleemeoUpdateLabels() {
	a.gathererRegistry.UpdateRelabelHook(a.bleemeoConnector.RelabelHook)
}

func (a *agent) updateSNMPResolution(resolution time.Duration) {
	a.l.Lock()

	for a.snmpUpdatePending {
		a.cond.Wait()
	}

	a.snmpUpdatePending = true
	previousRegistration := a.snmpRegistration
	a.snmpRegistration = nil

	a.l.Unlock()

	defer func() {
		a.l.Lock()

		a.snmpUpdatePending = false
		a.cond.Broadcast()

		a.l.Unlock()
	}()

	for _, id := range previousRegistration {
		a.gathererRegistry.Unregister(id)
	}

	if resolution == 0 {
		return
	}

	var newRegistration []int

	for _, target := range a.snmpManager.Gatherers() {
		hash := labels.FromMap(target.ExtraLabels).Hash()

		id, err := a.gathererRegistry.RegisterGatherer(
			registry.RegistrationOption{
				Description: "snmp target " + target.Address,
				JitterSeed:  hash,
				Interval:    resolution,
				Timeout:     40 * time.Second,
				ExtraLabels: target.ExtraLabels,
				Rules:       registry.DefaultSNMPRules(resolution),
			},
			target.Gatherer,
		)
		if err != nil {
			logger.Printf("Unable to add SNMP scrapper for target %s: %v", target.Address, err)
		} else {
			newRegistration = append(newRegistration, id)
		}
	}

	a.l.Lock()
	defer a.l.Unlock()

	a.snmpRegistration = append(a.snmpRegistration, newRegistration...)
}

func (a *agent) updateMetricResolution(ctx context.Context, defaultResolution time.Duration, snmpResolution time.Duration) {
	a.l.Lock()
	a.metricResolution = defaultResolution
	a.l.Unlock()

	a.gathererRegistry.UpdateDelay(defaultResolution)

	services, err := a.discovery.Discovery(ctx, time.Hour)
	if err != nil {
		logger.V(1).Printf("error during discovery: %v", err)
	} else if a.jmx != nil {
		if err := a.jmx.UpdateConfig(services, defaultResolution); err != nil {
			logger.V(1).Printf("failed to update JMX configuration: %v", err)
		}
	}

	a.updateSNMPResolution(snmpResolution)
}

func (a *agent) getConfigThreshold() map[string]threshold.Threshold {
	configThresholds := make(map[string]threshold.Threshold, len(a.config.Thresholds))
	defaultSoftPeriod := time.Duration(a.config.Metric.SoftStatusPeriodDefault) * time.Second

	softPeriods := make(map[string]time.Duration, len(a.config.Metric.SoftStatusPeriod))
	for metric, period := range a.config.Metric.SoftStatusPeriod {
		softPeriods[metric] = time.Duration(period) * time.Second
	}

	for metric, configThreshold := range a.config.Thresholds {
		configThresholds[metric] = threshold.FromConfig(configThreshold, metric, softPeriods, defaultSoftPeriod)
	}

	return configThresholds
}

func (a *agent) newMetricsCallback(newMetrics []types.LabelsAndAnnotation) {
	for _, m := range newMetrics {
		isAllowed := a.metricFilter.IsAllowed(m.Labels)
		isDenied := a.metricFilter.IsDenied(m.Labels)
		isBleemeoAllowed := true

		if a.bleemeoConnector != nil {
			isBleemeoAllowed, _, _ = a.bleemeoConnector.IsMetricAllowed(m)
		}

		name := types.LabelsToText(m.Labels)

		switch {
		case !isAllowed:
			logger.V(2).Printf("The metric %s is not in configured allow list", name)
		case isDenied && !isBleemeoAllowed:
			logger.V(1).Printf("The metric %s is blocked by configured deny list and is not available in current Bleemeo Plan", name)
		case isDenied:
			logger.V(1).Printf("The metric %s is blocked by configured deny list", name)
		case !isBleemeoAllowed:
			logger.V(1).Printf("The metric %s is not available in current Bleemeo Plan", name)
		}
	}
}

func (a *agent) updateThresholds(ctx context.Context, thresholds map[string]threshold.Threshold, firstUpdate bool) {
	configThreshold := a.getConfigThreshold()

	oldThresholds := map[string]threshold.Threshold{}

	for _, name := range []string{"system_pending_updates", "system_pending_security_updates", "time_drift"} {
		lbls := map[string]string{
			types.LabelName:         name,
			types.LabelInstanceUUID: a.BleemeoAgentID(),
		}
		oldThresholds[name] = a.threshold.GetThreshold(types.LabelsToText(lbls))
	}

	a.threshold.SetThresholds(thresholds, configThreshold)

	services, err := a.discovery.Discovery(ctx, 1*time.Hour)

	if err != nil {
		logger.V(2).Printf("An error occurred while running discoveries for updateThresholds: %v", err)
	} else {
		err = a.metricFilter.RebuildDynamicLists(a.dynamicScrapper, services, a.threshold.GetThresholdMetricNames(), a.rulesManager.MetricNames())
		if err != nil {
			logger.V(2).Printf("An error occurred while rebuilding dynamic list for updateThresholds: %v", err)
		}
	}

	for _, name := range []string{"system_pending_updates", "system_pending_security_updates", "time_drift"} {
		lbls := map[string]string{
			types.LabelName:         name,
			types.LabelInstanceUUID: a.BleemeoAgentID(),
		}
		newThreshold := a.threshold.GetThreshold(types.LabelsToText(lbls))

		if !firstUpdate && !oldThresholds[name].Equal(newThreshold) {
			if name == "time_drift" && a.bleemeoConnector != nil {
				a.bleemeoConnector.UpdateInfo()
			} else {
				a.FireTrigger(false, false, true, false)
			}
		}
	}
}

// Run will start the agent. It will terminate when sigquit/sigterm/sigint is received.
func (a *agent) run(ctx context.Context, sighupChan chan os.Signal) { //nolint:maintidx
	ctx, cancel := context.WithCancel(ctx)
	defer cancel()

	a.cancel = cancel
	a.metricResolution = 10 * time.Second
	a.hostRootPath = "/"
	a.context = ctx

	if a.config.Container.Type != "" {
		a.hostRootPath = a.config.DF.HostMountPoint
		setupContainer(a.hostRootPath)
	}

	a.triggerHandler = debouncer.New(
		ctx,
		a.handleTrigger,
		5*time.Second,
		10*time.Second,
	)

	a.factProvider = facts.NewFacter(
		a.config.Agent.FactsFile,
		a.hostRootPath,
		a.config.Agent.PublicIPIndicator,
	)

	factsMap, err := a.factProvider.FastFacts(ctx)
	if err != nil {
		logger.Printf("Warning: get facts failed, some information (e.g. name of this server) may be wrong. %v", err)
	}

	fqdn := factsMap["fqdn"]
	if fqdn == "" {
		fqdn = "localhost"
	}

	content, err := os.ReadFile(a.config.Agent.CloudImageCreationFile)
	if err != nil && !os.IsNotExist(err) {
		warning := fmt.Errorf(
			"%w: unable to read agent.cloudimage_creation_file %s: %v",
			config.ErrInvalidValue, a.config.Agent.CloudImageCreationFile, err,
		)
		a.addWarnings(warning)
	}

	if err == nil || !os.IsNotExist(err) {
		initialMac := parseIPOutput(content)
		currentMac := factsMap["primary_mac_address"]

		if currentMac == initialMac || currentMac == "" || initialMac == "" {
			logger.Printf("Not starting Glouton since installation for creation of a cloud image was requested and agent is still running on the same machine")
			logger.Printf("If this is wrong and agent should run on this machine, remove %s file", a.config.Agent.CloudImageCreationFile)

			return
		}
	}

	_ = os.Remove(a.config.Agent.CloudImageCreationFile)

	logger.Printf("Starting agent version %v (commit %v)", version.Version, version.BuildHash)

	_ = os.Remove(a.config.Agent.UpgradeFile)
	_ = os.Remove(a.config.Agent.AutoUpgradeFile)

	a.metricFormat = types.StringToMetricFormat(a.config.Agent.MetricsFormat)
	if a.metricFormat == types.MetricFormatUnknown {
		logger.Printf("Invalid metric format %#v. Supported option are \"Bleemeo\" and \"Prometheus\". Falling back to Bleemeo", a.config.Agent.MetricsFormat)
		a.metricFormat = types.MetricFormatBleemeo
	}

	apiBindAddress := fmt.Sprintf("%s:%d", a.config.Web.Listener.Address, a.config.Web.Listener.Port)

<<<<<<< HEAD
=======
	if a.config.Agent.HTTPDebug.Enable {
		go func() {
			defer crashreport.ProcessPanic()

			debugAddress := a.config.Agent.HTTPDebug.BindAddress

			logger.Printf("Starting debug server on http://%s/debug/pprof/", debugAddress)
			log.Println(http.ListenAndServe(debugAddress, nil)) //nolint:gosec
		}()
	}

>>>>>>> 255749b5
	var warnings prometheus.MultiError

	a.snmpManager, warnings = snmp.NewManager(
		a.config.Metric.SNMP.ExporterAddress,
		a.factProvider,
		a.config.Metric.SNMP.Targets,
	)

	if warnings != nil {
		a.addWarnings(warnings...)
	}

	hasSwap := factsMap["swap_present"] == "true"

	mFilter, err := newMetricFilter(a.config, len(a.snmpManager.Targets()) > 0, hasSwap, a.metricFormat)
	if err != nil {
		logger.Printf("An error occurred while building the metric filter, allow/deny list may be partial: %v", err)
	}

	a.metricFilter = mFilter

	if a.config.Web.LocalUI.Enable {
		a.store = store.New(time.Hour, 2*time.Hour)
	} else {
		a.store = store.New(2*time.Minute, 2*time.Hour)
	}

	filteredStore := store.NewFilteredStore(a.store, mFilter.FilterPoints, mFilter.filterMetrics)
	a.threshold = threshold.New(a.state)

	a.gathererRegistry, err = registry.New(
		registry.Option{
			PushPoint:             a.store,
			ThresholdHandler:      a.threshold,
			FQDN:                  fqdn,
			GloutonPort:           fmt.Sprint(a.config.Web.Listener.Port),
			MetricFormat:          a.metricFormat,
			BlackboxSendScraperID: a.config.Blackbox.ScraperSendUUID,
			Filter:                mFilter,
			Queryable:             a.store,
		})
	if err != nil {
		logger.Printf("Unable to create the metrics registry: %v", err)
		logger.Printf("The metrics registry is required for Glouton. Exiting.")

		return
	}

	a.store.SetNewMetricCallback(a.newMetricsCallback)

	a.dockerRuntime = dockerRuntime.New(
		a.config.Container.Runtime.Docker,
		a.hostRootPath,
		a.deletedContainersCallback,
		a.containerFilter.ContainerIgnored,
	)
	a.containerdRuntime = containerd.New(
		a.config.Container.Runtime.ContainerD,
		a.hostRootPath,
		a.deletedContainersCallback,
		a.containerFilter.ContainerIgnored,
	)
	a.containerRuntime = &merge.Runtime{
		Runtimes: []crTypes.RuntimeInterface{
			a.dockerRuntime,
			a.containerdRuntime,
		},
		ContainerIgnored: a.containerFilter.ContainerIgnored,
	}

	if a.config.Kubernetes.Enable {
		shouldGatherClusterMetrics := func() bool {
			if a.bleemeoConnector != nil {
				return a.bleemeoConnector.AgentIsClusterLeader()
			}

			return a.config.Kubernetes.AllowClusterMetrics
		}

		var clusterNameState string

		clusterName := a.config.Kubernetes.ClusterName

		err = a.state.Get(state.KeyKubernetesCluster, &clusterNameState)
		if err != nil {
			logger.V(2).Printf("failed to get %s: %v", state.KeyKubernetesCluster, err)
		}

		if clusterName == "" && clusterNameState != "" {
			logger.V(1).Printf("kubernetes.clustername is unset, using previous value of %s", clusterNameState)
			clusterName = clusterNameState
		}

		if clusterName != "" && clusterNameState != clusterName {
			err = a.state.Set(state.KeyKubernetesCluster, clusterNameState)
			if err != nil {
				logger.V(2).Printf("failed to set %s: %v", state.KeyKubernetesCluster, err)
			}
		}

		if clusterName != "" {
			a.factProvider.SetFact(facts.FactKubernetesCluster, clusterName)
		} else {
			a.addWarnings(fmt.Errorf(
				"%w because kubernetes.clustername is missing, see https://go.bleemeo.com/l/agent-installation-kubernetes",
				errFeatureUnavailable,
			))
		}

		kube := &kubernetes.Kubernetes{
			Runtime:                    a.containerRuntime,
			NodeName:                   a.config.Kubernetes.NodeName,
			KubeConfig:                 a.config.Kubernetes.KubeConfig,
			IsContainerIgnored:         a.containerFilter.ContainerIgnored,
			ShouldGatherClusterMetrics: shouldGatherClusterMetrics,
			ClusterName:                clusterName,
		}
		a.containerRuntime = kube

		ctx, cancel := context.WithTimeout(ctx, 10*time.Second)
		if err := kube.Test(ctx); err != nil {
			logger.Printf("Kubernetes API unreachable, service detection may misbehave: %v", err)
		}

		cancel()
	}

	if a.config.Container.Type != "" && !a.config.Container.PIDNamespaceHost {
		logger.V(1).Printf("The agent is running in a container and \"container.pid_namespace_host\", is not true. Not all processes will be seen")
	}

	var psLister facts.ProcessLister

	if version.IsLinux() {
		psLister = process.NewProcessLister(a.hostRootPath, 9*time.Second)
	} else {
		psLister = facts.NewPsUtilLister("")
	}

	psFact := facts.NewProcess(
		psLister,
		a.containerRuntime,
	)
	netstat := &facts.NetstatProvider{FilePath: a.config.Agent.NetstatFile}

	a.factProvider.AddCallback(a.containerRuntime.RuntimeFact)
	a.factProvider.SetFact("installation_format", a.config.Agent.InstallationFormat)

	acc := &inputs.Accumulator{
		Pusher:  a.gathererRegistry.WithTTL(5 * time.Minute),
		Context: ctx,
	}
	a.collector = collector.New(acc)

	isCheckIgnored := discovery.NewIgnoredService(a.config.ServiceIgnoreCheck).IsServiceIgnored
	isInputIgnored := discovery.NewIgnoredService(a.config.ServiceIgnoreMetrics).IsServiceIgnored
	dynamicDiscovery := discovery.NewDynamic(psFact, netstat, a.containerRuntime, a.containerFilter.ContainerIgnored, discovery.SudoFileReader{HostRootPath: a.hostRootPath}, a.config.Stack)

	a.discovery, warnings = discovery.New(
		dynamicDiscovery,
		a.collector,
		a.gathererRegistry,
		a.state,
		a.containerRuntime,
		a.config.Services,
		isCheckIgnored,
		isInputIgnored,
		a.containerFilter.ContainerIgnored,
		a.metricFormat,
		psFact,
	)
	if warnings != nil {
		a.addWarnings(warnings...)
	}

	a.dynamicScrapper = &promexporter.DynamicScrapper{
		Registry:        a.gathererRegistry,
		DynamicJobName:  "discovered-exporters",
		FluentBitInputs: a.config.Log.Inputs,
	}

	if a.config.Blackbox.Enable {
		logger.V(1).Println("Starting blackbox_exporter...")

		a.monitorManager, err = blackbox.New(a.gathererRegistry, a.config.Blackbox, a.metricFormat)
		if err != nil {
			logger.V(0).Printf("Couldn't start blackbox_exporter: %v\nMonitors will not be able to run on this agent.", err)
		}
	} else {
		logger.V(1).Println("blackbox_exporter not enabled, will not start...")
	}

	promExporter := a.gathererRegistry.Exporter()

	api := &api.API{
		DB:                 api.NewQueryable(a.store, a.BleemeoAgentID),
		ContainerRuntime:   a.containerRuntime,
		Endpoints:          a.config.Web.Endpoints,
		PsFact:             psFact,
		FactProvider:       a.factProvider,
		BindAddress:        apiBindAddress,
		Discovery:          a.discovery,
		AgentInfo:          a,
		PrometheurExporter: promExporter,
		Threshold:          a.threshold,
		StaticCDNURL:       a.config.Web.StaticCDNURL,
		DiagnosticPage:     a.DiagnosticPage,
		DiagnosticArchive:  a.writeDiagnosticArchive,
		MetricFormat:       a.metricFormat,
		LocalUIDisabled:    !a.config.Web.LocalUI.Enable,
	}

	tasks := []taskInfo{
		{a.watchdog, "Agent Watchdog"},
		{a.store.Run, "Metric store"},
		{a.containerRuntime.Run, "Docker connector"},
		{a.healthCheck, "Agent healthcheck"},
		{a.hourlyDiscovery, "Service Discovery"},
		{a.dailyFact, "Facts gatherer"},
		{a.dockerWatcher, "Docker event watcher"},
		{a.netstatWatcher, "Netstat file watcher"},
		{a.miscTasks, "Miscelanous tasks"},
		{a.sendToTelemetry, "Send Facts information to our telemetry tool"},
		{a.threshold.Run, "Threshold state"},
	}

	if a.config.Agent.EnableCrashReporting {
		tasks = append(tasks, taskInfo{a.crashReportManagement, "Crash report management"})
<<<<<<< HEAD
=======
	}

	if a.config.Web.Enable {
		tasks = append(tasks, taskInfo{api.Run, "Local Web UI"})
>>>>>>> 255749b5
	}

	if a.config.JMX.Enable {
		perm, err := strconv.ParseInt(a.config.JMXTrans.FilePermission, 8, 0)
		if err != nil {
			a.addWarnings(fmt.Errorf(
				"%w: failed to parse jmxtrans.file_permission '%s': %s, using the default 0640",
				config.ErrInvalidValue, a.config.JMXTrans.FilePermission, err,
			))

			perm = 0o640
		}

		a.jmx = &jmxtrans.JMX{
			OutputConfigurationFile:       a.config.JMXTrans.ConfigFile,
			OutputConfigurationPermission: os.FileMode(perm),
			ContactPort:                   a.config.JMXTrans.GraphitePort,
			Pusher:                        a.gathererRegistry.WithTTL(5 * time.Minute),
		}

		tasks = append(tasks, taskInfo{a.jmx.Run, "jmxtrans"})
	}

	baseRules := fluentbit.PromQLRulesFromInputs(a.config.Log.Inputs)
	a.rulesManager = rules.NewManager(ctx, a.store, baseRules)

	if a.config.Bleemeo.Enable {
		scaperName := a.config.Blackbox.ScraperName
		if scaperName == "" {
			scaperName = fmt.Sprintf("%s:%d", fqdn, a.config.Web.Listener.Port)
		}

		connector, err := bleemeo.New(bleemeoTypes.GlobalOption{
			Config:                  a.config,
			ConfigItems:             a.configItems,
			State:                   a.state,
			Facts:                   a.factProvider,
			Process:                 psFact,
			Docker:                  a.containerRuntime,
			Store:                   filteredStore,
			SNMP:                    a.snmpManager.Targets(),
			SNMPOnlineTarget:        a.snmpManager.OnlineCount,
			PushPoints:              a.gathererRegistry.WithTTL(5 * time.Minute),
			Discovery:               a.discovery,
			MonitorManager:          a.monitorManager,
			UpdateMetricResolution:  a.updateMetricResolution,
			UpdateThresholds:        a.UpdateThresholds,
			UpdateUnits:             a.threshold.SetUnits,
			MetricFormat:            a.metricFormat,
			NotifyFirstRegistration: a.notifyBleemeoFirstRegistration,
			NotifyLabelsUpdate:      a.notifyBleemeoUpdateLabels,
			BlackboxScraperName:     scaperName,
			RebuildPromQLRules:      a.rulesManager.RebuildPromQLRules,
			ReloadState:             a.reloadState.Bleemeo(),
			IsContainerEnabled:      a.containerFilter.ContainerEnabled,
			IsMetricAllowed:         a.metricFilter.isAllowedAndNotDenied,
		})
		if err != nil {
			logger.Printf("unable to start Bleemeo SAAS connector: %v", err)

			return
		}

		a.l.Lock()
		a.bleemeoConnector = connector
		a.l.Unlock()

		a.gathererRegistry.UpdateRelabelHook(a.bleemeoConnector.RelabelHook)
		tasks = append(tasks, taskInfo{a.bleemeoConnector.Run, "Bleemeo SAAS connector"})

		_, err = a.gathererRegistry.RegisterPushPointsCallback(
			registry.RegistrationOption{
				Description: "Bleemeo connector",
				JitterSeed:  baseJitter,
				Interval:    defaultInterval,
			},
			a.bleemeoConnector.EmitInternalMetric,
		)
		if err != nil {
			logger.Printf("unable to add bleemeo connector metrics: %v", err)
		}
	}

	a.FireTrigger(true, true, false, false)

	// Only start gatherers after the relabel hook is set to avoid sending metrics without
	// instance uuid to the bleemeo connector.
	a.updateSNMPResolution(time.Minute)

	_, err = a.gathererRegistry.RegisterPushPointsCallback(
		registry.RegistrationOption{
			Description: "system & services metrics",
			JitterSeed:  baseJitter,
		},
		a.collector.RunGather,
	)
	if err != nil {
		logger.Printf("unable to add system metrics: %v", err)
	}

	if a.metricFormat == types.MetricFormatBleemeo {
		_, err = a.gathererRegistry.RegisterAppenderCallback(
			registry.RegistrationOption{
				Description: "process status metrics",
				JitterSeed:  baseJitter,
			},
			registry.AppenderRegistrationOption{},
			processSource.NewStatusSource(psFact),
		)
		if err != nil {
			logger.Printf("unable to add processes metrics: %v", err)
		}
	}

	// Register misc appender to gather some container metrics.
	_, err = a.gathererRegistry.RegisterAppenderCallback(
		registry.RegistrationOption{
			Description: "miscAppender",
			JitterSeed:  baseJitter,
			// Container metrics contain meta labels that needs to be relabeled.
			ApplyDynamicRelabel: true,
		},
		registry.AppenderRegistrationOption{},
		miscAppender{
			containerRuntime: a.containerRuntime,
		},
	)
	if err != nil {
		logger.Printf("unable to add miscAppender metrics: %v", err)
	}

	// Register misc appender minute to gather some various metrics
	// from containers, services and config warnings.
	_, err = a.gathererRegistry.RegisterAppenderCallback(
		registry.RegistrationOption{
			Description: "miscAppenderMinute",
			JitterSeed:  baseJitter,
			MinInterval: time.Minute,
			// Container metrics contain meta labels that needs to be relabeled.
			ApplyDynamicRelabel: true,
		},
		registry.AppenderRegistrationOption{},
		miscAppenderMinute{
			containerRuntime:  a.containerRuntime,
			discovery:         a.discovery,
			store:             a.store,
			hostRootPath:      a.hostRootPath,
			getConfigWarnings: a.getWarnings,
		},
	)
	if err != nil {
		logger.Printf("unable to add miscAppenderMinute metrics: %v", err)
	}

	_, err = a.gathererRegistry.RegisterAppenderCallback(
		registry.RegistrationOption{
			Description:        "rulesManager",
			JitterSeed:         baseJitterPlus,
			NoLabelsAlteration: true,
		},
		registry.AppenderRegistrationOption{},
		a.rulesManager,
	)
	if err != nil {
		logger.Printf("unable to add recording rules metrics: %v", err)
	}

	if a.config.Agent.ProcessExporter.Enable {
		processSource.RegisterExporter(ctx, a.gathererRegistry, psLister, dynamicDiscovery, a.metricFormat == types.MetricFormatBleemeo)
	}

	prometheusTargets, warnings := prometheusConfigToURLs(a.config.Metric.Prometheus.Targets)
	if warnings != nil {
		a.addWarnings(warnings...)
	}

	for _, target := range prometheusTargets {
		_, err = a.gathererRegistry.RegisterGatherer(
			registry.RegistrationOption{
				Description: "Prom exporter " + target.URL.String(),
				JitterSeed:  labels.FromMap(target.ExtraLabels).Hash(),
				Interval:    defaultInterval,
				ExtraLabels: target.ExtraLabels,
			},
			target,
		)
		if err != nil {
			logger.Printf("Unable to add Prometheus scrapper for target %s: %v", target.URL, err)
		}
	}

	a.gathererRegistry.AddDefaultCollector()

	sentry.ConfigureScope(func(scope *sentry.Scope) {
		scope.SetContext("agent", map[string]interface{}{
			"agent_id":        a.BleemeoAgentID(),
			"glouton_version": version.Version,
		})
	})

	if a.config.NRPE.Enable {
		nrpeConfFile := a.config.NRPE.ConfPaths
		nrperesponse := nrpe.NewResponse(a.config.Services, a.discovery, nrpeConfFile)
		server := nrpe.New(
			fmt.Sprintf("%s:%d", a.config.NRPE.Address, a.config.NRPE.Port),
			a.config.NRPE.SSL,
			nrperesponse.Response,
		)
		tasks = append(tasks, taskInfo{server.Run, "NRPE server"})
	}

	if a.config.Zabbix.Enable {
		server := zabbix.New(
			net.JoinHostPort(a.config.Zabbix.Address, fmt.Sprint(a.config.Zabbix.Port)),
			zabbixResponse,
		)
		tasks = append(tasks, taskInfo{server.Run, "Zabbix server"})
	}

	if a.config.InfluxDB.Enable {
		server := influxdb.New(
			fmt.Sprintf("http://%s", net.JoinHostPort(a.config.InfluxDB.Host, fmt.Sprint(a.config.InfluxDB.Port))),
			a.config.InfluxDB.DBName,
			a.store,
			a.config.InfluxDB.Tags,
		)
		a.influxdbConnector = server
		tasks = append(tasks, taskInfo{server.Run, "influxdb"})

		logger.V(2).Printf("Influxdb is activated !")
	}

	if a.bleemeoConnector == nil {
		a.updateThresholds(ctx, nil, true)
	} else {
		a.bleemeoConnector.ApplyCachedConfiguration(ctx)
	}

	if !reflect.DeepEqual(a.config.DiskMonitor, config.DefaultConfig().DiskMonitor) {
		if a.metricFormat == types.MetricFormatBleemeo && len(a.config.DiskIgnore) > 0 {
			logger.Printf("Warning: both \"disk_monitor\" and \"disk_ignore\" are set. Only \"disk_ignore\" will be used")
		} else if a.metricFormat != types.MetricFormatBleemeo {
			logger.Printf("Warning: configuration \"disk_monitor\" is not used in Prometheus mode. Use \"disk_ignore\"")
		}
	}

	if len(a.config.Log.Inputs) > 0 {
		a.fluentbitManager, warnings = fluentbit.New(a.config.Log, a.gathererRegistry, a.containerRuntime)
		if warnings != nil {
			a.addWarnings(warnings...)
		}

		if a.fluentbitManager != nil {
			tasks = append(tasks, taskInfo{
				a.fluentbitManager.Run,
				"Fluent Bit manager",
			})
		}
	}

	a.vethProvider = &veth.Provider{
		HostRootPath: a.hostRootPath,
		Runtime:      a.containerRuntime,
	}

	if a.metricFormat == types.MetricFormatBleemeo {
		conf, err := a.buildCollectorsConfig()
		if err != nil {
			logger.V(0).Printf("Unable to initialize system collector: %v", err)

			return
		}

		if err = discovery.AddDefaultInputs(a.gathererRegistry, a.collector, conf, a.vethProvider); err != nil {
			logger.Printf("Unable to initialize system collector: %v", err)

			return
		}
	}

	// Register inputs that are not associated to a service.
	a.registerInputs()

	// Register components only available on a given system, like node_exporter for unixes.
	a.registerOSSpecificComponents(a.vethProvider)

	tasks = append(tasks, taskInfo{
		a.gathererRegistry.Run,
		"Metric collector",
	})

	if a.config.Telegraf.StatsD.Enable {
		input, err := statsd.New(fmt.Sprintf("%s:%d", a.config.Telegraf.StatsD.Address, a.config.Telegraf.StatsD.Port))
		if err != nil {
			logger.Printf("Unable to create StatsD input: %v", err)

			a.config.Telegraf.StatsD.Enable = false
		} else if _, err = a.collector.AddInput(input, "statsd"); err != nil {
			if strings.Contains(err.Error(), "address already in use") {
				logger.Printf("Unable to listen on StatsD port because another program already use it")
				logger.Printf("The StatsD integration is now disabled. Restart the agent to try re-enabling it.")
				logger.Printf("See https://go.bleemeo.com/l/agent-configuration-statsd to permanently disable StatsD integration or using an alternate port")
			} else {
				logger.Printf("Unable to create StatsD input: %v", err)
			}

			a.config.Telegraf.StatsD.Enable = false
		}
	}

	a.factProvider.SetFact("statsd_enable", fmt.Sprint(a.config.Telegraf.StatsD.Enable))
	a.factProvider.SetFact("metrics_format", a.metricFormat.String())

	if a.config.MQTT.Enable {
		a.mqtt = mqtt.New(mqtt.Options{
			ReloadState: a.reloadState.MQTT(),
			Config:      a.config.MQTT,
			Store:       filteredStore,
			FQDN:        fqdn,
		})

		tasks = append(tasks, taskInfo{
			a.mqtt.Run,
			"MQTT connector",
		})
	}

	// Handle sighup signals only after the agent is completely initialized
	// to make sure an early signal won't access uninitialized fields.
	go func() {
		defer crashreport.ProcessPanic()

		a.handleSighup(ctx, sighupChan)
	}()

	a.startTasks(tasks)

	lateCtx, lateCtxCancel := context.WithCancel(context.Background())

	var lateTasks sync.WaitGroup

	if a.config.Web.Enable {
		lateTasks.Add(1)

		go func() {
			defer lateTasks.Done()

			if err := api.Run(lateCtx); err != nil {
				logger.V(1).Printf("Error while stopping api: %v", err)
			}
		}()
	}

	<-ctx.Done()
	logger.V(2).Printf("Stopping agent...")
	a.taskRegistry.Close()
	a.discovery.Close()
	a.collector.Close()

	lateCtxCancel()
	lateTasks.Wait()

	logger.V(2).Printf("Agent stopped")
}

// Registers inputs that are not associated to a service.
func (a *agent) registerInputs() {
	if a.config.NvidiaSMI.Enable {
		input, opts, err := nvidia.New(a.config.NvidiaSMI.BinPath, a.config.NvidiaSMI.Timeout)
		a.registerInput("NVIDIA SMI", input, opts, err)
	}

	// The SMART input is enabled if "smartctl" is found in
	// the PATH or if the path was given in the config.
	_, err := exec.LookPath("smartctl")
	if a.config.Smart.Enable && (err == nil || a.config.Smart.PathSmartctl != "") {
		input, opts, err := smart.New(a.config.Smart)
		a.registerInput("SMART", input, opts, err)
	}

	input, opts, err := temp.New()
	a.registerInput("Temp", input, opts, err)
}

// Register a single input.
func (a *agent) registerInput(name string, input telegraf.Input, opts *inputs.GathererOptions, err error) {
	if err != nil {
		logger.Printf("Failed to create input %s: %v", name, err)

		return
	}

	_, err = a.gathererRegistry.RegisterInput(
		registry.RegistrationOption{
			Description: fmt.Sprintf("Input %s", name),
			JitterSeed:  baseJitter,
			Rules:       opts.Rules,
			MinInterval: opts.MinInterval,
		},
		input,
	)

	if err != nil {
		logger.Printf("Failed to register input %s: %v", name, err)
	}
}

func (a *agent) handleSighup(ctx context.Context, sighupChan chan os.Signal) {
	var (
		l                         sync.Mutex
		systemUpdateMetricPending bool
	)

	for ctx.Err() == nil {
		select {
		case <-sighupChan:
			a.l.Lock()
			connector := a.bleemeoConnector
			a.l.Unlock()

			if connector != nil {
				connector.UpdateMonitors()
			}

			l.Lock()
			if !systemUpdateMetricPending {
				systemUpdateMetricPending = true

				go func() {
					defer crashreport.ProcessPanic()

					a.waitAndRefreshPendingUpdates(ctx)

					l.Lock()
					systemUpdateMetricPending = false
					l.Unlock()
				}()
			}
			l.Unlock()

			a.FireTrigger(true, true, false, true)
		case <-ctx.Done():
			return
		}
	}
}

// Wait for the pending system updates to be refreshed and update the system metrics.
func (a *agent) waitAndRefreshPendingUpdates(ctx context.Context) {
	const maxWaitPendingUpdates = 90 * time.Second

	t0 := time.Now()

	// Wait for the pending updates file to be updated.
	for ctx.Err() == nil && time.Since(t0) < maxWaitPendingUpdates {
		time.Sleep(time.Second)

		updatedAt := facts.PendingSystemUpdateFreshness(
			ctx,
			a.config.Container.Type != "",
			a.hostRootPath,
		)
		if updatedAt.IsZero() || updatedAt.After(t0) {
			break
		}
	}

	a.FireTrigger(false, false, true, false)
}

func (a *agent) buildCollectorsConfig() (conf inputs.CollectorConfig, err error) {
	diskFilter, err := config.NewDiskIOMatcher(a.config)
	if err != nil {
		a.addWarnings(err)

		return
	}

	return inputs.CollectorConfig{
		DFRootPath:      a.hostRootPath,
		NetIfMatcher:    config.NewNetworkInterfaceMatcher(a.config),
		IODiskMatcher:   diskFilter,
		DFPathMatcher:   config.NewDFPathMatcher(a.config),
		DFIgnoreFSTypes: a.config.DF.IgnoreFSType,
	}, nil
}

func (a *agent) sendToTelemetry(ctx context.Context) error {
	if a.config.Agent.Telemetry.Enable {
		select {
		case <-time.After(delay.JitterDelay(5*time.Minute, 0.2)):
		case <-ctx.Done():
			return nil
		}

		telemetryID := a.state.TelemetryID()

		for {
			facts, err := a.factProvider.Facts(ctx, time.Hour)
			if err != nil {
				logger.V(2).Printf("error facts load %v", err)

				continue
			}

			telemetry.PostInformation(ctx, telemetryID, a.config.Agent.Telemetry.Address, a.BleemeoAgentID(), facts)

			select {
			case <-time.After(delay.JitterDelay(24*time.Hour, 0.05)):
			case <-ctx.Done():
				return nil
			}
		}
	}

	return nil
}

func (a *agent) miscTasks(ctx context.Context) error {
	lastTime := time.Now()

	for {
		select {
		case <-time.After(30 * time.Second):
		case <-ctx.Done():
			return nil
		}

		now := time.Now()

		jump := math.Abs(30 - float64(now.Unix()-lastTime.Unix()))
		if jump > 60 {
			// It looks like time jumped. This could be either:
			// * suspending
			// * or time changed (ntp fixed the time ?)
			// Trigger a UpdateInfo to check time_drift
			if a.bleemeoConnector != nil {
				a.bleemeoConnector.UpdateInfo()
			}
		}

		lastTime = now

		a.triggerLock.Lock()
		if !a.triggerDiscAt.IsZero() && time.Now().After(a.triggerDiscAt) {
			a.triggerDiscAt = time.Time{}
			a.triggerDiscImmediate = true
			a.triggerHandler.Trigger()
		}
		a.triggerLock.Unlock()
	}
}

func (a *agent) crashReportManagement(ctx context.Context) error {
	createdReportDir := crashreport.BundleCrashReportFiles(ctx, a.config.Agent.MaxCrashReportDirs)

	// We protect the report generated just now to be sure it won't be purged.
	// Without that, the purge would only be based on filename (generation datetime),
	// and if the time moves backward, the report we generated just now could be the one with the oldest time.
	crashreport.PurgeCrashReports(a.config.Agent.MaxCrashReportDirs, createdReportDir)

	return nil
}

func (a *agent) startTasks(tasks []taskInfo) {
	a.l.Lock()
	defer a.l.Unlock()

	for _, t := range tasks {
		id, err := a.taskRegistry.AddTask(t.function, t.name)
		if err != nil {
			logger.V(1).Printf("Unable to start %s: %v", t.name, err)
		}

		a.taskIDs[t.name] = id
	}
}

func (a *agent) watchdog(ctx context.Context) error {
	ticker := time.NewTicker(time.Minute)
	defer ticker.Stop()

	failingCount := 0

	for {
		select {
		case <-ticker.C:
		case <-ctx.Done():
			return nil
		}

		now := time.Now()

		a.l.Lock()

		lastHealthCheck := a.lastHealthCheck
		a.watchdogRunAt = append(a.watchdogRunAt, now)

		if len(a.watchdogRunAt) > 90 {
			copy(a.watchdogRunAt[0:60], a.watchdogRunAt[len(a.watchdogRunAt)-60:len(a.watchdogRunAt)])
			a.watchdogRunAt = a.watchdogRunAt[:60]
		}

		a.l.Unlock()

		switch {
		case time.Since(lastHealthCheck) > 15*time.Minute && failingCount < 2:
			logger.V(2).Printf("Healthcheck are no longer running. Last run was at %s", lastHealthCheck.Format(time.RFC3339))

			failingCount++
		case time.Since(lastHealthCheck) > 15*time.Minute && failingCount >= 2:
			logger.Printf("Healthcheck are no longer running. Last run was at %s", lastHealthCheck.Format(time.RFC3339))
			// We don't know how big the buffer needs to be to collect
			// all the goroutines. Use 2MB buffer which hopefully is enough
			buffer := make([]byte, 1<<21)

			runtime.Stack(buffer, true)
			logger.Printf("%s", string(buffer))
			logger.Printf("Glouton seems unhealthy, killing myself")
			panic("Glouton seems unhealthy (health check is no longer running), killing myself")
		default:
			failingCount = 0
		}
	}
}

func (a *agent) healthCheck(ctx context.Context) error {
	ticker := time.NewTicker(time.Minute)
	defer ticker.Stop()

	for {
		select {
		case <-ticker.C:
		case <-ctx.Done():
			return nil
		}

		mandatoryTasks := []string{"Bleemeo SAAS connector", "Metric collector", "Metric store"}
		for _, name := range mandatoryTasks {
			if crashed, err := a.doesTaskCrashed(ctx, name); crashed && err != nil {
				logger.Printf("Task %#v crashed: %v", name, err)
				logger.Printf("Stopping the agent as task %#v is critical", name)
				a.cancel()
			}
		}

		if a.bleemeoConnector != nil {
			a.bleemeoConnector.HealthCheck()
		}

		if a.gathererRegistry != nil {
			a.gathererRegistry.HealthCheck()
		}

		if a.influxdbConnector != nil {
			a.influxdbConnector.HealthCheck()
		}

		a.l.Lock()
		a.lastHealthCheck = time.Now()
		a.l.Unlock()
	}
}

// Return true if the given task exited before ctx was terminated
// Also return the error the tasks returned.
func (a *agent) doesTaskCrashed(ctx context.Context, name string) (bool, error) {
	a.l.Lock()
	defer a.l.Unlock()

	if id, ok := a.taskIDs[name]; ok {
		running, err := a.taskRegistry.IsRunning(id)
		if !running {
			// Re-check ctx to avoid race condition, it crashed only if we are still running
			return ctx.Err() == nil, err
		}
	}

	return false, nil
}

func (a *agent) hourlyDiscovery(ctx context.Context) error {
	a.waitAndRefreshPendingUpdates(ctx)

	for {
		select {
		case <-ctx.Done():
			return nil
		case <-time.After(delay.JitterDelay(time.Hour, 0.1)):
			a.FireTrigger(true, false, true, false)
		}
	}
}

func (a *agent) dailyFact(ctx context.Context) error {
	for {
		select {
		case <-ctx.Done():
			return nil
		case <-time.After(delay.JitterDelay(24*time.Hour, 0.1)):
			a.FireTrigger(false, true, false, false)
		}
	}
}

func (a *agent) dockerWatcher(ctx context.Context) error {
	var wg sync.WaitGroup

	wg.Add(1)

	go func() {
		defer crashreport.ProcessPanic()
		defer wg.Done()

		a.dockerWatcherContainerHealth(ctx)
	}()

	defer wg.Wait()

	pendingTimer := time.NewTimer(0 * time.Second)
	// drain (expire) the timer, so the invariant "pendingTimer is expired when pendingDiscovery == false" hold.
	<-pendingTimer.C

	pendingDiscovery := false
	pendingSecondDiscovery := false

	for {
		select {
		case ev := <-a.containerRuntime.Events():
			a.l.Lock()
			a.lastContainerEventTime = time.Now()
			a.l.Unlock()

			if ev.Type == facts.EventTypeStart {
				pendingSecondDiscovery = true
			}

			if !pendingDiscovery && (ev.Type == facts.EventTypeStart || ev.Type == facts.EventTypeStop || ev.Type == facts.EventTypeDelete) {
				pendingDiscovery = true

				pendingTimer.Reset(5 * time.Second)
			}

			if ev.Type == facts.EventTypeHealth && ev.Container != nil {
				if a.bleemeoConnector != nil {
					a.bleemeoConnector.UpdateContainers()
				}

				a.sendDockerContainerHealth(ctx, ev.Container)
			}
		case <-pendingTimer.C:
			if pendingDiscovery {
				a.FireTrigger(pendingDiscovery, false, false, pendingSecondDiscovery)
				pendingDiscovery = false
				pendingSecondDiscovery = false
			}
		case <-ctx.Done():
			return nil
		}
	}
}

func (a *agent) dockerWatcherContainerHealth(ctx context.Context) {
	ticker := time.NewTicker(time.Minute)
	defer ticker.Stop()

	for {
		select {
		case <-ticker.C:
			// It not needed to have fresh container information. When health event occur,
			// DockerFact already update the container information
			containers, err := a.containerRuntime.Containers(ctx, 3600*time.Second, false)
			if err != nil {
				continue
			}

			for _, c := range containers {
				a.sendDockerContainerHealth(ctx, c)
			}
		case <-ctx.Done():
			return
		}
	}
}

func (a *agent) sendDockerContainerHealth(ctx context.Context, container facts.Container) {
	health, message := container.Health()
	if health == facts.ContainerNoHealthCheck {
		return
	}

	status := types.StatusDescription{}

	switch {
	case !container.State().IsRunning():
		status.CurrentStatus = types.StatusCritical
		status.StatusDescription = "Container stopped"
	case health == facts.ContainerHealthy:
		status.CurrentStatus = types.StatusOk
		status.StatusDescription = message
	case health == facts.ContainerStarting:
		startedAt := container.StartedAt()
		if time.Since(startedAt) < time.Minute || startedAt.IsZero() {
			status.CurrentStatus = types.StatusOk
		} else {
			status.CurrentStatus = types.StatusWarning
			status.StatusDescription = "Container is still starting"
		}
	case health == facts.ContainerUnhealthy:
		status.CurrentStatus = types.StatusCritical
		status.StatusDescription = message
	default:
		status.CurrentStatus = types.StatusUnknown
		status.StatusDescription = fmt.Sprintf("Unknown health status %s", message)
	}

	a.gathererRegistry.WithTTL(5*time.Minute).PushPoints(ctx, []types.MetricPoint{
		{
			Labels: map[string]string{
				types.LabelName:              "container_health_status",
				types.LabelMetaContainerName: container.ContainerName(),
				types.LabelMetaContainerID:   container.ID(),
			},
			Annotations: types.MetricAnnotations{
				Status:      status,
				ContainerID: container.ID(),
				BleemeoItem: container.ContainerName(),
			},
			Point: types.Point{
				Time:  time.Now(),
				Value: float64(status.CurrentStatus.NagiosCode()),
			},
		},
	})
}

func (a *agent) netstatWatcher(ctx context.Context) error {
	stat, _ := os.Stat(a.config.Agent.NetstatFile)

	ticker := time.NewTicker(15 * time.Second)
	defer ticker.Stop()

	for {
		select {
		case <-ctx.Done():
			return nil
		case <-ticker.C:
		}

		newStat, _ := os.Stat(a.config.Agent.NetstatFile)
		if newStat != nil && (stat == nil || !newStat.ModTime().Equal(stat.ModTime())) {
			a.FireTrigger(true, false, false, false)
		}

		stat = newStat
	}
}

func (a *agent) FireTrigger(discovery bool, sendFacts bool, systemUpdateMetric bool, secondDiscovery bool) {
	a.triggerLock.Lock()
	defer a.triggerLock.Unlock()

	if discovery {
		a.triggerDiscImmediate = true
	}

	if sendFacts {
		a.triggerFact = true
	}

	if systemUpdateMetric {
		a.triggerSystemUpdateMetric = true
	}

	// Some discovery requests ask for a second discovery in 1 minutes.
	// The second discovery allows to discover services that are slow to start
	if secondDiscovery {
		deadline := time.Now().Add(time.Minute)
		a.triggerDiscAt = deadline
	}

	a.triggerHandler.Trigger()
}

func (a *agent) cleanTrigger() (discovery bool, sendFacts bool, systemUpdateMetric bool) {
	a.triggerLock.Lock()
	defer a.triggerLock.Unlock()

	discovery = a.triggerDiscImmediate
	sendFacts = a.triggerFact
	systemUpdateMetric = a.triggerSystemUpdateMetric
	a.triggerSystemUpdateMetric = false
	a.triggerDiscImmediate = false
	a.triggerFact = false

	return
}

func (a *agent) handleTrigger(ctx context.Context) {
	runDiscovery, runFact, runSystemUpdateMetric := a.cleanTrigger()
	if runDiscovery {
		services, err := a.discovery.Discovery(ctx, 0)
		if err != nil {
			logger.V(1).Printf("error during discovery: %v", err)
		} else {
			if a.jmx != nil {
				a.l.Lock()
				resolution := a.metricResolution
				a.l.Unlock()

				if err := a.jmx.UpdateConfig(services, resolution); err != nil {
					logger.V(1).Printf("failed to update JMX configuration: %v", err)
				}
			}
			if a.dynamicScrapper != nil {
				if containers, err := a.containerRuntime.Containers(ctx, time.Hour, false); err == nil {
					a.dynamicScrapper.Update(containers)
				}
			}

			err := a.metricFilter.RebuildDynamicLists(a.dynamicScrapper, services, a.threshold.GetThresholdMetricNames(), a.rulesManager.MetricNames())
			if err != nil {
				logger.V(2).Printf("Error during dynamic Filter rebuild: %v", err)
			}
		}

		hasConnection := a.dockerRuntime.IsRuntimeRunning(ctx)
		if hasConnection && !a.dockerInputPresent && a.config.Telegraf.DockerMetricsEnable {
			i, err := docker.New(a.dockerRuntime.ServerAddress(), a.dockerRuntime, a.containerFilter.ContainerIgnored)
			if err != nil {
				logger.V(1).Printf("error when creating Docker input: %v", err)
			} else {
				logger.V(2).Printf("Enable Docker metrics")
				a.dockerInputID, _ = a.collector.AddInput(i, "docker")
				a.dockerInputPresent = true
			}
		} else if !hasConnection && a.dockerInputPresent {
			logger.V(2).Printf("Disable Docker metrics")
			a.collector.RemoveInput(a.dockerInputID)
			a.dockerInputPresent = false
		}
	}

	if runFact {
		if _, err := a.factProvider.Facts(ctx, 0); err != nil {
			logger.V(1).Printf("error during facts gathering: %v", err)
		}
	}

	if runSystemUpdateMetric {
		systemUpdateMetric(ctx, a)
	}
}

func systemUpdateMetric(ctx context.Context, a *agent) {
	pendingUpdate, pendingSecurityUpdate := facts.PendingSystemUpdate(
		ctx,
		a.config.Container.Type != "",
		a.hostRootPath,
	)

	points := make([]types.MetricPoint, 0)

	if pendingUpdate >= 0 {
		points = append(points, types.MetricPoint{
			Labels: map[string]string{
				types.LabelName: "system_pending_updates",
			},
			Point: types.Point{
				Time:  time.Now(),
				Value: float64(pendingUpdate),
			},
		})
	}

	if pendingSecurityUpdate >= 0 {
		points = append(points, types.MetricPoint{
			Labels: map[string]string{
				types.LabelName: "system_pending_security_updates",
			},
			Point: types.Point{
				Time:  time.Now(),
				Value: float64(pendingSecurityUpdate),
			},
		})
	}

	a.gathererRegistry.WithTTL(time.Hour).PushPoints(ctx, points)
}

func (a *agent) deletedContainersCallback(containersID []string) {
	metrics, err := a.store.Metrics(nil)
	if err != nil {
		logger.V(1).Printf("Unable to list metrics to cleanup after container deletion: %v", err)

		return
	}

	var metricToDelete []map[string]string

	for _, m := range metrics {
		annotations := m.Annotations()
		for _, c := range containersID {
			if annotations.ContainerID == c {
				metricToDelete = append(metricToDelete, m.Labels())
			}
		}
	}

	if len(metricToDelete) > 0 {
		a.store.DropMetrics(metricToDelete)
	}
}

// migrateState update older state to latest version.
func (a *agent) migrateState() {
	// This "secret" was only present in Bleemeo agent and not really used.
	_ = a.state.Delete("web_secret_key")
}

// DiagnosticPage return useful information to troubleshoot issue.
func (a *agent) DiagnosticPage(ctx context.Context) string {
	builder := &strings.Builder{}

	ctx, cancel := context.WithTimeout(ctx, 10*time.Second)
	defer cancel()

	fmt.Fprintf(
		builder,
		"Run diagnostic at %s with Glouton version %s (commit %s built using Go %s)\n",
		time.Now().Format(time.RFC3339),
		version.Version,
		version.BuildHash,
		runtime.Version(),
	)

	if a.config.Bleemeo.Enable {
		fmt.Fprintln(builder, "Glouton has Bleemeo connection enabled")

		if a.bleemeoConnector == nil {
			fmt.Fprintln(builder, "Unexpected error: Bleemeo is enabled by Bleemeo connector is not created")
		} else {
			builder.WriteString(a.bleemeoConnector.DiagnosticPage())
		}
	} else {
		fmt.Fprintln(builder, "Glouton has Bleemeo connection DISABLED")
	}

	allMetrics, err := a.store.Metrics(nil)
	if err != nil {
		fmt.Fprintf(builder, "Unable to query internal metrics store: %v\n", err)
	} else {
		fmt.Fprintf(builder, "Glouton measures %d metrics\n", len(allMetrics))
	}

	fmt.Fprintf(builder, "Glouton was built for %s %s\n", runtime.GOOS, runtime.GOARCH)

	facts, err := a.factProvider.Facts(ctx, time.Hour)
	if err != nil {
		fmt.Fprintf(builder, "Unable to gather facts: %v\n", err)
	} else {
		lines := make([]string, 0, len(facts))

		for k, v := range facts {
			lines = append(lines, " * "+k+" = "+v)
		}

		sort.Strings(lines)

		fmt.Fprintln(builder, "Facts:")
		for _, l := range lines {
			fmt.Fprintln(builder, l)
		}
	}

	return builder.String()
}

func (a *agent) writeDiagnosticArchive(ctx context.Context, archive types.ArchiveWriter) (err error) {
	startTime := time.Now()

	defer func() {
		writer, wErr := archive.Create("meta")
		if wErr != nil {
			logger.V(1).Println("Failed to add meta file to diagnostic archive:", wErr)

			return
		}

		endTime := time.Now()
		total := endTime.Sub(startTime)

		fmt.Fprintf(writer, "Start: %s\nEnd: %s\nTotal: %s\n", startTime, endTime, total)

		if err != nil {
			fmt.Fprintln(writer, "Error:", err)
		}
	}()

	modules := []func(ctx context.Context, archive types.ArchiveWriter) error{
		a.diagnosticGlobalInfo,
		a.diagnosticGloutonState,
		a.diagnosticJitter,
		a.taskRegistry.DiagnosticArchive,
		a.store.DiagnosticArchive,
		a.diagnosticConfig,
		a.discovery.DiagnosticArchive,
		a.diagnosticContainers,
		a.diagnosticSNMP,
		a.diagnosticFilterResult,
		a.metricFilter.DiagnosticArchive,
		a.gathererRegistry.DiagnosticArchive,
		a.rulesManager.DiagnosticArchive,
		a.reloadState.DiagnosticArchive,
		a.vethProvider.DiagnosticArchive,
		a.threshold.DiagnosticThresholds,
		a.threshold.DiagnosticStatusStates,
	}

	if a.bleemeoConnector != nil {
		modules = append(modules, a.bleemeoConnector.DiagnosticArchive)
	}

	if a.monitorManager != nil {
		modules = append(modules, a.monitorManager.DiagnosticArchive)
	}

	if a.mqtt != nil {
		modules = append(modules, a.mqtt.DiagnosticArchive)
	}

	if a.fluentbitManager != nil {
		modules = append(modules, a.fluentbitManager.DiagnosticArchive)
	}

	for _, f := range modules {
		if err = f(ctx, archive); err != nil {
			return err
		}

		if ctx.Err() != nil {
			break
		}
	}

	return ctx.Err()
}

func (a *agent) diagnosticGlobalInfo(ctx context.Context, archive types.ArchiveWriter) error {
	file, err := archive.Create("goroutines.txt")
	if err != nil {
		return err
	}

	// We don't know how big the buffer needs to be to collect
	// all the goroutines. Use 2MB buffer which hopefully is enough
	buffer := make([]byte, 1<<21)

	n := runtime.Stack(buffer, true)
	buffer = buffer[:n]

	_, err = file.Write(buffer)
	if err != nil {
		return err
	}

	file, err = archive.Create("log.txt")
	if err != nil {
		return err
	}

	tmp := logger.Buffer()

	_, err = file.Write(tmp)
	if err != nil {
		return err
	}

	compressedSize := logger.CompressedSize()

	fmt.Fprintf(file, "-- Log size = %d, compressed = %d (ratio: %.2f)\n", len(tmp), compressedSize, float64(compressedSize)/float64(len(tmp)))

	file, err = archive.Create("diagnostic.txt")
	if err != nil {
		return err
	}

	_, err = file.Write([]byte(a.DiagnosticPage(ctx)))
	if err != nil {
		return err
	}

	return nil
}

func (a *agent) diagnosticGloutonState(_ context.Context, archive types.ArchiveWriter) error {
	file, err := archive.Create("glouton-state.json")
	if err != nil {
		return err
	}

	a.l.Lock()
	a.triggerLock.Lock()

	obj := struct {
		HostRootPath              string
		LastHealthCheck           time.Time
		LastContainerEventTime    time.Time
		TriggerDiscAt             time.Time
		TriggerDiscImmediate      bool
		TriggerFact               bool
		TriggerSystemUpdateMetric bool
		DockerInputPresent        bool
		DockerInputID             int
		MetricResolutionSeconds   float64
	}{
		HostRootPath:              a.hostRootPath,
		LastHealthCheck:           a.lastHealthCheck,
		LastContainerEventTime:    a.lastContainerEventTime,
		TriggerDiscAt:             a.triggerDiscAt,
		TriggerDiscImmediate:      a.triggerDiscImmediate,
		TriggerFact:               a.triggerFact,
		TriggerSystemUpdateMetric: a.triggerSystemUpdateMetric,
		DockerInputPresent:        a.dockerInputPresent,
		DockerInputID:             a.dockerInputID,
		MetricResolutionSeconds:   a.metricResolution.Seconds(),
	}

	a.triggerLock.Unlock()
	a.l.Unlock()

	enc := json.NewEncoder(file)
	enc.SetIndent("", "  ")

	return enc.Encode(obj)
}

func (a *agent) diagnosticJitter(_ context.Context, archive types.ArchiveWriter) error {
	file, err := archive.Create("jitter.txt")
	if err != nil {
		return err
	}

	a.l.Lock()
	defer a.l.Unlock()

	fmt.Fprintln(file, "# This file contains time & jitter delay")
	fmt.Fprintln(file, "# A variable jitter may indidate overloaded system")

	var (
		previousTime time.Time
		maxJitter    time.Duration
		avgJitter    time.Duration
	)

	for i, t := range a.watchdogRunAt {
		if i == 0 {
			fmt.Fprintf(file, "run_at=%v jitter=n/a\n", t)
		} else {
			delay := t.Sub(previousTime)
			jitter := delay - time.Minute

			fmt.Fprintf(file, "run_at=%v jitter=%v\n", t, jitter)

			if jitter < 0 {
				jitter = -jitter
			}

			if jitter > maxJitter {
				maxJitter = jitter
			}

			avgJitter += maxJitter
		}

		previousTime = t
	}

	if len(a.watchdogRunAt) > 1 {
		avgJitter /= time.Duration(len(a.watchdogRunAt) - 1)
	}

	fmt.Fprintf(file, "max jitter=%v, avg jitter=%v\n", maxJitter, avgJitter)

	return nil
}

func (a *agent) diagnosticContainers(ctx context.Context, archive types.ArchiveWriter) error {
	file, err := archive.Create("containers.txt")
	if err != nil {
		return err
	}

	if a.config.Kubernetes.Enable && a.bleemeoConnector != nil {
		if a.bleemeoConnector.AgentIsClusterLeader() {
			fmt.Fprintf(file, "This agent is the kubernetes cluster leader.\n\n")
		} else {
			fmt.Fprintf(file, "This agent is not the kubernetes cluster leader.\n\n")
		}
	}

	containers, err := a.containerRuntime.Containers(ctx, time.Hour, true)
	if err != nil {
		fmt.Fprintf(file, "can't list containers: %v", err)
	} else {
		sort.Slice(containers, func(i, j int) bool {
			return containers[i].ContainerName() < containers[j].ContainerName()
		})

		a.l.Lock()
		lastEvent := a.lastContainerEventTime
		a.l.Unlock()

		fmt.Fprintf(file, "# Containers (count=%d, last update=%s, last event=%s)\n", len(containers), a.containerRuntime.LastUpdate().Format(time.RFC3339), lastEvent.Format(time.RFC3339))

		for _, c := range containers {
			health, healthMsg := c.Health()
			fmt.Fprintf(
				file,
				"Name=%s, ID=%s, ignored=%v, IP=%s, listenAddr=%v,\n\tState=%v, CreatedAt=%v, StartedAt=%v, FinishedAt=%v, StoppedAndReplaced=%v\n\tHealth=%v (%s) K8S=%v/%v\n",
				c.ContainerName(),
				c.ID(),
				a.containerFilter.ContainerIgnored(c),
				c.PrimaryAddress(),
				c.ListenAddresses(),
				c.State(),
				c.CreatedAt(),
				c.StartedAt(),
				c.FinishedAt(),
				c.StoppedAndReplaced(),
				health,
				strings.ReplaceAll(healthMsg, "\n", "\\n"),
				c.PodNamespace(),
				c.PodName(),
			)
		}
	}

	return nil
}

func (a *agent) diagnosticSNMP(ctx context.Context, archive types.ArchiveWriter) error {
	file, err := archive.Create("snmp-targets.txt")
	if err != nil {
		return err
	}

	ctx, cancel := context.WithTimeout(ctx, 10*time.Second)
	defer cancel()

	fmt.Fprintf(file, "# %d SNMP target configured\n", len(a.snmpManager.Targets()))

	for _, t := range a.snmpManager.Targets() {
		fmt.Fprintf(file, "\n%s\n", t.String(ctx))
		facts, err := t.Facts(ctx, 48*time.Hour)

		if err != nil {
			fmt.Fprintf(file, " facts failed: %v\n", err)
		} else {
			for k, v := range facts {
				fmt.Fprintf(file, " * %s = %s\n", k, v)
			}
		}
	}

	if a.bleemeoConnector != nil {
		a.bleemeoConnector.DiagnosticSNMPAssociation(ctx, file)
	}

	return nil
}

func (a *agent) diagnosticConfig(_ context.Context, archive types.ArchiveWriter) error {
	file, err := archive.Create("config.yaml")
	if err != nil {
		return err
	}

	enc := yaml.NewEncoder(file)

	fmt.Fprintln(file, "# This file contains in-memory configuration used by Glouton. Value from default, files and environment.")
	enc.SetIndent(4)

	err = enc.Encode(config.Dump(a.config))
	if err != nil {
		fmt.Fprintf(file, "# error: %v\n", err)
	}

	err = enc.Close()
	if err != nil {
		fmt.Fprintf(file, "# error: %v\n", err)
	}

	return nil
}

func (a *agent) diagnosticFilterResult(_ context.Context, archive types.ArchiveWriter) error {
	file, err := archive.Create("metric-filter-result.txt")
	if err != nil {
		return err
	}

	localMetrics, err := a.store.Metrics(nil)
	if err != nil {
		return err
	}

	sort.Slice(localMetrics, func(i, j int) bool {
		lblsA := labels.FromMap(localMetrics[i].Labels())
		lblsB := labels.FromMap(localMetrics[j].Labels())

		return labels.Compare(lblsA, lblsB) < 0
	})

	for _, m := range localMetrics {
		isAllowed := a.metricFilter.IsAllowed(m.Labels())
		isDenied := a.metricFilter.IsDenied(m.Labels())
		isBleemeoAllowed := true

		var denyReason bleemeoTypes.DenyReason

		if a.bleemeoConnector != nil {
			isBleemeoAllowed, denyReason, _ = a.bleemeoConnector.IsMetricAllowed(types.LabelsAndAnnotation{
				Labels:      m.Labels(),
				Annotations: m.Annotations(),
			})
		}

		name := types.LabelsToText(m.Labels())

		switch {
		case !isAllowed:
			fmt.Fprintf(file, "The metric %s is not in configured allow list\n", name)
		case isDenied && !isBleemeoAllowed:
			fmt.Fprintf(file, "The metric %s is blocked by configured deny list and is not available in current Bleemeo Plan\n", name)
		case isDenied:
			fmt.Fprintf(file, "The metric %s is blocked by configured deny list\n", name)
		case !isBleemeoAllowed:
			fmt.Fprintf(file, "The metric %s is not allowed: %s\n", name, denyReason)
		default:
			fmt.Fprintf(file, "The metric %s is allowed\n", name)
		}
	}

	return nil
}

// Add a warning for the configuration.
func (a *agent) addWarnings(warnings ...error) {
	var warningsStr strings.Builder
	for _, w := range warnings {
		warningsStr.WriteByte('\n')
		warningsStr.WriteString(w.Error())
	}

	logger.Printf("Warning while loading configuration:%s", warningsStr.String())

	a.l.Lock()
	defer a.l.Unlock()

	a.configWarnings = append(a.configWarnings, warnings...)
}

// Get configuration warnings.
func (a *agent) getWarnings() prometheus.MultiError {
	a.l.Lock()
	defer a.l.Unlock()

	return a.configWarnings
}

func parseIPOutput(content []byte) string {
	lines := strings.Split(string(content), "\n")
	if len(lines) == 0 {
		return ""
	}

	ipRoute := lines[0]
	lines = lines[1:]

	ipAddress := ""
	macAddress := ""

	splitOutput := strings.Split(ipRoute, " ")
	for i, s := range splitOutput {
		if s == "src" && len(splitOutput) > i+1 {
			ipAddress = splitOutput[i+1]
		}
	}

	reNewInterface := regexp.MustCompile(`^\d+: .*$`)
	reEtherAddress := regexp.MustCompile(`^\s+link/ether ([0-9a-fA-F]{2}(:[0-9a-fA-F]{2}){5}) .*`)
	reInetAddress := regexp.MustCompile(`\s+inet (\d+(\.\d+){3})/\d+ .*`)
	currentMacAddress := ""

	for _, line := range lines {
		if reNewInterface.MatchString(line) {
			currentMacAddress = ""
		}

		match := reInetAddress.FindStringSubmatch(line)
		if len(match) > 0 && match[1] == ipAddress {
			macAddress = currentMacAddress

			break
		}

		match = reEtherAddress.FindStringSubmatch(line)
		if len(match) > 0 {
			currentMacAddress = match[1]
		}
	}

	return macAddress
}

// setupContainer will tune container to improve information gathered.
// Mostly it make that access to file pass though hostroot.
func setupContainer(hostRootPath string) {
	if hostRootPath == "" {
		logger.Printf("The agent is running in a container but GLOUTON_DF_HOST_MOUNT_POINT is unset. Some informations will be missing")

		return
	}

	if _, err := os.Stat(hostRootPath); os.IsNotExist(err) {
		logger.Printf("The agent is running in a container but host / partition is not mounted on %#v. Some informations will be missing", hostRootPath)
		logger.Printf("Hint: to fix this issue when using Docker, add \"-v /:%v:ro\" when running the agent", hostRootPath)

		return
	}

	if hostRootPath != "" && hostRootPath != "/" {
		if os.Getenv("HOST_VAR") == "" {
			// gopsutil will use HOST_VAR as prefix to host /var
			// It's used at least for reading the number of connected user from /var/run/utmp
			os.Setenv("HOST_VAR", filepath.Join(hostRootPath, "var"))

			// ... but /var/run is usually a symlink to /run.
			varRun := filepath.Join(hostRootPath, "var/run")
			target, err := os.Readlink(varRun)

			if err == nil && target == "/run" {
				os.Setenv("HOST_VAR", hostRootPath)
			}
		}

		if os.Getenv("HOST_ETC") == "" {
			os.Setenv("HOST_ETC", filepath.Join(hostRootPath, "etc"))
		}

		if os.Getenv("HOST_PROC") == "" {
			os.Setenv("HOST_PROC", filepath.Join(hostRootPath, "proc"))
		}

		if os.Getenv("HOST_SYS") == "" {
			os.Setenv("HOST_SYS", filepath.Join(hostRootPath, "sys"))
		}

		if os.Getenv("HOST_RUN") == "" {
			os.Setenv("HOST_RUN", filepath.Join(hostRootPath, "run"))
		}

		if os.Getenv("HOST_DEV") == "" {
			os.Setenv("HOST_DEV", filepath.Join(hostRootPath, "dev"))
		}

		if os.Getenv("HOST_MOUNT_PREFIX") == "" {
			os.Setenv("HOST_MOUNT_PREFIX", hostRootPath)
		}
	}
}

// prometheusConfigToURLs convert metric.prometheus.targets config to a list of targets.
// It returns the targets and some warnings.
//
// See tests for the expected config.
func prometheusConfigToURLs(configTargets []config.PrometheusTarget) ([]*scrapper.Target, prometheus.MultiError) {
	var warnings prometheus.MultiError

	targets := make([]*scrapper.Target, 0, len(configTargets))

	for _, configTarget := range configTargets {
		targetURL, err := url.Parse(configTarget.URL)
		if err != nil {
			warnings.Append(fmt.Errorf("%w: invalid prometheus target URL: %s", config.ErrInvalidValue, err))

			continue
		}

		target := &scrapper.Target{
			ExtraLabels: map[string]string{
				types.LabelMetaScrapeJob: configTarget.Name,
				// HostPort could be empty, but this ExtraLabels is used by Registry which
				// correctly handles empty values (drop the label).
				types.LabelMetaScrapeInstance: scrapper.HostPort(targetURL),
			},
			URL:       targetURL,
			AllowList: configTarget.AllowMetrics,
			DenyList:  configTarget.DenyMetrics,
		}

		targets = append(targets, target)
	}

	return targets, warnings
}<|MERGE_RESOLUTION|>--- conflicted
+++ resolved
@@ -752,20 +752,6 @@
 
 	apiBindAddress := fmt.Sprintf("%s:%d", a.config.Web.Listener.Address, a.config.Web.Listener.Port)
 
-<<<<<<< HEAD
-=======
-	if a.config.Agent.HTTPDebug.Enable {
-		go func() {
-			defer crashreport.ProcessPanic()
-
-			debugAddress := a.config.Agent.HTTPDebug.BindAddress
-
-			logger.Printf("Starting debug server on http://%s/debug/pprof/", debugAddress)
-			log.Println(http.ListenAndServe(debugAddress, nil)) //nolint:gosec
-		}()
-	}
-
->>>>>>> 255749b5
 	var warnings prometheus.MultiError
 
 	a.snmpManager, warnings = snmp.NewManager(
@@ -994,13 +980,10 @@
 
 	if a.config.Agent.EnableCrashReporting {
 		tasks = append(tasks, taskInfo{a.crashReportManagement, "Crash report management"})
-<<<<<<< HEAD
-=======
-	}
-
-	if a.config.Web.Enable {
-		tasks = append(tasks, taskInfo{api.Run, "Local Web UI"})
->>>>>>> 255749b5
+	}
+
+	if a.config.Agent.EnableCrashReporting {
+		tasks = append(tasks, taskInfo{a.crashReportManagement, "Crash report management"})
 	}
 
 	if a.config.JMX.Enable {
