// Copyright 2015-2019 Bleemeo
//
// bleemeo.com an infrastructure monitoring solution in the Cloud
//
// Licensed under the Apache License, Version 2.0 (the "License");
// you may not use this file except in compliance with the License.
// You may obtain a copy of the License at
//
// http://www.apache.org/licenses/LICENSE-2.0
//
// Unless required by applicable law or agreed to in writing, software
// distributed under the License is distributed on an "AS IS" BASIS,
// WITHOUT WARRANTIES OR CONDITIONS OF ANY KIND, either express or implied.
// See the License for the specific language governing permissions and
// limitations under the License.

// Package agent contains the glue between other components
package agent

import (
	"archive/zip"
	"context"
	"errors"
	"fmt"
	"io"
	"io/ioutil"
	"log"
	"math/rand"
	"os"
	"os/signal"
	"path/filepath"
	"reflect"
	"regexp"
	"runtime"
	"sort"
	"strconv"
	"strings"
	"sync"
	"sync/atomic"
	"syscall"
	"time"

	"glouton/agent/state"
	"glouton/api"
	"glouton/bleemeo"
	bleemeoTypes "glouton/bleemeo/types"
	"glouton/collector"
	"glouton/config"
	"glouton/debouncer"
	"glouton/discovery"
	"glouton/discovery/promexporter"
	"glouton/facts"
	"glouton/influxdb"
	"glouton/inputs"
	"glouton/inputs/docker"
	"glouton/inputs/statsd"
	"glouton/jmxtrans"
	"glouton/logger"
	"glouton/nrpe"
<<<<<<< HEAD
	"glouton/prometheus/exporter"
	"glouton/prometheus/process"
=======
	"glouton/prometheus/exporter/node"
	"glouton/prometheus/registry"
>>>>>>> 07d32b71
	"glouton/prometheus/scrapper"
	"glouton/store"
	"glouton/task"
	"glouton/threshold"
	"glouton/types"
	"glouton/version"
	"glouton/zabbix"

	"net/http"
	"net/url"
)

type agent struct {
	taskRegistry *task.Registry
	config       *config.Configuration
	state        *state.State
	cancel       context.CancelFunc
	context      context.Context

	hostRootPath      string
	discovery         *discovery.Discovery
	dockerFact        *facts.DockerProvider
	collector         *collector.Collector
	factProvider      *facts.FactProvider
	bleemeoConnector  *bleemeo.Connector
	influxdbConnector *influxdb.Client
	threshold         *threshold.Registry
	jmx               *jmxtrans.JMX
	store             *store.Store
	gathererRegistry  *registry.Registry
	metricFormat      types.MetricFormat
	dynamicScrapper   *promexporter.DynamicSrapper
	lastHealCheck     int64

	triggerHandler            *debouncer.Debouncer
	triggerLock               sync.Mutex
	triggerDiscAt             time.Time
	triggerDiscImmediate      bool
	triggerFact               bool
	triggerSystemUpdateMetric bool

	dockerInputPresent bool
	dockerInputID      int

	l                sync.Mutex
	taskIDs          map[string]int
	metricResolution time.Duration
}

func zabbixResponse(key string, args []string) (string, error) {
	if key == "agent.ping" {
		return "1", nil
	}

	if key == "agent.version" {
		return fmt.Sprintf("4 (Glouton %s)", version.Version), nil
	}

	return "", errors.New("Unsupported item key") // nolint: stylecheck
}

type taskInfo struct {
	function task.Runner
	name     string
}

func (a *agent) init(configFiles []string) (ok bool) {
	atomic.StoreInt64(&a.lastHealCheck, time.Now().Unix())

	a.taskRegistry = task.NewRegistry(context.Background())
	cfg, warnings, err := a.loadConfiguration(configFiles)
	a.config = cfg

	a.setupLogger()

	if err != nil {
		logger.Printf("Error while loading configuration: %v", err)
		return false
	}

	for _, w := range warnings {
		logger.Printf("Warning while loading configuration: %v", w)
	}

	a.state, err = state.Load(a.config.String("agent.state_file"))
	if err != nil {
		logger.Printf("Error while loading state file: %v", err)
		return false
	}

	a.migrateState()

	if err := a.state.Save(); err != nil {
		logger.Printf("State file is not writable, stopping agent: %v", err)
		return false
	}

	return true
}

func (a *agent) setupLogger() {
	useSyslog := false

	logger.SetBufferCapacity(
		a.config.Int("logging.buffer.head_size"),
		a.config.Int("logging.buffer.tail_size"),
	)

	if a.config.String("logging.output") == "syslog" {
		useSyslog = true
	}

	err := logger.UseSyslog(useSyslog)
	if err != nil {
		logger.Printf("Unable to use syslog: %v", err)
	}

	if level := a.config.Int("logging.level"); level != 0 {
		logger.SetLevel(level)
	} else {
		switch strings.ToLower(a.config.String("logging.level")) {
		case "0", "info", "warning", "error":
			logger.SetLevel(0)
		case "verbose":
			logger.SetLevel(1)
		case "debug":
			logger.SetLevel(2)
		default:
			logger.SetLevel(0)
			logger.Printf("Unknown logging.level = %#v. Using \"INFO\"", a.config.String("logging.level"))
		}
	}

	logger.SetPkgLevels(a.config.String("logging.package_levels"))
}

// Run runs Glouton.
func Run(configFiles []string) {
	rand.Seed(time.Now().UnixNano())

	agent := &agent{
		taskRegistry: task.NewRegistry(context.Background()),
		taskIDs:      make(map[string]int),
	}

	if !agent.init(configFiles) {
		os.Exit(1)
		return
	}

	agent.run()
}

// BleemeoAccountID returns the Account UUID of Bleemeo
// It return the empty string if the Account UUID is not available (e.g. because Bleemeo is disabled or mis-configured).
func (a *agent) BleemeoAccountID() string {
	if a.bleemeoConnector == nil {
		return ""
	}

	return a.bleemeoConnector.AccountID()
}

// BleemeoAgentID returns the Agent UUID of Bleemeo
// It return the empty string if the Agent UUID is not available (e.g. because Bleemeo is disabled or registration didn't happen yet).
func (a *agent) BleemeoAgentID() string {
	if a.bleemeoConnector == nil {
		return ""
	}

	return a.bleemeoConnector.AgentID()
}

// BleemeoRegistrationAt returns the date of Agent registration with Bleemeo API
// It return the zero time if registration didn't occurred yet.
func (a *agent) BleemeoRegistrationAt() time.Time {
	if a.bleemeoConnector == nil {
		return time.Time{}
	}

	return a.bleemeoConnector.RegistrationAt()
}

// BleemeoLastReport returns the date of last report with Bleemeo API
// It return the zero time if registration didn't occurred yet or no data send to Bleemeo API.
func (a *agent) BleemeoLastReport() time.Time {
	if a.bleemeoConnector == nil {
		return time.Time{}
	}

	return a.bleemeoConnector.LastReport()
}

// BleemeoConnected returns true if Bleemeo is currently connected (to MQTT).
func (a *agent) BleemeoConnected() bool {
	if a.bleemeoConnector == nil {
		return false
	}

	return a.bleemeoConnector.Connected()
}

// Tags returns tags of this Agent.
func (a *agent) Tags() []string {
	tagsSet := make(map[string]bool)

	for _, t := range a.config.StringList("tags") {
		tagsSet[t] = true
	}

	if a.bleemeoConnector != nil {
		for _, t := range a.bleemeoConnector.Tags() {
			tagsSet[t] = true
		}
	}

	tags := make([]string, 0, len(tagsSet))

	for t := range tagsSet {
		tags = append(tags, t)
	}

	return tags
}

// UpdateThresholds update the thresholds definition.
// This method will merge with threshold definition present in configuration file.
func (a *agent) UpdateThresholds(thresholds map[threshold.MetricNameItem]threshold.Threshold, firstUpdate bool) {
	a.updateThresholds(thresholds, firstUpdate)
}

// notifyBleemeoFirstRegistration is called when Glouton is registered with Bleemeo Cloud platform for the first time
// This means that when this function is called, BleemeoAgentID and BleemeoAccountID are set.
func (a *agent) notifyBleemeoFirstRegistration(ctx context.Context) {
	a.gathererRegistry.UpdateBleemeoAgentID(ctx, a.BleemeoAgentID())
	a.store.DropAllMetrics()
}

func (a *agent) updateMetricResolution(resolution time.Duration) {
	a.l.Lock()
	a.metricResolution = resolution
	a.l.Unlock()

	a.gathererRegistry.UpdateDelay(resolution)

	services, err := a.discovery.Discovery(a.context, time.Hour)
	if err != nil {
		logger.V(1).Printf("error during discovery: %v", err)
	} else if a.jmx != nil {
		if err := a.jmx.UpdateConfig(services, resolution); err != nil {
			logger.V(1).Printf("failed to update JMX configuration: %v", err)
		}
	}
}

func (a *agent) updateThresholds(thresholds map[threshold.MetricNameItem]threshold.Threshold, firstUpdate bool) {
	rawValue, ok := a.config.Get("thresholds")
	if !ok {
		rawValue = map[string]interface{}{}
	}

	var rawThreshold map[string]interface{}

	if rawThreshold, ok = rawValue.(map[string]interface{}); !ok {
		if firstUpdate {
			logger.V(1).Printf("Threshold in configuration file is not map")
		}

		rawThreshold = nil
	}

	configThreshold := make(map[string]threshold.Threshold, len(rawThreshold))

	for k, v := range rawThreshold {
		v2, ok := v.(map[string]interface{})
		if !ok {
			if firstUpdate {
				logger.V(1).Printf("Threshold in configuration file is not well-formated: %v value is not a map", k)
			}

			continue
		}

		t, err := threshold.FromInterfaceMap(v2)
		if err != nil {
			if firstUpdate {
				logger.V(1).Printf("Threshold in configuration file is not well-formated: %v", err)
			}

			continue
		}

		configThreshold[k] = t
	}

	oldThresholds := map[string]threshold.Threshold{
		"system_pending_updates":          {},
		"system_pending_security_updates": {},
	}
	for name := range oldThresholds {
		key := threshold.MetricNameItem{
			Name: name,
			Item: "",
		}
		oldThresholds[name] = a.threshold.GetThreshold(key)
	}

	a.threshold.SetThresholds(thresholds, configThreshold)

	for name := range oldThresholds {
		key := threshold.MetricNameItem{
			Name: name,
			Item: "",
		}
		newThreshold := a.threshold.GetThreshold(key)

		if !firstUpdate && !oldThresholds[key.Name].Equal(newThreshold) {
			a.FireTrigger(false, false, true, false)
		}
	}
}

// Run will start the agent. It will terminate when sigquit/sigterm/sigint is received.
func (a *agent) run() { //nolint:gocyclo
	ctx, cancel := context.WithCancel(context.Background())
	defer cancel()

	a.cancel = cancel
	a.metricResolution = 10 * time.Second
	a.hostRootPath = "/"
	a.context = ctx

	if a.config.String("container.type") != "" {
		a.hostRootPath = a.config.String("df.host_mount_point")
		setupContainer(a.hostRootPath)
	}

	a.triggerHandler = debouncer.New(
		a.handleTrigger,
		10*time.Second,
	)
	a.factProvider = facts.NewFacter(
		a.config.String("agent.facts_file"),
		a.hostRootPath,
		a.config.String("agent.public_ip_indicator"),
	)

	c := make(chan os.Signal, 1)
	signal.Notify(c, os.Interrupt, syscall.SIGTERM, syscall.SIGINT, syscall.SIGHUP)

	go func() {
		for s := range c {
			if s == syscall.SIGTERM || s == syscall.SIGINT || s == os.Interrupt {
				cancel()
				break
			}

			if s == syscall.SIGHUP {
				a.FireTrigger(true, true, false, true)
			}
		}
	}()

	factsMap, err := a.factProvider.Facts(ctx, 0)
	if err != nil {
		logger.Printf("Warning: get facts failed, some information (e.g. name of this server) may be wrong. %v", err)
	}

	fqdn := factsMap["fqdn"]
	if fqdn == "" {
		fqdn = "localhost"
	}

	cloudImageFile := a.config.String("agent.cloudimage_creation_file")

	content, err := ioutil.ReadFile(cloudImageFile)
	if err != nil && !os.IsNotExist(err) {
		logger.Printf("Unable to read content of %#v file: %v", cloudImageFile, err)
	}

	if err == nil || !os.IsNotExist(err) {
		initialMac := parseIPOutput(content)
		currentMac := factsMap["primary_mac_address"]

		if currentMac == initialMac || currentMac == "" || initialMac == "" {
			logger.Printf("Not starting Glouton since installation for creation of a cloud image was requested and agent is still running on the same machine")
			logger.Printf("If this is wrong and agent should run on this machine, remove %#v file", cloudImageFile)

			return
		}
	}

	_ = os.Remove(cloudImageFile)

	logger.Printf("Starting agent version %v (commit %v)", version.Version, version.BuildHash)

	_ = os.Remove(a.config.String("agent.upgrade_file"))

	a.metricFormat = types.StringToMetricFormat(a.config.String("agent.metrics_format"))
	if a.metricFormat == types.MetricFormatUnknown {
		logger.Printf("Invalid metric format %#v. Supported option are \"Bleemeo\" and \"Prometheus\". Falling back to Bleemeo", a.config.String("agent.metrics_format"))
		a.metricFormat = types.MetricFormatBleemeo
	}

	apiBindAddress := fmt.Sprintf("%s:%d", a.config.String("web.listener.address"), a.config.Int("web.listener.port"))

	if a.config.Bool("agent.http_debug.enabled") {
		go func() {
			debugAddress := a.config.String("agent.http_debug.bind_address")

			logger.Printf("Starting debug server on http://%s/debug/pprof/", debugAddress)
			log.Println(http.ListenAndServe(debugAddress, nil))
		}()
	}

	a.store = store.New()
	a.gathererRegistry = &registry.Registry{
		PushPoint:      a.store,
		FQDN:           fqdn,
		BleemeoAgentID: a.BleemeoAgentID(),
		GloutonPort:    strconv.FormatInt(int64(a.config.Int("web.listener.port")), 10),
		MetricFormat:   a.metricFormat,
	}
	a.threshold = threshold.New(a.state)
	acc := &inputs.Accumulator{Pusher: a.threshold.WithPusher(a.gathererRegistry.WithTTL(5 * time.Minute))}

	var kubernetesProvider *facts.KubernetesProvider

	if a.config.Bool("kubernetes.enabled") {
		kubernetesProvider = &facts.KubernetesProvider{
			NodeName:   a.config.String("kubernetes.nodename"),
			KubeConfig: a.config.String("kubernetes.kubeconfig"),
		}

		_, err := kubernetesProvider.PODs(ctx, 0)
		if err != nil {
			logger.Printf("Kubernetes API unreachable, service detection may misbehave: %v", err)
		}
	}

	a.dockerFact = facts.NewDocker(a.deletedContainersCallback, kubernetesProvider)

	useProc := a.config.String("container.type") == "" || a.config.Bool("container.pid_namespace_host")
	if !useProc {
		logger.V(1).Printf("The agent is running in a container and \"container.pid_namespace_host\", is not true. Not all processes will be seen")
	}

	psFact := facts.NewProcess(
		useProc,
		a.hostRootPath,
		a.dockerFact,
	)
	netstat := &facts.NetstatProvider{FilePath: a.config.String("agent.netstat_file")}

	a.factProvider.AddCallback(a.dockerFact.DockerFact)
	a.factProvider.SetFact("installation_format", a.config.String("agent.installation_format"))

	a.collector = collector.New(acc)
	a.gathererRegistry.UpdatePushedPoints = a.collector.RunGather

	services, _ := a.config.Get("service")
	servicesIgnoreCheck, _ := a.config.Get("service_ignore_check")
	servicesIgnoreMetrics, _ := a.config.Get("service_ignore_metrics")
	overrideServices := confFieldToSliceMap(services, "service override")
	serviceIgnoreCheck := confFieldToSliceMap(servicesIgnoreCheck, "service ignore check")
	serviceIgnoreMetrics := confFieldToSliceMap(servicesIgnoreMetrics, "service ignore metrics")
	isCheckIgnored := discovery.NewIgnoredService(serviceIgnoreCheck).IsServiceIgnored
	isInputIgnored := discovery.NewIgnoredService(serviceIgnoreMetrics).IsServiceIgnored
	dynamicDiscovery := discovery.NewDynamic(psFact, netstat, a.dockerFact, discovery.SudoFileReader{HostRootPath: a.hostRootPath}, a.config.String("stack"))
	a.discovery = discovery.New(
		dynamicDiscovery,
		a.collector,
		a.gathererRegistry,
		a.taskRegistry,
		a.state,
		acc,
		a.dockerFact,
		overrideServices,
		isCheckIgnored,
		isInputIgnored,
		a.metricFormat,
	)

	var targets map[string]string

	if promCfg, found := a.config.Get("metric.prometheus"); found {
		targets = prometheusConfigToURLs(promCfg)
	}

	for name, value := range targets {
		u, err := url.Parse(value)
		if err != nil {
			logger.Printf("ignoring invalid exporter config: %v", err)
			continue
		}

		target := (*scrapper.Target)(u)
		extraLabels := map[string]string{
			types.LabelScrapeJob:      name,
			types.LabelScrapeInstance: target.HostPort(),
		}

		if _, err := a.gathererRegistry.RegisterGatherer(target, nil, extraLabels); err != nil {
			logger.Printf("Unable to add Prometheus scrapper for target %s: %v", u.String(), err)
		}
	}

	a.gathererRegistry.AddDefaultCollector()

	if _, found := a.config.Get("metric.pull"); found {
		logger.Printf("metric.pull is deprecated and not supported by Glouton.")
		logger.Printf("For your custom metrics, please use Prometheus exporter & metric.prometheus")
	}

<<<<<<< HEAD
	scrap := scrapper.New(targets)
	promExporter := exporter.New(a.store, scrap)
	processExporter := &process.Exporter{
		ProcPath:       filepath.Join(a.hostRootPath, "proc"),
		ProcessQuerier: dynamicDiscovery,
	}

	err = promExporter.Register(processExporter)
	if err != nil {
		logger.Printf("Failed to register process-exporter: %v", err)
		logger.Printf("Processes metrics won't be available on /metrics endpoints")
	}

	_, err = a.collector.AddInput(processExporter.Input(), "processes")
	if err != nil {
		logger.Printf("Failed to add process-exporter input: %v", err)
		logger.Printf("Processes metrics won't be available")
	}
=======
	a.dynamicScrapper = &promexporter.DynamicSrapper{
		Registry:       a.gathererRegistry,
		DynamicJobName: "discovered-exporters",
	}

	nodeOption := node.Option{
		RootFS:            a.hostRootPath,
		EnabledCollectors: a.config.StringList("agent.node_exporter.collectors"),
	}

	nodeOption.WithPathIgnore(a.config.StringList("df.path_ignore"))
	nodeOption.WithNetworkIgnore(a.config.StringList("network_interface_blacklist"))
>>>>>>> 07d32b71

	if err := a.gathererRegistry.AddNodeExporter(nodeOption); err != nil {
		logger.Printf("Unable to start node_exporter, system metric will be missing: %v", err)
	}

	promExporter := a.gathererRegistry.Exporter()

	api := &api.API{
		DB:                 a.store,
		DockerFact:         a.dockerFact,
		PsFact:             psFact,
		FactProvider:       a.factProvider,
		BindAddress:        apiBindAddress,
		Disccovery:         a.discovery,
		AgentInfo:          a,
		PrometheurExporter: promExporter,
		Threshold:          a.threshold,
		StaticCDNURL:       a.config.String("web.static_cdn_url"),
		DiagnosticPage:     a.DiagnosticPage,
		DiagnosticZip:      a.DiagnosticZip,
	}

	a.FireTrigger(true, true, false, false)

	tasks := []taskInfo{
		{a.watchdog, "Agent Watchdog"},
		{a.store.Run, "Metric store"},
		{a.triggerHandler.Run, "Internal trigger handler"},
		{a.dockerFact.Run, "Docker connector"},
		{api.Run, "Local Web UI"},
		{a.healthCheck, "Agent healthcheck"},
		{a.hourlyDiscovery, "Service Discovery"},
		{a.dailyFact, "Facts gatherer"},
		{a.dockerWatcher, "Docker event watcher"},
		{a.netstatWatcher, "Netstat file watcher"},
		{a.miscTasks, "Miscelanous tasks"},
		{a.minuteMetric, "Metrics every minute"},
	}

	if a.config.Bool("jmx.enabled") {
		perm, err := strconv.ParseInt(a.config.String("jmxtrans.file_permission"), 8, 0)
		if err != nil {
			logger.Printf("invalid permission %#v: %v", a.config.String("jmxtrans.file_permission"), err)
			logger.Printf("using the default 0640")

			perm = 0640
		}

		a.jmx = &jmxtrans.JMX{
			OutputConfigurationFile:       a.config.String("jmxtrans.config_file"),
			OutputConfigurationPermission: os.FileMode(perm),
			ContactPort:                   a.config.Int("jmxtrans.graphite_port"),
			Pusher:                        a.threshold.WithPusher(a.gathererRegistry.WithTTL(5 * time.Minute)),
		}

		tasks = append(tasks, taskInfo{a.jmx.Run, "jmxtrans"})
	}

	if a.config.Bool("bleemeo.enabled") {
		a.bleemeoConnector = bleemeo.New(bleemeoTypes.GlobalOption{
			Config:                  a.config,
			State:                   a.state,
			Facts:                   a.factProvider,
			Process:                 psFact,
			Docker:                  a.dockerFact,
			Store:                   a.store,
			Acc:                     acc,
			Discovery:               a.discovery,
			UpdateMetricResolution:  a.updateMetricResolution,
			UpdateThresholds:        a.UpdateThresholds,
			UpdateUnits:             a.threshold.SetUnits,
			MetricFormat:            a.metricFormat,
			NotifyFirstRegistration: a.notifyBleemeoFirstRegistration,
		})
		a.gathererRegistry.UpdateBleemeoAgentID(ctx, a.BleemeoAgentID())
		tasks = append(tasks, taskInfo{a.bleemeoConnector.Run, "Bleemeo SAAS connector"})

		if a.metricFormat == types.MetricFormatPrometheus {
			logger.Printf("Prometheus format is not yet supported with Bleemeo")
			return
		}
	}

	if a.config.Bool("nrpe.enabled") {
		nrpeConfFile := a.config.StringList("nrpe.conf_paths")
		nrperesponse := nrpe.NewResponse(overrideServices, a.discovery, nrpeConfFile)
		server := nrpe.New(
			fmt.Sprintf("%s:%d", a.config.String("nrpe.address"), a.config.Int("nrpe.port")),
			a.config.Bool("nrpe.ssl"),
			nrperesponse.Response,
		)
		tasks = append(tasks, taskInfo{server.Run, "NRPE server"})
	}

	if a.config.Bool("zabbix.enabled") {
		server := zabbix.New(
			fmt.Sprintf("%s:%d", a.config.String("zabbix.address"), a.config.Int("zabbix.port")),
			zabbixResponse,
		)
		tasks = append(tasks, taskInfo{server.Run, "Zabbix server"})
	}

	if a.config.Bool("influxdb.enabled") {
		server := influxdb.New(
			fmt.Sprintf("http://%s:%s", a.config.String("influxdb.host"), a.config.String("influxdb.port")),
			a.config.String("influxdb.db_name"),
			a.store,
			a.config.StringMap("influxdb.tags"),
		)
		a.influxdbConnector = server
		tasks = append(tasks, taskInfo{server.Run, "influxdb"})

		logger.V(2).Printf("Influxdb is activated !")
	}

	if a.bleemeoConnector == nil {
		a.updateThresholds(nil, true)
	} else {
		a.bleemeoConnector.UpdateUnitsAndThresholds(true)
	}

	tmp, _ := a.config.Get("metric.softstatus_period")

	a.threshold.SetSoftPeriod(
		time.Duration(a.config.Int("metric.softstatus_period_default"))*time.Second,
		softPeriodsFromInterface(tmp),
	)

	if !reflect.DeepEqual(a.config.StringList("disk_monitor"), defaultConfig["disk_monitor"]) {
		if a.metricFormat == types.MetricFormatBleemeo && len(a.config.StringList("disk_ignore")) > 0 {
			logger.Printf("Warning: both \"disk_monitor\" and \"disk_ignore\" are set. Only \"disk_ignore\" will be used")
		} else if a.metricFormat != types.MetricFormatBleemeo {
			logger.Printf("Warning: configuration \"disk_monitor\" is not used in Prometheus mode. Use \"disk_ignore\"")
		}
	}

	if a.metricFormat == types.MetricFormatBleemeo {
		err = discovery.AddDefaultInputs(
			a.collector,
			discovery.InputOption{
				DFRootPath:      a.hostRootPath,
				NetIfBlacklist:  a.config.StringList("network_interface_blacklist"),
				IODiskWhitelist: a.config.StringList("disk_monitor"),
				IODiskBlacklist: a.config.StringList("disk_ignore"),
				DFPathBlacklist: a.config.StringList("df.path_ignore"),
			},
		)
		if err != nil {
			logger.Printf("Unable to initialize system collector: %v", err)
			return
		}
	}

	tasks = append(tasks, taskInfo{
		a.gathererRegistry.RunCollection,
		"Metric collector",
	})

	if a.config.Bool("telegraf.statsd.enabled") {
		input, err := statsd.New(fmt.Sprintf("%s:%d", a.config.String("telegraf.statsd.address"), a.config.Int("telegraf.statsd.port")))
		if err != nil {
			logger.Printf("Unable to create StatsD input: %v", err)
			a.config.Set("telegraf.statsd.enabled", false)
		} else if _, err = a.collector.AddInput(input, "statsd"); err != nil {
			if strings.Contains(err.Error(), "address already in use") {
				logger.Printf("Unable to listen on StatsD port because another program already use it")
				logger.Printf("The StatsD integration is now disabled. Restart the agent to try re-enabling it.")
				logger.Printf("See https://docs.bleemeo.com/agent/configuration/ to permanently disable StatsD integration or using an alternate port")
			} else {
				logger.Printf("Unable to create StatsD input: %v", err)
			}

			a.config.Set("telegraf.statsd.enabled", false)
		}
	}

	a.factProvider.SetFact("statsd_enabled", a.config.String("telegraf.statsd.enabled"))

	a.startTasks(tasks)

	<-ctx.Done()
	logger.V(2).Printf("Stopping agent...")
	signal.Stop(c)
	close(c)
	a.taskRegistry.Close()
	a.discovery.Close()
	logger.V(2).Printf("Agent stopped")
}

func (a *agent) minuteMetric(ctx context.Context) error {
	for {
		select {
		case <-time.After(time.Minute):
		case <-ctx.Done():
			return nil
		}

		service, err := a.discovery.Discovery(ctx, 2*time.Hour)
		if err != nil {
			logger.V(1).Printf("get service failed to every-minute metrics: %v", err)
			continue
		}

		for _, srv := range service {
			if !srv.Active {
				continue
			}

			switch srv.ServiceType {
			case discovery.PostfixService:
				n, err := postfixQueueSize(ctx, srv, a.hostRootPath, a.dockerFact)
				if err != nil {
					logger.V(1).Printf("Unabled to gather postfix queue size on %s: %v", srv, err)
					continue
				}

				labels := map[string]string{
					types.LabelName:          "postfix_queue_size",
					types.LabelContainerName: srv.ContainerName,
					types.LabelContainerID:   srv.ContainerID,
					types.LabelServiceName:   srv.ContainerName,
				}

				annotations := types.MetricAnnotations{
					BleemeoItem: srv.ContainerName,
					ContainerID: srv.ContainerID,
					ServiceName: srv.Name,
				}

				a.threshold.WithPusher(a.gathererRegistry.WithTTL(5 * time.Minute)).PushPoints([]types.MetricPoint{
					{
						Labels:      labels,
						Annotations: annotations,
						Point: types.Point{
							Time:  time.Now(),
							Value: n,
						},
					},
				})
			case discovery.EximService:
				n, err := eximQueueSize(ctx, srv, a.hostRootPath, a.dockerFact)
				if err != nil {
					logger.V(1).Printf("Unabled to gather exim queue size on %s: %v", srv, err)
					continue
				}

				labels := map[string]string{
					types.LabelName:          "exim_queue_size",
					types.LabelContainerName: srv.ContainerName,
					types.LabelContainerID:   srv.ContainerID,
					types.LabelServiceName:   srv.ContainerName,
				}

				annotations := types.MetricAnnotations{
					BleemeoItem: srv.ContainerName,
					ContainerID: srv.ContainerID,
					ServiceName: srv.Name,
				}

				a.threshold.WithPusher(a.gathererRegistry.WithTTL(5 * time.Minute)).PushPoints([]types.MetricPoint{
					{
						Labels:      labels,
						Annotations: annotations,
						Point: types.Point{
							Time:  time.Now(),
							Value: n,
						},
					},
				})
			}
		}
	}
}

func (a *agent) miscTasks(ctx context.Context) error {
	for {
		select {
		case <-time.After(30 * time.Second):
		case <-ctx.Done():
			return nil
		}

		a.triggerLock.Lock()
		if !a.triggerDiscAt.IsZero() && time.Now().After(a.triggerDiscAt) {
			a.triggerDiscAt = time.Time{}
			a.triggerDiscImmediate = true
			a.triggerHandler.Trigger()
		}
		a.triggerLock.Unlock()
	}
}

func (a *agent) startTasks(tasks []taskInfo) {
	a.l.Lock()
	defer a.l.Unlock()

	for _, t := range tasks {
		id, err := a.taskRegistry.AddTask(t.function, t.name)
		if err != nil {
			logger.V(1).Printf("Unable to start %s: %v", t.name, err)
		}

		a.taskIDs[t.name] = id
	}
}

func (a *agent) watchdog(ctx context.Context) error {
	ticker := time.NewTicker(time.Minute)
	defer ticker.Stop()

	failing := false

	for {
		select {
		case <-ticker.C:
		case <-ctx.Done():
			return nil
		}

		timestamp := atomic.LoadInt64(&a.lastHealCheck)
		lastHealCheck := time.Unix(timestamp, 0)

		switch {
		case time.Since(lastHealCheck) > 15*time.Minute && !failing:
			logger.V(2).Printf("Healcheck are no longer running. Last run was at %s", lastHealCheck.Format(time.RFC3339))

			failing = true
		case time.Since(lastHealCheck) > 15*time.Minute && failing:
			logger.Printf("Healcheck are no longer running. Last run was at %s", lastHealCheck.Format(time.RFC3339))
			// We don't know how big the buffer needs to be to collect
			// all the goroutines. Use 2MB buffer which hopefully is enough
			buffer := make([]byte, 1<<21)

			runtime.Stack(buffer, true)
			logger.Printf("%s", string(buffer))
			logger.Printf("Glouton seems unhealthy, killing myself")
			panic("Glouton seems unhealthy, killing myself")
		default:
			failing = false
		}
	}
}

func (a *agent) healthCheck(ctx context.Context) error {
	ticker := time.NewTicker(time.Minute)
	defer ticker.Stop()

	for {
		select {
		case <-ticker.C:
		case <-ctx.Done():
			return nil
		}

		mandatoryTasks := []string{"Bleemeo SAAS connector", "Metric collector", "Metric store"}
		for _, name := range mandatoryTasks {
			crashed, err := a.doesTaskCrashed(ctx, name)
			if crashed {
				logger.Printf("Task %#v crashed: %v", name, err)
				logger.Printf("Stopping the agent as task %#v is critical", name)
				a.cancel()
			}
		}

		if a.bleemeoConnector != nil {
			a.bleemeoConnector.HealthCheck()
		}

		if a.influxdbConnector != nil {
			a.influxdbConnector.HealthCheck()
		}

		atomic.StoreInt64(&a.lastHealCheck, time.Now().Unix())
	}
}

// Return true if the given task exited before ctx was terminated
// Also return the error the tasks returned.
func (a *agent) doesTaskCrashed(ctx context.Context, name string) (bool, error) {
	a.l.Lock()
	defer a.l.Unlock()

	if id, ok := a.taskIDs[name]; ok {
		running, err := a.taskRegistry.IsRunning(id)
		if !running {
			// Re-check ctx to avoid race condition, it crashed only if we are still running
			return ctx.Err() == nil, err
		}
	}

	return false, nil
}

func (a *agent) hourlyDiscovery(ctx context.Context) error {
	select {
	case <-ctx.Done():
		return nil
	case <-time.After(15 * time.Second):
	}

	a.FireTrigger(false, false, true, false)

	ticker := time.NewTicker(time.Hour)
	defer ticker.Stop()

	for {
		select {
		case <-ctx.Done():
			return nil
		case <-ticker.C:
			a.FireTrigger(true, false, true, false)
		}
	}
}

func (a *agent) dailyFact(ctx context.Context) error {
	ticker := time.NewTicker(24 * time.Hour)
	defer ticker.Stop()

	for {
		select {
		case <-ctx.Done():
			return nil
		case <-ticker.C:
			a.FireTrigger(false, true, false, false)
		}
	}
}

func (a *agent) dockerWatcher(ctx context.Context) error {
	var wg sync.WaitGroup

	wg.Add(1)

	go func() {
		defer wg.Done()
		a.dockerWatcherContainerHealth(ctx)
	}()

	defer wg.Wait()

	for {
		select {
		case ev := <-a.dockerFact.Events():
			if ev.Action == "start" {
				a.FireTrigger(true, false, false, true)
			} else if ev.Action == "die" || ev.Action == "destroy" {
				a.FireTrigger(true, false, false, false)
			}

			if strings.HasPrefix(ev.Action, "health_status:") && ev.Container != nil {
				if a.bleemeoConnector != nil {
					a.bleemeoConnector.UpdateContainers()
				}

				a.sendDockerContainerHealth(*ev.Container)
			}
		case <-ctx.Done():
			return nil
		}
	}
}

func (a *agent) dockerWatcherContainerHealth(ctx context.Context) {
	ticker := time.NewTicker(time.Minute)
	defer ticker.Stop()

	for {
		select {
		case <-ticker.C:
			// It not needed to have fresh container information. When health event occur,
			// DockerFact already update the container information
			containers, err := a.dockerFact.Containers(ctx, 3600*time.Second, false)
			if err != nil {
				continue
			}

			for _, c := range containers {
				inspect := c.Inspect()
				if inspect.State == nil || inspect.State.Health == nil {
					continue
				}

				a.sendDockerContainerHealth(c)
			}
		case <-ctx.Done():
			return
		}
	}
}

func (a *agent) sendDockerContainerHealth(container facts.Container) {
	inspect := container.Inspect()
	if inspect.State == nil || inspect.State.Health == nil {
		return
	}

	state := container.State()
	healthStatus := inspect.State.Health.Status
	status := types.StatusDescription{}

	index := len(inspect.State.Health.Log) - 1
	if len(inspect.State.Health.Log) > 0 && inspect.State.Health.Log[index] != nil {
		status.StatusDescription = inspect.State.Health.Log[index].Output
	}

	switch {
	case state != "running":
		status.CurrentStatus = types.StatusCritical
		status.StatusDescription = "Container stopped"
	case healthStatus == "healthy":
		status.CurrentStatus = types.StatusOk
	case healthStatus == "starting":
		startedAt := container.StartedAt()
		if time.Since(startedAt) < time.Minute || startedAt.IsZero() {
			status.CurrentStatus = types.StatusOk
		} else {
			status.CurrentStatus = types.StatusWarning
			status.StatusDescription = "Container is still starting"
		}
	case healthStatus == "unhealthy":
		status.CurrentStatus = types.StatusCritical
	default:
		status.CurrentStatus = types.StatusUnknown
		status.StatusDescription = fmt.Sprintf("Unknown health status %#v", healthStatus)
	}

	a.gathererRegistry.WithTTL(5 * time.Minute).PushPoints([]types.MetricPoint{
		{
			Labels: map[string]string{
				types.LabelName:          "docker_container_health_status",
				types.LabelContainerName: container.Name(),
			},
			Annotations: types.MetricAnnotations{
				Status:      status,
				ContainerID: container.ID(),
				BleemeoItem: container.Name(),
			},
			Point: types.Point{
				Time:  time.Now(),
				Value: float64(status.CurrentStatus.NagiosCode()),
			},
		},
	})
}

func (a *agent) netstatWatcher(ctx context.Context) error {
	filePath := a.config.String("agent.netstat_file")
	stat, _ := os.Stat(filePath)

	ticker := time.NewTicker(15 * time.Second)
	defer ticker.Stop()

	for {
		select {
		case <-ctx.Done():
			return nil
		case <-ticker.C:
		}

		newStat, _ := os.Stat(filePath)
		if newStat != nil && (stat == nil || !newStat.ModTime().Equal(stat.ModTime())) {
			a.FireTrigger(true, false, false, false)
		}

		stat = newStat
	}
}

func (a *agent) FireTrigger(discovery bool, sendFacts bool, systemUpdateMetric bool, secondDiscovery bool) {
	a.triggerLock.Lock()
	defer a.triggerLock.Unlock()

	if discovery {
		a.triggerDiscImmediate = true
	}

	if sendFacts {
		a.triggerFact = true
	}

	if systemUpdateMetric {
		a.triggerSystemUpdateMetric = true
	}

	// Some discovery request ask for a second discovery in 1 minutes.
	// The second discovery allow to discovery service that are slow to start
	if secondDiscovery {
		deadline := time.Now().Add(time.Minute)
		a.triggerDiscAt = deadline
	}

	a.triggerHandler.Trigger()
}

func (a *agent) cleanTrigger() (discovery bool, sendFacts bool, systemUpdateMetric bool) {
	a.triggerLock.Lock()
	defer a.triggerLock.Unlock()

	discovery = a.triggerDiscImmediate
	sendFacts = a.triggerFact
	systemUpdateMetric = a.triggerSystemUpdateMetric
	a.triggerSystemUpdateMetric = false
	a.triggerDiscImmediate = false
	a.triggerFact = false

	return
}

func (a *agent) handleTrigger(ctx context.Context) {
	runDiscovery, runFact, runSystemUpdateMetric := a.cleanTrigger()
	if runDiscovery {
		services, err := a.discovery.Discovery(ctx, 0)
		if err != nil {
			logger.V(1).Printf("error during discovery: %v", err)
		} else {
			if a.jmx != nil {
				a.l.Lock()
				resolution := a.metricResolution
				a.l.Unlock()

				if err := a.jmx.UpdateConfig(services, resolution); err != nil {
					logger.V(1).Printf("failed to update JMX configuration: %v", err)
				}
			}
			if a.dynamicScrapper != nil {
				if containers, err := a.dockerFact.Containers(ctx, time.Hour, false); err == nil {
					containers2 := make([]promexporter.Container, len(containers))

					for i, c := range containers {
						containers2[i] = c
					}

					a.dynamicScrapper.Update(containers2)
				}
			}
		}

		hasConnection := a.dockerFact.HasConnection(ctx)
		if hasConnection && !a.dockerInputPresent && a.config.Bool("telegraf.docker_metrics_enabled") {
			i, err := docker.New()
			if err != nil {
				logger.V(1).Printf("error when creating Docker input: %v", err)
			} else {
				logger.V(2).Printf("Enable Docker metrics")
				a.dockerInputID, _ = a.collector.AddInput(i, "docker")
				a.dockerInputPresent = true
			}
		} else if !hasConnection && a.dockerInputPresent {
			logger.V(2).Printf("Disable Docker metrics")
			a.collector.RemoveInput(a.dockerInputID)
			a.dockerInputPresent = false
		}
	}

	if runFact {
		if _, err := a.factProvider.Facts(ctx, 0); err != nil {
			logger.V(1).Printf("error during facts gathering: %v", err)
		}
	}

	if runSystemUpdateMetric {
		pendingUpdate, pendingSecurityUpdate := facts.PendingSystemUpdate(
			ctx,
			a.config.String("container.type") != "",
			a.hostRootPath,
		)

		points := make([]types.MetricPoint, 0)

		if pendingUpdate >= 0 {
			points = append(points, types.MetricPoint{
				Labels: map[string]string{
					types.LabelName: "system_pending_updates",
				},
				Point: types.Point{
					Time:  time.Now(),
					Value: float64(pendingUpdate),
				},
			})
		}

		if pendingSecurityUpdate >= 0 {
			points = append(points, types.MetricPoint{
				Labels: map[string]string{
					types.LabelName: "system_pending_security_updates",
				},
				Point: types.Point{
					Time:  time.Now(),
					Value: float64(pendingSecurityUpdate),
				},
			})
		}

		a.threshold.WithPusher(a.gathererRegistry.WithTTL(time.Hour)).PushPoints(points)
	}
}

func (a *agent) deletedContainersCallback(containersID []string) {
	metrics, err := a.store.Metrics(nil)
	if err != nil {
		logger.V(1).Printf("Unable to list metrics to cleanup after container deletion: %v", err)
		return
	}

	var metricToDelete []map[string]string

	for _, m := range metrics {
		annotations := m.Annotations()
		for _, c := range containersID {
			if annotations.ContainerID == c {
				metricToDelete = append(metricToDelete, m.Labels())
			}
		}
	}

	if len(metricToDelete) > 0 {
		a.store.DropMetrics(metricToDelete)
	}
}

// migrateState update older state to latest version.
func (a *agent) migrateState() {
	// This "secret" was only present in Bleemeo agent and not really used.
	_ = a.state.Delete("web_secret_key")
}

// DiagnosticPage return useful information to troubleshoot issue.
func (a *agent) DiagnosticPage() string {
	builder := &strings.Builder{}

	ctx, cancel := context.WithTimeout(context.Background(), 10*time.Second)
	defer cancel()

	fmt.Fprintf(
		builder,
		"Run diagnostic at %s with Glouton version %s (commit %s built using Go %s)\n",
		time.Now().Format(time.RFC3339),
		version.Version,
		version.BuildHash,
		runtime.Version(),
	)

	if a.config.Bool("bleemeo.enabled") {
		fmt.Fprintln(builder, "Glouton has Bleemeo connection enabled")

		if a.bleemeoConnector == nil {
			fmt.Fprintln(builder, "Unexpected error: Bleemeo is enabled by Bleemeo connector is not created")
		} else {
			builder.WriteString(a.bleemeoConnector.DiagnosticPage())
		}
	} else {
		fmt.Fprintln(builder, "Glouton has Bleemeo connection DISABLED")
	}

	allMetrics, err := a.store.Metrics(nil)
	if err != nil {
		fmt.Fprintf(builder, "Unable to query internal metrics store: %v\n", err)
	} else {
		fmt.Fprintf(builder, "Glouton measure %d metrics\n", len(allMetrics))
	}

	fmt.Fprintf(builder, "Glouton was build for %s %s\n", runtime.GOOS, runtime.GOARCH)

	facts, err := a.factProvider.Facts(ctx, time.Hour)
	if err != nil {
		fmt.Fprintf(builder, "Unable to gather facts: %v\n", err)
	} else {
		lines := make([]string, 0, len(facts))

		for k, v := range facts {
			lines = append(lines, " * "+k+" = "+v)
		}

		sort.Strings(lines)

		fmt.Fprintln(builder, "Facts:")
		for _, l := range lines {
			fmt.Fprintln(builder, l)
		}
	}

	return builder.String()
}

func (a *agent) DiagnosticZip(w io.Writer) error {
	zipFile := zip.NewWriter(w)
	defer zipFile.Close()

	file, err := zipFile.Create("diagnostic.txt")
	if err != nil {
		return err
	}

	_, err = file.Write([]byte(a.DiagnosticPage()))
	if err != nil {
		return err
	}

	file, err = zipFile.Create("gorouting.txt")
	if err != nil {
		return err
	}

	// We don't know how big the buffer needs to be to collect
	// all the goroutines. Use 2MB buffer which hopefully is enough
	buffer := make([]byte, 1<<21)

	n := runtime.Stack(buffer, true)
	buffer = buffer[:n]

	_, err = file.Write(buffer)
	if err != nil {
		return err
	}

	file, err = zipFile.Create("log.txt")
	if err != nil {
		return err
	}

	_, err = file.Write(logger.Buffer())
	if err != nil {
		return err
	}

	if a.bleemeoConnector != nil {
		err = a.bleemeoConnector.DiagnosticZip(zipFile)
		if err != nil {
			return err
		}
	}

	return nil
}

func parseIPOutput(content []byte) string {
	lines := strings.Split(string(content), "\n")
	if len(lines) == 0 {
		return ""
	}

	ipRoute := lines[0]
	lines = lines[1:]

	ipAddress := ""
	macAddress := ""

	splitOutput := strings.Split(ipRoute, " ")
	for i, s := range splitOutput {
		if s == "src" && len(splitOutput) > i+1 {
			ipAddress = splitOutput[i+1]
		}
	}

	reNewInterface := regexp.MustCompile(`^\d+: .*$`)
	reEtherAddress := regexp.MustCompile(`^\s+link/ether ([0-9a-fA-F]{2}(:[0-9a-fA-F]{2}){5}) .*`)
	reInetAddress := regexp.MustCompile(`\s+inet (\d+(\.\d+){3})/\d+ .*`)
	currentMacAddress := ""

	for _, line := range lines {
		if reNewInterface.MatchString(line) {
			currentMacAddress = ""
		}

		match := reInetAddress.FindStringSubmatch(line)
		if len(match) > 0 && match[1] == ipAddress {
			macAddress = currentMacAddress

			break
		}

		match = reEtherAddress.FindStringSubmatch(line)
		if len(match) > 0 {
			currentMacAddress = match[1]
		}
	}

	return macAddress
}

// setupContainer will tune container to improve information gathered.
// Mostly it make that access to file pass though hostroot.
func setupContainer(hostRootPath string) {
	if hostRootPath == "" {
		logger.Printf("The agent is running in a container but GLOUTON_DF_HOST_MOUNT_POINT is unset. Some informations will be missing")
		return
	}

	if _, err := os.Stat(hostRootPath); os.IsNotExist(err) {
		logger.Printf("The agent is running in a container but host / partition is not mounted on %#v. Some informations will be missing", hostRootPath)
		logger.Printf("Hint: to fix this issue when using Docker, add \"-v /:%v:ro\" when running the agent", hostRootPath)

		return
	}

	if hostRootPath != "" && hostRootPath != "/" && os.Getenv("HOST_VAR") == "" {
		// gopsutil will use HOST_VAR as prefix to host /var
		// It's used at least for reading the number of connected user from /var/run/utmp
		os.Setenv("HOST_VAR", hostRootPath+"/var")

		// ... but /var/run is usually a symlink to /run.
		varRun := filepath.Join(hostRootPath, "var/run")
		target, err := os.Readlink(varRun)

		if err == nil && target == "/run" {
			os.Setenv("HOST_VAR", hostRootPath)
		}
	}
}

// prometheusConfigToURLs convert metric.prometheus config to a map of target name to URL
//
// the config is expected to be a like:
// config:
//   your_custom_name_here:
//     url: http://localhost:9100/metrics
func prometheusConfigToURLs(config interface{}) map[string]string {
	result := make(map[string]string)

	configMap, ok := config.(map[string]interface{})
	if !ok {
		return nil
	}

	for name, v := range configMap {
		vMap, ok := v.(map[string]interface{})
		if !ok {
			continue
		}

		url, ok := vMap["url"].(string)
		if !ok {
			continue
		}

		result[name] = url
	}

	return result
}<|MERGE_RESOLUTION|>--- conflicted
+++ resolved
@@ -57,13 +57,9 @@
 	"glouton/jmxtrans"
 	"glouton/logger"
 	"glouton/nrpe"
-<<<<<<< HEAD
-	"glouton/prometheus/exporter"
+	"glouton/prometheus/exporter/node"
 	"glouton/prometheus/process"
-=======
-	"glouton/prometheus/exporter/node"
 	"glouton/prometheus/registry"
->>>>>>> 07d32b71
 	"glouton/prometheus/scrapper"
 	"glouton/store"
 	"glouton/task"
@@ -74,6 +70,8 @@
 
 	"net/http"
 	"net/url"
+
+	"github.com/prometheus/client_golang/prometheus"
 )
 
 type agent struct {
@@ -578,18 +576,40 @@
 		logger.Printf("For your custom metrics, please use Prometheus exporter & metric.prometheus")
 	}
 
-<<<<<<< HEAD
-	scrap := scrapper.New(targets)
-	promExporter := exporter.New(a.store, scrap)
+	a.dynamicScrapper = &promexporter.DynamicSrapper{
+		Registry:       a.gathererRegistry,
+		DynamicJobName: "discovered-exporters",
+	}
+
+	nodeOption := node.Option{
+		RootFS:            a.hostRootPath,
+		EnabledCollectors: a.config.StringList("agent.node_exporter.collectors"),
+	}
+
+	nodeOption.WithPathIgnore(a.config.StringList("df.path_ignore"))
+	nodeOption.WithNetworkIgnore(a.config.StringList("network_interface_blacklist"))
+
+	if err := a.gathererRegistry.AddNodeExporter(nodeOption); err != nil {
+		logger.Printf("Unable to start node_exporter, system metric will be missing: %v", err)
+	}
+
+	promExporter := a.gathererRegistry.Exporter()
 	processExporter := &process.Exporter{
 		ProcPath:       filepath.Join(a.hostRootPath, "proc"),
 		ProcessQuerier: dynamicDiscovery,
 	}
-
-	err = promExporter.Register(processExporter)
+	processGathere := prometheus.NewRegistry()
+
+	err = processGathere.Register(processExporter)
 	if err != nil {
 		logger.Printf("Failed to register process-exporter: %v", err)
 		logger.Printf("Processes metrics won't be available on /metrics endpoints")
+	} else {
+		_, err = a.gathererRegistry.RegisterGatherer(processGathere, nil, nil)
+		if err != nil {
+			logger.Printf("Failed to register process-exporter: %v", err)
+			logger.Printf("Processes metrics won't be available on /metrics endpoints")
+		}
 	}
 
 	_, err = a.collector.AddInput(processExporter.Input(), "processes")
@@ -597,26 +617,6 @@
 		logger.Printf("Failed to add process-exporter input: %v", err)
 		logger.Printf("Processes metrics won't be available")
 	}
-=======
-	a.dynamicScrapper = &promexporter.DynamicSrapper{
-		Registry:       a.gathererRegistry,
-		DynamicJobName: "discovered-exporters",
-	}
-
-	nodeOption := node.Option{
-		RootFS:            a.hostRootPath,
-		EnabledCollectors: a.config.StringList("agent.node_exporter.collectors"),
-	}
-
-	nodeOption.WithPathIgnore(a.config.StringList("df.path_ignore"))
-	nodeOption.WithNetworkIgnore(a.config.StringList("network_interface_blacklist"))
->>>>>>> 07d32b71
-
-	if err := a.gathererRegistry.AddNodeExporter(nodeOption); err != nil {
-		logger.Printf("Unable to start node_exporter, system metric will be missing: %v", err)
-	}
-
-	promExporter := a.gathererRegistry.Exporter()
 
 	api := &api.API{
 		DB:                 a.store,
