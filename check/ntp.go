// Copyright 2015-2019 Bleemeo
//
// bleemeo.com an infrastructure monitoring solution in the Cloud
//
// Licensed under the Apache License, Version 2.0 (the "License");
// you may not use this file except in compliance with the License.
// You may obtain a copy of the License at
//
// http://www.apache.org/licenses/LICENSE-2.0
//
// Unless required by applicable law or agreed to in writing, software
// distributed under the License is distributed on an "AS IS" BASIS,
// WITHOUT WARRANTIES OR CONDITIONS OF ANY KIND, either express or implied.
// See the License for the specific language governing permissions and
// limitations under the License.

package check

import (
	"bytes"
	"context"
	"encoding/binary"
	"fmt"
	"math"
	"net"
	"time"

	"glouton/inputs"
	"glouton/logger"
	"glouton/types"
)

// NTPCheck perform a NTP check
type NTPCheck struct {
	*baseCheck
	mainAddress string
}

// NewNTP create a new NTP check.
//
// All addresses use the format "IP:port".
//
// For each persitentAddresses this checker will maintain a TCP connection open, if broken (and unable to re-open), the check will
// be immediately run.
<<<<<<< HEAD
func NewNTP(address string, persitentAddresses []string, labels map[string]string, annotations types.MetricAnnotations, acc inputs.AnnotationAccumulator) *NTPCheck {

	nc := &NTPCheck{
		mainAddress: address,
	}
	nc.baseCheck = newBase("", persitentAddresses, true, nc.doCheck, labels, annotations, acc)
=======
func NewNTP(address string, persitentAddresses []string, metricName string, labels map[string]string, acc accumulator) *NTPCheck {
	nc := &NTPCheck{
		mainAddress: address,
	}
	nc.baseCheck = newBase("", persitentAddresses, true, nc.doCheck, metricName, labels, acc)

>>>>>>> 886dd4f6
	return nc
}

type ntpTimestamp struct {
	Second  uint32
	Faction uint32
}

func (nt ntpTimestamp) Time() time.Time {
	// NTP timestamp use a number of second since 1 January 1900
	// Unix timestamp use 1970
	deltaEpoc := uint32(2208988800)

	// NTP faction is a number of 2*-32 seconds (that is 232 picoseconds)
	nanoFaction := int64(nt.Faction) / 1000 * 232

	return time.Unix(int64(nt.Second-deltaEpoc), nanoFaction)
}

type ntpV3Packet struct {
	LeapVersionMode uint8 // 2 bits (leap indicator) 3 bits (version) + 3 bits (mode)
	Stratum         uint8
	Poll            int8
	Precision       int8
	RootDelay       int32 // 2 bits are used as faction. E.g. divide by 4 to get a number of seconds
	RootDispersion  int32 // 2 bits are used as faction. E.g. divide by 4 to get a number of seconds
	ReferenceID     [4]byte
	ReferenceTS     ntpTimestamp
	OriginateTS     ntpTimestamp
	ReceiveTS       ntpTimestamp
	Transmit        ntpTimestamp
}

func encodeLeapVersionMode(leapIndicator int, version int, mode int) uint8 {
	// leapIndicator is
	// 0: No leap second adjustment
	// 1: Last minute of the day has 61 seconds
	// 2: Last minute of the day has 59 seconds
	// 3: Clock is unsynchronized
	// Version is 0 to 7
	// Mode is:
	// 0: Reserved
	// 1: Symmetric active
	// 2: Symmetric passive
	// 3: Client
	// 4: Server
	// 5: Broadcast
	// 6: NTP control message
	// 7: Reserved for private use
	return uint8(leapIndicator*64 + version*8 + mode)
}

func decodeLeapVersionMode(value uint8) (leapIndicator int, version int, mode int) {
	leapIndicator = int(value / 64)
	version = int((value / 8) & 0x7)
	mode = int(value & 0x7)

	return
}

func (nc *NTPCheck) doCheck(ctx context.Context) types.StatusDescription {
	if nc.mainAddress == "" {
		return types.StatusDescription{
			CurrentStatus: types.StatusOk,
		}
	}

	start := time.Now()

	conn, err := net.ListenPacket("udp", ":0")
	if err != nil {
		logger.V(1).Printf("Unable to create UDP socket: %v", err)

		return types.StatusDescription{
			CurrentStatus:     types.StatusUnknown,
			StatusDescription: "Checker error. Unable to create UDP socket",
		}
	}

	defer conn.Close()

	err = conn.SetDeadline(time.Now().Add(10 * time.Second))
	if err != nil {
		logger.V(1).Printf("Unable to set Deadline: %v", err)

		return types.StatusDescription{
			CurrentStatus:     types.StatusUnknown,
			StatusDescription: "Checker error. Unable to set Deadline",
		}
	}

	dst, err := net.ResolveUDPAddr("udp", nc.mainAddress)
	if err != nil {
		logger.V(1).Printf("Unable to resolve UDP address: %v", err)

		return types.StatusDescription{
			CurrentStatus:     types.StatusCritical,
			StatusDescription: fmt.Sprintf("Unable to resolve address %#v", nc.mainAddress),
		}
	}

	buf := new(bytes.Buffer)
	packet := ntpV3Packet{
		LeapVersionMode: encodeLeapVersionMode(0, 3, 3),
	}

	err = binary.Write(buf, binary.BigEndian, packet)
	if err != nil {
		logger.V(1).Printf("Unable to encode NTP packet: %v", err)

		return types.StatusDescription{
			CurrentStatus:     types.StatusUnknown,
			StatusDescription: "Checker error. Unable to encode NTP packet",
		}
	}

	_, err = conn.WriteTo(buf.Bytes(), dst)
	if err != nil {
		logger.V(1).Printf("ntp check, failed to send data: %v", err)
	}

	data := make([]byte, 48)

	n, _, err := conn.ReadFrom(data)
	if netErr, ok := err.(net.Error); ok && netErr.Timeout() {
		return types.StatusDescription{
			CurrentStatus:     types.StatusCritical,
			StatusDescription: "Connection timed out after 10 seconds",
		}
	}

	if err != nil || n != len(data) {
		return types.StatusDescription{
			CurrentStatus:     types.StatusCritical,
			StatusDescription: "No data received from server",
		}
	}

	err = binary.Read(bytes.NewReader(data), binary.BigEndian, &packet)
	if err != nil {
		logger.V(1).Printf("NTP packet format unknown: %v", err)

		return types.StatusDescription{
			CurrentStatus:     types.StatusUnknown,
			StatusDescription: "Unknown response from NTP server",
		}
	}

	if packet.Stratum == 0 || packet.Stratum == 16 {
		return types.StatusDescription{
			CurrentStatus:     types.StatusCritical,
			StatusDescription: "NTP server not (yet) synchronized",
		}
	}

	if math.Abs(time.Since(packet.ReceiveTS.Time()).Seconds()) > 10 {
		return types.StatusDescription{
			CurrentStatus:     types.StatusCritical,
			StatusDescription: "Local time and NTP time does not match",
		}
	}

	return types.StatusDescription{
		CurrentStatus:     types.StatusOk,
		StatusDescription: fmt.Sprintf("NTP OK - %v response time", time.Since(start)),
	}
}<|MERGE_RESOLUTION|>--- conflicted
+++ resolved
@@ -42,21 +42,13 @@
 //
 // For each persitentAddresses this checker will maintain a TCP connection open, if broken (and unable to re-open), the check will
 // be immediately run.
-<<<<<<< HEAD
 func NewNTP(address string, persitentAddresses []string, labels map[string]string, annotations types.MetricAnnotations, acc inputs.AnnotationAccumulator) *NTPCheck {
-
 	nc := &NTPCheck{
 		mainAddress: address,
 	}
+
 	nc.baseCheck = newBase("", persitentAddresses, true, nc.doCheck, labels, annotations, acc)
-=======
-func NewNTP(address string, persitentAddresses []string, metricName string, labels map[string]string, acc accumulator) *NTPCheck {
-	nc := &NTPCheck{
-		mainAddress: address,
-	}
-	nc.baseCheck = newBase("", persitentAddresses, true, nc.doCheck, metricName, labels, acc)
-
->>>>>>> 886dd4f6
+
 	return nc
 }
 
