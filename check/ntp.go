--- conflicted
+++ resolved
@@ -47,11 +47,7 @@
 		mainAddress: address,
 	}
 
-<<<<<<< HEAD
-	nc.baseCheck = newBase("", persitentAddresses, persistentConnection, nc.doCheck, labels, annotations, acc, facts.ContainerUnknown)
-=======
-	nc.baseCheck = newBase("", persitentAddresses, persistentConnection, nc.ntpMainCheck, labels, annotations, acc)
->>>>>>> 016ba73e
+	nc.baseCheck = newBase("", persitentAddresses, persistentConnection, nc.ntpMainCheck, labels, annotations, acc, facts.ContainerUnknown)
 
 	return nc
 }
