--- conflicted
+++ resolved
@@ -45,11 +45,7 @@
 		mainAddress: address,
 	}
 
-<<<<<<< HEAD
-	sc.baseCheck = newBase("", persitentAddresses, persistentConnection, sc.doCheck, labels, annotations, acc, facts.ContainerUnknown)
-=======
-	sc.baseCheck = newBase("", persitentAddresses, persistentConnection, sc.smtpMainCheck, labels, annotations, acc)
->>>>>>> 016ba73e
+	sc.baseCheck = newBase("", persitentAddresses, persistentConnection, sc.smtpMainCheck, labels, annotations, acc, facts.ContainerUnknown)
 
 	return sc
 }
