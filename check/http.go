// Copyright 2015-2019 Bleemeo
//
// bleemeo.com an infrastructure monitoring solution in the Cloud
//
// Licensed under the Apache License, Version 2.0 (the "License");
// you may not use this file except in compliance with the License.
// You may obtain a copy of the License at
//
// http://www.apache.org/licenses/LICENSE-2.0
//
// Unless required by applicable law or agreed to in writing, software
// distributed under the License is distributed on an "AS IS" BASIS,
// WITHOUT WARRANTIES OR CONDITIONS OF ANY KIND, either express or implied.
// See the License for the specific language governing permissions and
// limitations under the License.

package check

import (
	"context"
	"crypto/tls"
	"fmt"
	"net/http"
	"net/url"
	"time"

	"glouton/inputs"
	"glouton/logger"
	"glouton/types"
	"glouton/version"
)

// HTTPCheck perform a HTTP check.
type HTTPCheck struct {
	*baseCheck

	url                string
	expectedStatusCode int
	client             *http.Client
}

// NewHTTP create a new HTTP check.
//
// For each persitentAddresses (in the format "IP:port") this checker will maintain a TCP connection open, if broken (and unable to re-open),
// the check will be immediately run.
//
// If expectedStatusCode is 0, StatusCode below 400 will generate Ok, between 400 and 499 => warning and above 500 => critical
<<<<<<< HEAD
// If expectedStatusCode is not 0, StatusCode must match the value or result will be critical
func NewHTTP(urlValue string, persitentAddresses []string, expectedStatusCode int, labels map[string]string, annotations types.MetricAnnotations, acc inputs.AnnotationAccumulator) *HTTPCheck {
=======
// If expectedStatusCode is not 0, StatusCode must match the value or result will be critical.
func NewHTTP(urlValue string, persitentAddresses []string, expectedStatusCode int, metricName string, labels map[string]string, acc accumulator) *HTTPCheck {
>>>>>>> d59465be
	myTransport := &http.Transport{
		Proxy: http.ProxyFromEnvironment,
		TLSClientConfig: &tls.Config{
			InsecureSkipVerify: true, //nolint:gosec
		},
	}
	mainTCPAddress := ""

	if u, err := url.Parse(urlValue); err != nil {
		port := u.Port()
		if port == "" && u.Scheme == "http" {
			port = "80"
		} else if port == "" && u.Scheme == "https" {
			port = "443"
		}

		mainTCPAddress = fmt.Sprintf("%s:%s", u.Hostname(), port)
	}

	hc := &HTTPCheck{
		url:                urlValue,
		expectedStatusCode: expectedStatusCode,
		client: &http.Client{
			CheckRedirect: func(req *http.Request, via []*http.Request) error {
				return http.ErrUseLastResponse
			},
			Transport: myTransport,
		},
	}

	hc.baseCheck = newBase(mainTCPAddress, persitentAddresses, true, hc.doCheck, labels, annotations, acc)

	return hc
}

func (hc *HTTPCheck) doCheck(ctx context.Context) types.StatusDescription {
	req, err := http.NewRequest("GET", hc.url, nil)
	req.Header.Add("User-Agent", version.UserAgent())

	if err != nil {
		logger.V(2).Printf("Unable to create HTTP Request: %v", err)

		return types.StatusDescription{
			CurrentStatus:     types.StatusOk,
			StatusDescription: "Checker error. Unable to create Request",
		}
	}

	ctx2, cancel := context.WithTimeout(ctx, 10*time.Second)
	defer cancel()

	resp, err := hc.client.Do(req.WithContext(ctx2))
	if urlErr, ok := err.(*url.Error); ok && urlErr.Timeout() {
		return types.StatusDescription{
			CurrentStatus:     types.StatusCritical,
			StatusDescription: "Connection timed out after 10 seconds",
		}
	}

	if err != nil {
		return types.StatusDescription{
			CurrentStatus:     types.StatusCritical,
			StatusDescription: "HTTP connection failed: " + err.Error(),
		}
	}

	defer resp.Body.Close()

	if hc.expectedStatusCode != 0 && resp.StatusCode != hc.expectedStatusCode {
		return types.StatusDescription{
			CurrentStatus:     types.StatusCritical,
			StatusDescription: fmt.Sprintf("HTTP CRITICAL - http_code=%d (expected %d)", resp.StatusCode, hc.expectedStatusCode),
		}
	}

	if hc.expectedStatusCode == 0 && resp.StatusCode >= 500 {
		return types.StatusDescription{
			CurrentStatus:     types.StatusCritical,
			StatusDescription: fmt.Sprintf("HTTP CRITICAL - http_code=%d", resp.StatusCode),
		}
	}

	if hc.expectedStatusCode == 0 && resp.StatusCode >= 400 {
		return types.StatusDescription{
			CurrentStatus:     types.StatusWarning,
			StatusDescription: fmt.Sprintf("HTTP WARN - http_code=%d", resp.StatusCode),
		}
	}

	return types.StatusDescription{
		CurrentStatus:     types.StatusOk,
		StatusDescription: fmt.Sprintf("HTTP OK - http_code=%d", resp.StatusCode),
	}
}<|MERGE_RESOLUTION|>--- conflicted
+++ resolved
@@ -45,13 +45,8 @@
 // the check will be immediately run.
 //
 // If expectedStatusCode is 0, StatusCode below 400 will generate Ok, between 400 and 499 => warning and above 500 => critical
-<<<<<<< HEAD
-// If expectedStatusCode is not 0, StatusCode must match the value or result will be critical
+// If expectedStatusCode is not 0, StatusCode must match the value or result will be critical.
 func NewHTTP(urlValue string, persitentAddresses []string, expectedStatusCode int, labels map[string]string, annotations types.MetricAnnotations, acc inputs.AnnotationAccumulator) *HTTPCheck {
-=======
-// If expectedStatusCode is not 0, StatusCode must match the value or result will be critical.
-func NewHTTP(urlValue string, persitentAddresses []string, expectedStatusCode int, metricName string, labels map[string]string, acc accumulator) *HTTPCheck {
->>>>>>> d59465be
 	myTransport := &http.Transport{
 		Proxy: http.ProxyFromEnvironment,
 		TLSClientConfig: &tls.Config{
