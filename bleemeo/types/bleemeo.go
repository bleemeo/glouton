--- conflicted
+++ resolved
@@ -100,19 +100,6 @@
 
 // AccountConfig is a configuration of account.
 type AccountConfig struct {
-<<<<<<< HEAD
-	ID                      string `json:"id"`
-	Name                    string `json:"name"`
-	MetricsAgentWhitelist   string `json:"metrics_agent_whitelist"`
-	MaxCustomMetrics        int    `json:"number_of_custom_metrics"`
-	MetricAgentResolution   int    `json:"metrics_agent_resolution"`
-	MetricMonitorResolution int    `json:"metrics_monitor_resolution"`
-	LiveProcessResolution   int    `json:"live_process_resolution"`
-	LiveProcess             bool   `json:"live_process"`
-	DockerIntegration       bool   `json:"docker_integration"`
-	SNMPIntegration         bool   `json:"snmp_integration"`
-	Suspended               bool   `json:"suspended"`
-=======
 	ID                    string `json:"id"`
 	Name                  string `json:"name"`
 	MaxCustomMetrics      int    `json:"number_of_custom_metrics"`
@@ -120,7 +107,7 @@
 	LiveProcess           bool   `json:"live_process"`
 	DockerIntegration     bool   `json:"docker_integration"`
 	SNMPIntegration       bool   `json:"snmp_integration"`
->>>>>>> 4bf68b6d
+	Suspended             bool   `json:"suspended"`
 }
 
 // AgentConfig is a configuration for one kind of agent.
