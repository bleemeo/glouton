// Copyright 2015-2019 Bleemeo
//
// bleemeo.com an infrastructure monitoring solution in the Cloud
//
// Licensed under the Apache License, Version 2.0 (the "License");
// you may not use this file except in compliance with the License.
// You may obtain a copy of the License at
//
// http://www.apache.org/licenses/LICENSE-2.0
//
// Unless required by applicable law or agreed to in writing, software
// distributed under the License is distributed on an "AS IS" BASIS,
// WITHOUT WARRANTIES OR CONDITIONS OF ANY KIND, either express or implied.
// See the License for the specific language governing permissions and
// limitations under the License.

package bleemeo

import (
	"context"
	"fmt"
	"runtime"
	"strings"
	"sync"
	"time"

	"glouton/bleemeo/internal/cache"
	"glouton/bleemeo/internal/mqtt"
	"glouton/bleemeo/internal/synchronizer"
	"glouton/bleemeo/types"
	"glouton/logger"
	gloutonTypes "glouton/types"
)

// Connector manager the connection between the Agent and Bleemeo.
type Connector struct {
	option types.GlobalOption

	cache       *cache.Cache
	sync        *synchronizer.Synchronizer
	mqtt        *mqtt.Client
	mqttRestart chan interface{}

	l sync.Mutex
	// initDone      bool
	lastKnownReport time.Time
	lastMQTTRestart time.Time
	disabledUntil   time.Time
	disableReason   types.DisableReason
}

// New create a new Connector.
func New(option types.GlobalOption) *Connector {
	c := &Connector{
		option:      option,
		cache:       cache.Load(option.State),
		mqttRestart: make(chan interface{}, 1),
	}
	c.sync = synchronizer.New(synchronizer.Option{
		GlobalOption:         c.option,
		Cache:                c.cache,
		UpdateConfigCallback: c.uppdateConfig,
		DisableCallback:      c.disableCallback,
	})

	return c
}

// UpdateUnitsAndThresholds update metrics units & threshold (from cache).
func (c *Connector) UpdateUnitsAndThresholds(firstUpdate bool) {
	c.sync.UpdateUnitsAndThresholds(firstUpdate)
}

func (c *Connector) initMQTT(previousPoint map[types.AgentID][]gloutonTypes.MetricPoint, first bool) error {
	c.l.Lock()
	defer c.l.Unlock()

	var password string

	err := c.option.State.Get("password", &password)
	if err != nil {
		return err
	}

	c.mqtt = mqtt.New(
		mqtt.Option{
			GlobalOption:         c.option,
			Cache:                c.cache,
			DisableCallback:      c.disableCallback,
			AgentID:              types.AgentID(c.AgentID()),
			AgentPassword:        password,
			UpdateConfigCallback: c.sync.NotifyConfigUpdate,
			UpdateMetrics:        c.sync.UpdateMetrics,
			InitialPoints:        previousPoint,
		},
		first,
	)

	return nil
}
func (c *Connector) mqttRestarter(ctx context.Context) error {
	var (
		wg             sync.WaitGroup
		mqttErr        error
		l              sync.Mutex
		previousPoints map[types.AgentID][]gloutonTypes.MetricPoint
		alreadyInit    bool
	)

	subCtx, cancel := context.WithCancel(ctx)

	c.l.Lock()
	mqttRestart := c.mqttRestart
	c.l.Unlock()

	if mqttRestart == nil {
		return nil
	}

	select {
	case mqttRestart <- nil:
	default:
	}

	for range mqttRestart {
		cancel()

		subCtx, cancel = context.WithCancel(ctx)

		c.l.Lock()

		if c.mqtt != nil {
			// Try to retrieve pending points
			resultChan := make(chan map[types.AgentID][]gloutonTypes.MetricPoint, 1)

			go func() {
				resultChan <- c.mqtt.PopPendingPoints()
			}()

			select {
			case previousPoints = <-resultChan:
			case <-time.After(10 * time.Second):
			}
		}

		c.mqtt = nil

		c.l.Unlock()

		err := c.initMQTT(previousPoints, !alreadyInit)
		previousPoints = nil
		alreadyInit = true

		if err != nil {
			l.Lock()

			if mqttErr == nil {
				mqttErr = err
			}

			l.Unlock()

			break
		}

		wg.Add(1)

		go func() {
			defer wg.Done()

			err := c.mqtt.Run(subCtx)

			l.Lock()

			if mqttErr == nil {
				mqttErr = err
			}

			l.Unlock()
		}()
	}

	cancel()
	wg.Wait()

	return mqttErr
}

// Run run the Connector.
func (c *Connector) Run(ctx context.Context) error {
	defer c.cache.Save()

	subCtx, cancel := context.WithCancel(ctx)
	defer cancel()

	var (
		wg               sync.WaitGroup
		syncErr, mqttErr error
	)

	wg.Add(1)

	go func() {
		defer wg.Done()
		defer cancel()

		syncErr = c.sync.Run(subCtx)
	}()

	wg.Add(1)

	go func() {
		defer wg.Done()
		defer cancel()

		ticker := time.NewTicker(10 * time.Second)
		defer ticker.Stop()

		for subCtx.Err() == nil {
			c.emitInternalMetric()

			select {
			case <-ticker.C:
			case <-subCtx.Done():
			}
		}

		c.l.Lock()
		close(c.mqttRestart)
		c.mqttRestart = nil
		c.l.Unlock()

		logger.V(2).Printf("Bleemeo connector stopping")
	}()

	for subCtx.Err() == nil {
		if c.AgentID() != "" {
			wg.Add(1)

			go func() {
				defer wg.Done()
				defer cancel()

				mqttErr = c.mqttRestarter(subCtx)
			}()

			break
		}

		select {
		case <-time.After(5 * time.Second):
		case <-subCtx.Done():
		}
	}

	wg.Wait()
	logger.V(2).Printf("Bleemeo connector stopped")

	if syncErr != nil {
		return syncErr
	}

	return mqttErr
}

// UpdateContainers request to update a containers.
func (c *Connector) UpdateContainers() {
	c.sync.UpdateContainers()
}

<<<<<<< HEAD
// UpdateContainers trigger a reload of the monitors.
func (c *Connector) UpdateMonitors() {
	c.sync.UpdateMonitors()
=======
// DiagnosticPage return useful information to troubleshoot issue.
func (c *Connector) DiagnosticPage() string {
	builder := &strings.Builder{}

	registrationKey := []rune(c.option.Config.String("bleemeo.registration_key"))
	for i := range registrationKey {
		if i >= 6 && i < len(registrationKey)-4 {
			registrationKey[i] = '*'
		}
	}

	fmt.Fprintf(
		builder,
		"Bleemeo account ID is %#v and registration key is %#v\n",
		c.AccountID(), string(registrationKey),
	)

	if c.AgentID() == "" {
		fmt.Fprintln(builder, "Glouton is not registered with Bleemeo")
	} else {
		fmt.Fprintf(builder, "Glouton is registered with Bleemeo with ID %v\n", c.AgentID())
	}

	lastReport := c.LastReport().Format(time.RFC3339)

	if c.Connected() {
		fmt.Fprintf(builder, "Glouton is currently connected. Last report to Bleemeo at %s\n", lastReport)
	} else {
		fmt.Fprintf(builder, "Glouton is currently NOT connected. Last report to Bleemeo at %s\n", lastReport)
	}

	c.l.Lock()
	if time.Now().Before(c.disabledUntil) {
		fmt.Fprintf(
			builder,
			"Glouton connection to Bleemeo is disabled until %s (%v remain) due to %v\n",
			c.disabledUntil.Format(time.RFC3339),
			time.Until(c.disabledUntil).Truncate(time.Second),
			c.disableReason,
		)
	}

	mqtt := c.mqtt
	c.l.Unlock()

	syncPage := make(chan string)
	mqttPage := make(chan string)

	go func() {
		syncPage <- c.sync.DiagnosticPage()
	}()

	go func() {
		if mqtt == nil {
			mqttPage <- "MQTT connector is not (yet) initialized\n"
		} else {
			mqttPage <- c.mqtt.DiagnosticPage()
		}
	}()

	builder.WriteString(<-syncPage)
	builder.WriteString(<-mqttPage)

	return builder.String()
>>>>>>> 6a7e106c
}

// Tags returns the Tags set on Bleemeo Cloud platform.
func (c *Connector) Tags() []string {
	agent := c.cache.Agent()
	tags := make([]string, len(agent.Tags))

	for i, t := range agent.Tags {
		tags[i] = t.Name
	}

	return tags
}

// AccountID returns the Account UUID of Bleemeo
// It return the empty string if the Account UUID is not available.
func (c *Connector) AccountID() string {
	c.l.Lock()
	defer c.l.Unlock()

	accountID := c.cache.AccountID()
	if accountID != "" {
		return accountID
	}

	return c.option.Config.String("bleemeo.account_id")
}

// AgentID returns the Agent UUID of Bleemeo
// It return the empty string if the Account UUID is not available.
func (c *Connector) AgentID() string {
	var agentID string

	err := c.option.State.Get("agent_uuid", &agentID)
	if err != nil {
		return ""
	}

	return agentID
}

// RegistrationAt returns the date of registration with Bleemeo API.
func (c *Connector) RegistrationAt() time.Time {
	c.l.Lock()
	defer c.l.Unlock()

	agent := c.cache.Agent()

	return agent.CreatedAt
}

// Connected returns the date of registration with Bleemeo API.
func (c *Connector) Connected() bool {
	c.l.Lock()
	defer c.l.Unlock()

	if c.mqtt == nil {
		return false
	}

	return c.mqtt.Connected()
}

// LastReport returns the date of last report with Bleemeo API over MQTT.
func (c *Connector) LastReport() time.Time {
	c.l.Lock()
	defer c.l.Unlock()

	if c.mqtt != nil {
		tmp := c.mqtt.LastReport()
		if tmp.After(c.lastKnownReport) {
			c.lastKnownReport = tmp
		}
	}

	return c.lastKnownReport
}

// HealthCheck perform some health check and logger any issue found.
func (c *Connector) HealthCheck() bool {
	ok := true

	if c.AgentID() == "" {
		logger.Printf("Agent not yet registered")

		ok = false
	}

	lastReport := c.LastReport()

	c.l.Lock()
	defer c.l.Unlock()

	if time.Now().Before(c.disabledUntil) {
		delay := time.Until(c.disabledUntil)

		logger.Printf("Bleemeo connector is still disabled for %v due to %v", delay.Truncate(time.Second), c.disableReason)

		return false
	}

	if c.mqtt != nil {
		ok = c.mqtt.HealthCheck() && ok

		if !lastReport.IsZero() && time.Since(lastReport) > time.Hour && (c.lastMQTTRestart.IsZero() || time.Since(c.lastMQTTRestart) > 4*time.Hour) {
			c.lastMQTTRestart = time.Now()

			logger.Printf("MQTT connection fail to re-establish since %s. This may be a long network issue or a Glouton bug", lastReport.Format(time.RFC3339))

			if time.Since(lastReport) > 36*time.Hour {
				logger.Printf("Restarting MQTT is not enough. Glouton seems unhealthy, killing mysel")

				// We don't know how big the buffer needs to be to collect
				// all the goroutines. Use 2MB buffer which hopefully is enough
				buffer := make([]byte, 1<<21)

				runtime.Stack(buffer, true)
				logger.Printf("%s", string(buffer))
				panic("Glouton seems unhealthy, killing myself")
			}

			logger.Printf("Trying to restart the MQTT connection from scratch")

			if c.mqttRestart != nil {
				c.mqttRestart <- nil
			}
		}
	}

	return ok
}

func (c *Connector) emitInternalMetric() {
	c.l.Lock()
	defer c.l.Unlock()

	if c.mqtt != nil && c.mqtt.Connected() {
		c.option.Acc.AddFields("", map[string]interface{}{"agent_status": 1.0}, nil)
	}
}

func (c *Connector) uppdateConfig() {
	currentConfig := c.cache.AccountConfig()

	logger.Printf("Changed to configuration %s", currentConfig.Name)

	if c.option.UpdateMetricResolution != nil {
		c.option.UpdateMetricResolution(time.Duration(currentConfig.MetricAgentResolution) * time.Second)
	}
}

func (c *Connector) disableCallback(reason types.DisableReason, until time.Time) {
	c.l.Lock()

	if c.disabledUntil.After(until) {
		return
	}

	c.disabledUntil = until
	c.disableReason = reason

	mqtt := c.mqtt

	c.l.Unlock()

	delay := time.Until(until)

	logger.Printf("Disabling Bleemeo connector for %v due to %v", delay.Truncate(time.Second), reason)
	c.sync.Disable(until, reason)

	if mqtt != nil {
		mqtt.Disable(until, reason)
	}
}<|MERGE_RESOLUTION|>--- conflicted
+++ resolved
@@ -268,11 +268,11 @@
 	c.sync.UpdateContainers()
 }
 
-<<<<<<< HEAD
-// UpdateContainers trigger a reload of the monitors.
+// UpdateMonitors trigger a reload of the monitors.
 func (c *Connector) UpdateMonitors() {
 	c.sync.UpdateMonitors()
-=======
+}
+
 // DiagnosticPage return useful information to troubleshoot issue.
 func (c *Connector) DiagnosticPage() string {
 	builder := &strings.Builder{}
@@ -337,7 +337,6 @@
 	builder.WriteString(<-mqttPage)
 
 	return builder.String()
->>>>>>> 6a7e106c
 }
 
 // Tags returns the Tags set on Bleemeo Cloud platform.
