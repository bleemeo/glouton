// Copyright 2015-2023 Bleemeo
//
// bleemeo.com an infrastructure monitoring solution in the Cloud
//
// Licensed under the Apache License, Version 2.0 (the "License");
// you may not use this file except in compliance with the License.
// You may obtain a copy of the License at
//
// http://www.apache.org/licenses/LICENSE-2.0
//
// Unless required by applicable law or agreed to in writing, software
// distributed under the License is distributed on an "AS IS" BASIS,
// WITHOUT WARRANTIES OR CONDITIONS OF ANY KIND, either express or implied.
// See the License for the specific language governing permissions and
// limitations under the License.

package synchronizer

import (
	"context"
	"errors"
	"fmt"
	"time"

<<<<<<< HEAD
=======
	"github.com/bleemeo/glouton/bleemeo/client"
	"github.com/bleemeo/glouton/bleemeo/internal/synchronizer/types"
>>>>>>> b19e04c9
	bleemeoTypes "github.com/bleemeo/glouton/bleemeo/types"
	"github.com/bleemeo/glouton/logger"
	"github.com/bleemeo/glouton/prometheus/exporter/blackbox"
	gloutonTypes "github.com/bleemeo/glouton/types"

	"github.com/cespare/xxhash/v2"
)

var (
	errMissingAccountConf = errors.New("missing account configuration")
	errCannotParse        = errors.New("couldn't parse monitor")
)

type monitorOperation int

const (
	// Change allows to add or update a monitor.
	Change monitorOperation = iota
	// Delete specifies the monitor should be deleted.
	Delete
)

const monitorFields string = "id,account_config,agent,created_at,monitor_url,monitor_expected_content," +
	"monitor_expected_response_code,monitor_unexpected_content,monitor_ca_file,monitor_headers"

// MonitorUpdate represents an operation to execute on a monitor.
type MonitorUpdate struct {
	op   monitorOperation
	uuid string
}

// syncMonitors updates the list of monitors accessible to the agent.
func (s *Synchronizer) syncMonitors(ctx context.Context, syncType types.SyncType, execution types.SynchronizationExecution) (updateThresholds bool, err error) {
	if !s.option.Config.Blackbox.Enable {
		// prevent a tiny memory leak
		s.pendingMonitorsUpdate = nil

		return false, nil
	}

	s.l.Lock()

	pendingMonitorsUpdate := s.pendingMonitorsUpdate
	s.pendingMonitorsUpdate = nil
	// 5 is definitely a random heuristic, but we consider more than five simultaneous updates as more
	// costly that a single full sync, due to the cost of updateMonitorManager()
	if len(pendingMonitorsUpdate) > 5 {
		syncType = types.SyncTypeForceCacheRefresh
		// force metric synchronization
		execution.RequestSynchronization(types.EntityMetric, false)
	}

	s.l.Unlock()

	if syncType != types.SyncTypeForceCacheRefresh && len(pendingMonitorsUpdate) == 0 {
		return false, nil
	}

	var monitors []bleemeoTypes.Monitor

<<<<<<< HEAD
	if fullSync {
		monitors, err = s.client.listMonitors(s.ctx)
=======
	apiClient := execution.BleemeoAPIClient()

	if syncType == types.SyncTypeForceCacheRefresh {
		monitors, err = s.getMonitorsFromAPI(ctx, apiClient)
>>>>>>> b19e04c9
		if err != nil {
			return false, err
		}
	} else {
		monitors, err = s.getListOfMonitorsFromAPI(ctx, execution, pendingMonitorsUpdate)
		if err != nil {
			return false, err
		}
	}

	s.option.Cache.SetMonitors(monitors)

	needConfigUpdate := false
	configs := s.option.Cache.AccountConfigsByUUID()

	for _, m := range monitors {
		if cfg, ok := configs[m.AccountConfig]; !ok {
			needConfigUpdate = true

			break
		} else if _, ok := cfg.AgentConfigByName[bleemeoTypes.AgentTypeMonitor]; !ok {
			needConfigUpdate = true

			break
		}
	}

	if needConfigUpdate {
		execution.RequestSynchronization(types.EntityAccountConfig, true)
	}

	return false, s.ApplyMonitorUpdate()
}

func hashAgentID(agentID string) uint64 {
	// The "@bleemeo.com" suffix is here to produce good jitter with existing default probe's agent ID.
	return xxhash.Sum64String(agentID + "@bleemeo.com")
}

func applyJitterToMonitorCreationDate(monitor bleemeoTypes.Monitor, agentIDHash uint64) (time.Time, error) {
	creationDate, err := time.Parse(time.RFC3339, monitor.CreationDate)
	if err != nil {
		return time.Time{}, fmt.Errorf("invalid created_at: %w", err)
	}

	creationDateBase := creationDate.Truncate(time.Minute)
	millisecondInMinute := (uint64(creationDate.UnixMilli()) + agentIDHash) % 45000
	jitterCreationDate := creationDateBase.Add(time.Duration(millisecondInMinute) * time.Millisecond)

	return jitterCreationDate, nil
}

// ApplyMonitorUpdate preprocesses monitors and updates blackbox target list.
// `forceAccountConfigsReload` determine whether account configurations should be updated via the API.
func (s *Synchronizer) ApplyMonitorUpdate() error {
	if s.option.MonitorManager == (*blackbox.RegisterManager)(nil) {
		logger.V(2).Println("blackbox_exporter is not configured, ApplyMonitorUpdate will not update its config.")

		return nil
	}

	monitors := s.option.Cache.Monitors()

	accountConfigs := s.option.Cache.AccountConfigsByUUID()
	processedMonitors := make([]gloutonTypes.Monitor, 0, len(monitors))
<<<<<<< HEAD
	agentIDHash := time.Duration(xxhash.Sum64String(s.agentID)%16000)*time.Millisecond - 8*time.Second
=======
	agentIDHash := hashAgentID(s.agentID)
>>>>>>> b19e04c9

	for _, monitor := range monitors {
		// try to retrieve the account config associated with this monitor
		conf, present := accountConfigs[monitor.AccountConfig]
		if !present {
			return fmt.Errorf("%w '%s' for probe '%s'", errMissingAccountConf, monitor.AccountConfig, monitor.URL)
		}

		jitterCreationDate, err := applyJitterToMonitorCreationDate(monitor, agentIDHash)
		if err != nil {
			logger.V(1).Printf("Ignore monitor %s (id=%s): %s", monitor.URL, monitor.ID, err)

			continue
		}

<<<<<<< HEAD
		jitterCreationDate := creationDate.Add(agentIDHash)
		if creationDate.Minute() != jitterCreationDate.Minute() {
			// We want to kept the minute unchanged. This is required for monitor with
			// resolution of 5 minutes because Bleemeo assume that the monitor metrics are
			// send at the beginning of the minute after creationDate + N * 5 minutes.
			jitterCreationDate = creationDate.Add(-agentIDHash)
		}

=======
>>>>>>> b19e04c9
		processedMonitors = append(processedMonitors, gloutonTypes.Monitor{
			ID:                      monitor.ID,
			MetricMonitorResolution: conf.AgentConfigByName[bleemeoTypes.AgentTypeMonitor].MetricResolution,
			CreationDate:            jitterCreationDate,
			URL:                     monitor.URL,
			BleemeoAgentID:          monitor.AgentID,
			ExpectedContent:         monitor.ExpectedContent,
			ExpectedResponseCode:    monitor.ExpectedResponseCode,
			ForbiddenContent:        monitor.ForbiddenContent,
			CAFile:                  monitor.CAFile,
			Headers:                 monitor.Headers,
		})
	}

	// refresh blackbox collectors to meet the new configuration
	if err := s.option.MonitorManager.UpdateDynamicTargets(processedMonitors); err != nil {
		logger.V(1).Printf("Could not update blackbox_exporter")

		return err
	}

	return nil
}

<<<<<<< HEAD
// should we try to modify as much monitors as possible, and return a list of errors, instead of failing early ?
func (s *Synchronizer) getListOfMonitorsFromAPI(pendingMonitorsUpdate []MonitorUpdate) ([]bleemeoTypes.Monitor, error) {
=======
func (s *Synchronizer) getMonitorsFromAPI(ctx context.Context, apiClient types.RawClient) ([]bleemeoTypes.Monitor, error) {
	params := map[string]string{
		"monitor": "true",
		"active":  "true",
		"fields":  fieldList,
	}

	result, err := apiClient.Iter(ctx, "service", params)
	if err != nil {
		return nil, err
	}

	monitors := make([]bleemeoTypes.Monitor, 0, len(result))

	for _, jsonMessage := range result {
		var monitor bleemeoTypes.Monitor

		if err := json.Unmarshal(jsonMessage, &monitor); err != nil {
			return nil, fmt.Errorf("%w %v", errCannotParse, jsonMessage)
		}

		monitors = append(monitors, monitor)
	}

	return monitors, nil
}

// should we try to modify as much monitors as possible, and return a list of errors, instead of failing early ?
func (s *Synchronizer) getListOfMonitorsFromAPI(ctx context.Context, execution types.SynchronizationExecution, pendingMonitorsUpdate []MonitorUpdate) ([]bleemeoTypes.Monitor, error) {
	params := map[string]string{
		"fields": fieldList,
	}

>>>>>>> b19e04c9
	currentMonitors := s.option.Cache.Monitors()
	forceSync := execution.IsSynchronizationRequested(types.EntityMetric)
	apiClient := execution.BleemeoAPIClient()

OuterBreak:
	for _, m := range pendingMonitorsUpdate {
		if m.op == Delete {
			currentMonitors = deleteMonitorByUUID(currentMonitors, m.uuid)

			continue
		}

<<<<<<< HEAD
		result, err := s.client.getMonitorByID(s.ctx, m.uuid)
=======
		var result bleemeoTypes.Monitor
		statusCode, err := apiClient.Do(ctx, "GET", fmt.Sprintf("v1/service/%s/", m.uuid), params, nil, &result)
>>>>>>> b19e04c9
		if err != nil {
			// Delete the monitor locally if it was not found on the API.
			if IsNotFound(err) {
				currentMonitors = deleteMonitorByUUID(currentMonitors, m.uuid)

				continue
			}

			return nil, err
		}

		if m.op == Change {
			for k, v := range currentMonitors {
				if v.ID == m.uuid {
					// syncing metrics is necessary when an account in which there is a probe is downgraded to a plan with
					// a stricter metric allowlist, as we need to stop using the metrics in our cache, as they were deleted by the API.
					// We could trigger metrics synchronisation even less often, by checking if the linked account config really changed,
					// but that would required to compare unordered lists or to do some complex machinery, and I'm not sure it's worth
					// the added complexity.
					if !forceSync {
						execution.RequestSynchronization(types.EntityMetric, false)
						forceSync = true
					}

					currentMonitors[k] = result

					continue OuterBreak
				}
			}

			// not found ? let's add it
			currentMonitors = append(currentMonitors, result)
		}
	}

	return currentMonitors, nil
}

func deleteMonitorByUUID(monitors []bleemeoTypes.Monitor, uuid string) []bleemeoTypes.Monitor {
	for i, monitor := range monitors {
		if monitor.ID == uuid {
			// The order doesn't matter, so we perform a "fast" (no reallocation
			// nor moving numerous elements) deletion.
			monitors[i] = monitors[len(monitors)-1]
			monitors = monitors[:len(monitors)-1]

			break
		}
	}

	return monitors
}<|MERGE_RESOLUTION|>--- conflicted
+++ resolved
@@ -22,11 +22,7 @@
 	"fmt"
 	"time"
 
-<<<<<<< HEAD
-=======
-	"github.com/bleemeo/glouton/bleemeo/client"
 	"github.com/bleemeo/glouton/bleemeo/internal/synchronizer/types"
->>>>>>> b19e04c9
 	bleemeoTypes "github.com/bleemeo/glouton/bleemeo/types"
 	"github.com/bleemeo/glouton/logger"
 	"github.com/bleemeo/glouton/prometheus/exporter/blackbox"
@@ -87,15 +83,10 @@
 
 	var monitors []bleemeoTypes.Monitor
 
-<<<<<<< HEAD
-	if fullSync {
-		monitors, err = s.client.listMonitors(s.ctx)
-=======
 	apiClient := execution.BleemeoAPIClient()
 
 	if syncType == types.SyncTypeForceCacheRefresh {
-		monitors, err = s.getMonitorsFromAPI(ctx, apiClient)
->>>>>>> b19e04c9
+		monitors, err = s.client.listMonitors(ctx, apiClient)
 		if err != nil {
 			return false, err
 		}
@@ -161,11 +152,7 @@
 
 	accountConfigs := s.option.Cache.AccountConfigsByUUID()
 	processedMonitors := make([]gloutonTypes.Monitor, 0, len(monitors))
-<<<<<<< HEAD
-	agentIDHash := time.Duration(xxhash.Sum64String(s.agentID)%16000)*time.Millisecond - 8*time.Second
-=======
 	agentIDHash := hashAgentID(s.agentID)
->>>>>>> b19e04c9
 
 	for _, monitor := range monitors {
 		// try to retrieve the account config associated with this monitor
@@ -181,17 +168,6 @@
 			continue
 		}
 
-<<<<<<< HEAD
-		jitterCreationDate := creationDate.Add(agentIDHash)
-		if creationDate.Minute() != jitterCreationDate.Minute() {
-			// We want to kept the minute unchanged. This is required for monitor with
-			// resolution of 5 minutes because Bleemeo assume that the monitor metrics are
-			// send at the beginning of the minute after creationDate + N * 5 minutes.
-			jitterCreationDate = creationDate.Add(-agentIDHash)
-		}
-
-=======
->>>>>>> b19e04c9
 		processedMonitors = append(processedMonitors, gloutonTypes.Monitor{
 			ID:                      monitor.ID,
 			MetricMonitorResolution: conf.AgentConfigByName[bleemeoTypes.AgentTypeMonitor].MetricResolution,
@@ -216,44 +192,8 @@
 	return nil
 }
 
-<<<<<<< HEAD
-// should we try to modify as much monitors as possible, and return a list of errors, instead of failing early ?
-func (s *Synchronizer) getListOfMonitorsFromAPI(pendingMonitorsUpdate []MonitorUpdate) ([]bleemeoTypes.Monitor, error) {
-=======
-func (s *Synchronizer) getMonitorsFromAPI(ctx context.Context, apiClient types.RawClient) ([]bleemeoTypes.Monitor, error) {
-	params := map[string]string{
-		"monitor": "true",
-		"active":  "true",
-		"fields":  fieldList,
-	}
-
-	result, err := apiClient.Iter(ctx, "service", params)
-	if err != nil {
-		return nil, err
-	}
-
-	monitors := make([]bleemeoTypes.Monitor, 0, len(result))
-
-	for _, jsonMessage := range result {
-		var monitor bleemeoTypes.Monitor
-
-		if err := json.Unmarshal(jsonMessage, &monitor); err != nil {
-			return nil, fmt.Errorf("%w %v", errCannotParse, jsonMessage)
-		}
-
-		monitors = append(monitors, monitor)
-	}
-
-	return monitors, nil
-}
-
 // should we try to modify as much monitors as possible, and return a list of errors, instead of failing early ?
 func (s *Synchronizer) getListOfMonitorsFromAPI(ctx context.Context, execution types.SynchronizationExecution, pendingMonitorsUpdate []MonitorUpdate) ([]bleemeoTypes.Monitor, error) {
-	params := map[string]string{
-		"fields": fieldList,
-	}
-
->>>>>>> b19e04c9
 	currentMonitors := s.option.Cache.Monitors()
 	forceSync := execution.IsSynchronizationRequested(types.EntityMetric)
 	apiClient := execution.BleemeoAPIClient()
@@ -266,12 +206,7 @@
 			continue
 		}
 
-<<<<<<< HEAD
-		result, err := s.client.getMonitorByID(s.ctx, m.uuid)
-=======
-		var result bleemeoTypes.Monitor
-		statusCode, err := apiClient.Do(ctx, "GET", fmt.Sprintf("v1/service/%s/", m.uuid), params, nil, &result)
->>>>>>> b19e04c9
+		result, err := apiClient.getMonitorByID(ctx, m.uuid)
 		if err != nil {
 			// Delete the monitor locally if it was not found on the API.
 			if IsNotFound(err) {
