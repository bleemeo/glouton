--- conflicted
+++ resolved
@@ -153,13 +153,8 @@
 	monitors := s.option.Cache.Monitors()
 
 	accountConfigs := s.option.Cache.AccountConfigsByUUID()
-<<<<<<< HEAD
-	processedMonitors := make([]types.Monitor, 0, len(monitors))
+	processedMonitors := make([]gloutonTypes.Monitor, 0, len(monitors))
 	agentIDHash := hashAgentID(s.agentID)
-=======
-	processedMonitors := make([]gloutonTypes.Monitor, 0, len(monitors))
-	agentIDHash := time.Duration(xxhash.Sum64String(s.agentID)%16000)*time.Millisecond - 8*time.Second
->>>>>>> 9157fd94
 
 	for _, monitor := range monitors {
 		// try to retrieve the account config associated with this monitor
@@ -175,19 +170,7 @@
 			continue
 		}
 
-<<<<<<< HEAD
-		processedMonitors = append(processedMonitors, types.Monitor{
-=======
-		jitterCreationDate := creationDate.Add(agentIDHash)
-		if creationDate.Minute() != jitterCreationDate.Minute() {
-			// We want to kept the minute unchanged. This is required for monitor with
-			// resolution of 5 minutes because Bleemeo assume that the monitor metrics are
-			// send at the beginning of the minute after creationDate + N * 5 minutes.
-			jitterCreationDate = creationDate.Add(-agentIDHash)
-		}
-
 		processedMonitors = append(processedMonitors, gloutonTypes.Monitor{
->>>>>>> 9157fd94
 			ID:                      monitor.ID,
 			MetricMonitorResolution: conf.AgentConfigByName[bleemeoTypes.AgentTypeMonitor].MetricResolution,
 			CreationDate:            jitterCreationDate,
