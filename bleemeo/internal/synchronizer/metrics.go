--- conflicted
+++ resolved
@@ -242,36 +242,23 @@
 		whitelist := currentAccountConfig.MetricsAgentWhitelistMap()
 
 		if m.Annotations().BleemeoAgentID != "" {
-<<<<<<< HEAD
 			_, present := agents[m.Annotations().BleemeoAgentID]
 			accountConfig := s.option.Cache.CurrentAccountConfig()
-=======
-			monitor, present := monitors[bleemeoTypes.AgentID(m.Annotations().BleemeoAgentID)]
+
 			if !present {
-				logger.V(2).Printf("mqtt: missing monitor for agent '%s'", m.Annotations().BleemeoAgentID)
-
-				continue
-			}
->>>>>>> eeb5c2e2
-
-			if !present {
-<<<<<<< HEAD
 				monitor, present := monitors[bleemeoTypes.AgentID(m.Annotations().BleemeoAgentID)]
 				if !present {
 					logger.V(2).Printf("mqtt: missing monitor for agent '%s'", m.Annotations().BleemeoAgentID)
+
 					continue
 				}
 
 				accountConfig, present = accountConfigs[monitor.AccountConfig]
 				if !present {
 					logger.V(2).Printf("mqtt: missing account configuration '%s'", monitor.AccountConfig)
+
 					continue
 				}
-=======
-				logger.V(2).Printf("mqtt: missing account configuration '%s'", monitor.AccountConfig)
-
-				continue
->>>>>>> eeb5c2e2
 			}
 
 			whitelist = accountConfig.MetricsAgentWhitelistMap()
