--- conflicted
+++ resolved
@@ -703,25 +703,10 @@
 }
 
 // metricsListWithAgentID fetches the list of all metrics for a given agent, and returns a UUID:metric mapping.
-<<<<<<< HEAD
-func (s *Synchronizer) metricsListWithAgentID(fetchInactive bool) (map[string]bleemeoTypes.Metric, error) {
+func (s *Synchronizer) metricsListWithAgentID(ctx context.Context, apiClient types.RawClient, fetchInactive bool) (map[string]bleemeoTypes.Metric, error) {
 	// If the metric is associated with another agent, make sure we "own" the metric.
 	// This may not be the case for monitor because multiple agents will process such metrics.
-	metricsByUUID, err := s.client.listActiveMetrics(s.ctx, !fetchInactive, s.isOwnedMetric)
-=======
-func (s *Synchronizer) metricsListWithAgentID(ctx context.Context, apiClient types.RawClient, fetchInactive bool) (map[string]bleemeoTypes.Metric, error) {
-	params := map[string]string{
-		"fields": metricFields,
-	}
-
-	if fetchInactive {
-		params["active"] = stringFalse
-	} else {
-		params["active"] = stringTrue
-	}
-
-	result, err := apiClient.Iter(ctx, "metric", params)
->>>>>>> b19e04c9
+	metricsByUUID, err := apiClient.listActiveMetrics(ctx, !fetchInactive, s.isOwnedMetric)
 	if err != nil {
 		return nil, err
 	}
@@ -760,35 +745,12 @@
 //
 // if allowList is true, this function may fetches all inactive metrics. This should only
 // be true if the full list of active metrics was fetched just before.
-<<<<<<< HEAD
 func (s *Synchronizer) metricUpdateInactiveList(metrics []gloutonTypes.Metric, allowList bool) error {
-=======
-func (s *Synchronizer) metricUpdateInactiveList(ctx context.Context, apiClient types.RawClient, metrics []gloutonTypes.Metric, allowList bool) error {
->>>>>>> b19e04c9
 	if len(metrics) < 10 || !allowList {
 		return s.metricUpdateList(ctx, apiClient, metrics)
 	}
 
-<<<<<<< HEAD
 	count, err := s.client.countInactiveMetrics(s.ctx)
-=======
-	result := struct {
-		Count int
-	}{}
-
-	_, err := apiClient.Do(
-		ctx,
-		"GET",
-		"v1/metric/",
-		map[string]string{
-			"fields":    "id",
-			"active":    "False",
-			"page_size": "0",
-		},
-		nil,
-		&result,
-	)
->>>>>>> b19e04c9
 	if err != nil {
 		return err
 	}
@@ -803,11 +765,7 @@
 }
 
 // metricUpdateList fetches a list of metrics, and updates the cache.
-<<<<<<< HEAD
-func (s *Synchronizer) metricUpdateList(metrics []gloutonTypes.Metric) error {
-=======
 func (s *Synchronizer) metricUpdateList(ctx context.Context, apiClient types.RawClient, metrics []gloutonTypes.Metric) error {
->>>>>>> b19e04c9
 	if len(metrics) == 0 {
 		return nil
 	}
@@ -820,22 +778,14 @@
 			agentID = metric.Annotations().BleemeoAgentID
 		}
 
-<<<<<<< HEAD
 		params := url.Values{
 			"labels_text": {gloutonTypes.LabelsToText(metric.Labels())},
 			"agent":       {agentID},
 			"fields":      {metricFields},
-=======
-		params := map[string]string{
-			"labels_text": gloutonTypes.LabelsToText(metric.Labels()),
-			"agent":       agentID,
-			"fields":      metricFields,
->>>>>>> b19e04c9
 		}
 
 		if s.option.MetricFormat == gloutonTypes.MetricFormatBleemeo && metricutils.MetricOnlyHasItem(metric.Labels(), agentID) {
 			annotations := metric.Annotations()
-<<<<<<< HEAD
 			params.Set("label", metric.Labels()[gloutonTypes.LabelName])
 			params.Set("item", annotations.BleemeoItem)
 			params.Del("labels_text")
@@ -844,38 +794,12 @@
 		metricFilter := func(m metricPayload) bool {
 			// Don't modify metrics declared by other agents when the target agent is a monitor
 			agentUUID, present := gloutonTypes.TextToLabels(m.LabelsText)[gloutonTypes.LabelScraperUUID]
-=======
-			params["label"] = metric.Labels()[gloutonTypes.LabelName]
-			params["item"] = annotations.BleemeoItem
-			delete(params, "labels_text")
-		}
-
-		result, err := apiClient.Iter(ctx, "metric", params)
-		if err != nil {
-			return err
-		}
-
-		for _, jsonMessage := range result {
-			var metric metricPayload
-
-			if err := json.Unmarshal(jsonMessage, &metric); err != nil {
-				continue
-			}
-
-			// Do not modify metrics declared by other agents when the target agent is a monitor
-			agentUUID, present := gloutonTypes.TextToLabels(metric.LabelsText)[gloutonTypes.LabelScraperUUID]
-
->>>>>>> b19e04c9
 			if present && agentUUID != s.agentID {
 				return false
 			}
 
 			if !present {
-<<<<<<< HEAD
 				scraperName, present := gloutonTypes.TextToLabels(m.LabelsText)[gloutonTypes.LabelScraper]
-=======
-				scraperName, present := gloutonTypes.TextToLabels(metric.LabelsText)[gloutonTypes.LabelScraper]
->>>>>>> b19e04c9
 				if present && scraperName != s.option.BlackboxScraperName {
 					return false
 				}
@@ -909,26 +833,8 @@
 	metricsByUUID := s.option.Cache.MetricsByUUID()
 
 	for _, key := range requests {
-<<<<<<< HEAD
 		metric, err := s.client.getMetricByID(s.ctx, key)
 		if err != nil && IsNotFound(err) {
-=======
-		var metric metricPayload
-
-		params := map[string]string{
-			"fields": metricFields,
-		}
-
-		_, err := apiClient.Do(
-			ctx,
-			"GET",
-			fmt.Sprintf("v1/metric/%s/", key),
-			params,
-			nil,
-			&metric,
-		)
-		if err != nil && client.IsNotFound(err) {
->>>>>>> b19e04c9
 			delete(metricsByUUID, key)
 
 			continue
@@ -1025,13 +931,8 @@
 	}
 }
 
-<<<<<<< HEAD
-func (mr *metricRegisterer) registerMetrics(localMetrics []gloutonTypes.Metric) error {
-	err := mr.do(localMetrics)
-=======
 func (mr *metricRegisterer) registerMetrics(ctx context.Context, localMetrics []gloutonTypes.Metric) error {
 	err := mr.do(ctx, localMetrics)
->>>>>>> b19e04c9
 
 	metrics := make([]bleemeoTypes.Metric, 0, len(mr.registeredMetricsByUUID))
 
@@ -1117,11 +1018,7 @@
 	}
 }
 
-<<<<<<< HEAD
-func (mr *metricRegisterer) do(localMetrics []gloutonTypes.Metric) error {
-=======
 func (mr *metricRegisterer) do(ctx context.Context, localMetrics []gloutonTypes.Metric) error {
->>>>>>> b19e04c9
 	for state := metricPassAgentStatus; state <= metricPassRetry; state++ {
 		var currentList []gloutonTypes.Metric
 
@@ -1163,11 +1060,7 @@
 	return mr.pendingErr
 }
 
-<<<<<<< HEAD
-func (mr *metricRegisterer) doOnePass(currentList []gloutonTypes.Metric, state metricRegisterPass) error {
-=======
 func (mr *metricRegisterer) doOnePass(ctx context.Context, currentList []gloutonTypes.Metric, state metricRegisterPass) error {
->>>>>>> b19e04c9
 	logger.V(3).Printf("Metric registration phase %v start with %d metrics to process", state, len(currentList))
 
 	for _, metric := range currentList {
@@ -1260,14 +1153,7 @@
 	return ctx.Err()
 }
 
-<<<<<<< HEAD
-func (mr *metricRegisterer) metricRegisterAndUpdateOne(metric gloutonTypes.Metric) error {
-=======
 func (mr *metricRegisterer) metricRegisterAndUpdateOne(ctx context.Context, metric gloutonTypes.Metric) error {
-	params := map[string]string{
-		"fields": metricFields,
-	}
->>>>>>> b19e04c9
 	labels := metric.Labels()
 	annotations := metric.Annotations()
 	key := mr.s.metricKey(labels, annotations)
@@ -1297,11 +1183,7 @@
 
 	var result metricPayload
 
-<<<<<<< HEAD
-	err = mr.s.client.registerMetric(mr.s.ctx, payload, &result)
-=======
-	_, err = mr.apiClient.Do(ctx, "POST", "v1/metric/", params, payload, &result)
->>>>>>> b19e04c9
+	err = mr.apiClient.registerMetric(ctx, payload, &result)
 	if err != nil {
 		return err
 	}
@@ -1429,11 +1311,7 @@
 	return errIgnore
 }
 
-<<<<<<< HEAD
-func (s *Synchronizer) metricUpdateOne(metric gloutonTypes.Metric, remoteMetric bleemeoTypes.Metric) (bleemeoTypes.Metric, error) {
-=======
 func (s *Synchronizer) metricUpdateOne(ctx context.Context, apiClient types.RawClient, metric gloutonTypes.Metric, remoteMetric bleemeoTypes.Metric) (bleemeoTypes.Metric, error) {
->>>>>>> b19e04c9
 	updates := make(map[string]string)
 
 	if !remoteMetric.DeactivatedAt.IsZero() {
@@ -1468,20 +1346,8 @@
 			fields = append(fields, k)
 		}
 
-<<<<<<< HEAD
 		err := s.client.updateMetric(s.ctx, remoteMetric.ID, updates, strings.Join(fields, ","))
 		if err != nil && IsNotFound(err) {
-=======
-		_, err := apiClient.Do(
-			ctx,
-			"PATCH",
-			fmt.Sprintf("v1/metric/%s/", remoteMetric.ID),
-			map[string]string{"fields": strings.Join(fields, ",")},
-			updates,
-			nil,
-		)
-		if err != nil && client.IsNotFound(err) {
->>>>>>> b19e04c9
 			return remoteMetric, needRegisterError{remoteMetric: remoteMetric}
 		} else if err != nil {
 			return remoteMetric, err
@@ -1510,11 +1376,7 @@
 		metricKey := s.metricKey(labels, srv.AnnotationsOfStatus())
 
 		if metric, ok := registeredMetricsByKey[metricKey]; ok {
-<<<<<<< HEAD
-			err = s.client.deleteMetric(s.ctx, metric.ID)
-=======
-			_, err := apiClient.Do(ctx, "DELETE", fmt.Sprintf("v1/metric/%s/", metric.ID), nil, nil, nil)
->>>>>>> b19e04c9
+			err = apiClient.deleteMetric(ctx, metric.ID)
 
 			// If the metric wasn't found, it has already been deleted.
 			if err != nil && !IsNotFound(err) {
@@ -1576,11 +1438,7 @@
 }
 
 // metricDeactivate deactivates the registered metrics that didn't receive any points for some time.
-<<<<<<< HEAD
-func (s *Synchronizer) metricDeactivate(localMetrics []gloutonTypes.Metric) error {
-=======
 func (s *Synchronizer) metricDeactivate(ctx context.Context, apiClient types.RawClient, localMetrics []gloutonTypes.Metric) error {
->>>>>>> b19e04c9
 	deactivatedMetricsExpirationDays := time.Duration(s.option.Config.Bleemeo.Cache.DeactivatedMetricsExpirationDays) * 24 * time.Hour
 
 	duplicatedKey := make(map[string]bool)
@@ -1636,20 +1494,8 @@
 
 		logger.V(2).Printf("Mark inactive the metric %v (uuid %s)", key, v.ID)
 
-<<<<<<< HEAD
 		err := s.client.deactivateMetric(s.ctx, v.ID)
 		if err != nil && IsNotFound(err) {
-=======
-		_, err := apiClient.Do(
-			ctx,
-			"PATCH",
-			fmt.Sprintf("v1/metric/%s/", v.ID),
-			map[string]string{"fields": "active"},
-			map[string]string{"active": stringFalse},
-			nil,
-		)
-		if err != nil && client.IsNotFound(err) {
->>>>>>> b19e04c9
 			delete(registeredMetrics, k)
 
 			continue
