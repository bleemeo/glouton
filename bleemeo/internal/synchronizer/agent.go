// Copyright 2015-2023 Bleemeo
//
// bleemeo.com an infrastructure monitoring solution in the Cloud
//
// Licensed under the Apache License, Version 2.0 (the "License");
// you may not use this file except in compliance with the License.
// You may obtain a copy of the License at
//
// http://www.apache.org/licenses/LICENSE-2.0
//
// Unless required by applicable law or agreed to in writing, software
// distributed under the License is distributed on an "AS IS" BASIS,
// WITHOUT WARRANTIES OR CONDITIONS OF ANY KIND, either express or implied.
// See the License for the specific language governing permissions and
// limitations under the License.

package synchronizer

import (
	"context"
	"errors"

<<<<<<< HEAD
=======
	"github.com/bleemeo/glouton/bleemeo/internal/synchronizer/types"
>>>>>>> b19e04c9
	bleemeoTypes "github.com/bleemeo/glouton/bleemeo/types"
	"github.com/bleemeo/glouton/logger"
)

var errNoConfig = errors.New("agent don't have any configuration on Bleemeo Cloud platform. Please contact support@bleemeo.com about this issue")

const (
	apiTagsLength = 100
	agentFields   = "account,agent_type,created_at,current_config,display_name,fqdn,id,is_cluster_leader,next_config_at,tags"
)

func (s *Synchronizer) syncAgent(ctx context.Context, syncType types.SyncType, execution types.SynchronizationExecution) (updateThresholds bool, err error) {
	apiClient := execution.BleemeoAPIClient()

	if err := s.syncMainAgent(ctx, apiClient); err != nil {
		return false, err
	}

	if execution.IsOnlyEssential() {
		return false, nil
	}

	if syncType == types.SyncTypeForceCacheRefresh {
		if err := s.agentsUpdateList(ctx, execution, apiClient); err != nil {
			return false, err
		}
	}

	return false, nil
}

<<<<<<< HEAD
func (s *Synchronizer) syncMainAgent(ctx context.Context) error {
=======
func (s *Synchronizer) syncMainAgent(ctx context.Context, apiClient types.RawClient) error {
	var agent bleemeoTypes.Agent

	params := map[string]string{
		"fields": agentFields,
	}
>>>>>>> b19e04c9
	data := map[string][]bleemeoTypes.Tag{
		"tags": make([]bleemeoTypes.Tag, 0),
	}

	for _, t := range s.option.Config.Tags {
		if len(t) <= apiTagsLength && t != "" {
			data["tags"] = append(data["tags"], bleemeoTypes.Tag{Name: t})
		}
	}

	previousAgent := s.option.Cache.Agent()

<<<<<<< HEAD
	agent, err := s.client.updateAgent(ctx, s.agentID, data)
=======
	_, err := apiClient.Do(ctx, "PATCH", fmt.Sprintf("v1/agent/%s/", s.agentID), params, data, &agent)
>>>>>>> b19e04c9
	if err != nil {
		return err
	}

	s.option.Cache.SetAgent(agent)

	if agent.CurrentConfigID == "" {
		return errNoConfig
	}

	s.option.Cache.SetAccountID(agent.AccountID)

	if agent.AccountID != s.option.Config.Bleemeo.AccountID && !s.warnAccountMismatchDone {
		s.warnAccountMismatchDone = true
		logger.Printf(
			"Account ID in configuration file (%s) mismatch the current account ID (%s). The Account ID from configuration file will be ignored.",
			s.option.Config.Bleemeo.AccountID,
			agent.AccountID,
		)
	}

	if agent.IsClusterLeader && !previousAgent.IsClusterLeader {
		logger.V(1).Printf("This agent is the Kubernetes cluster leader")
	}

	if !agent.IsClusterLeader && previousAgent.IsClusterLeader {
		logger.V(1).Printf("This agent is no longer the Kubernetes cluster leader")
	}

	return nil
}

func (s *Synchronizer) agentsUpdateList(ctx context.Context, execution types.SynchronizationExecution, apiClient types.RawClient) error {
	oldAgents := s.option.Cache.AgentsByUUID()

<<<<<<< HEAD
	agents, err := s.client.listAgents(s.ctx)
=======
	params := map[string]string{
		"fields": agentFields,
	}

	result, err := apiClient.Iter(ctx, "agent", params)
>>>>>>> b19e04c9
	if err != nil {
		return err
	}

<<<<<<< HEAD
=======
	agents := make([]bleemeoTypes.Agent, len(result))

	for i, jsonMessage := range result {
		var agent bleemeoTypes.Agent

		if err := json.Unmarshal(jsonMessage, &agent); err != nil {
			continue
		}

		agents[i] = agent
	}

>>>>>>> b19e04c9
	s.option.Cache.SetAgentList(agents)

	// If an agent is deleted, ensure our Labels on metric are up-to-date.
	// If an SNMP agent is deleted, its agent UUID is no longer valid and metric
	// should no longer be labeled with it.
	newAgents := s.option.Cache.AgentsByUUID()
	for id := range oldAgents {
		if _, ok := newAgents[id]; !ok {
			execution.RequestNotifyLabelsUpdate()
		}
	}

	return nil
}<|MERGE_RESOLUTION|>--- conflicted
+++ resolved
@@ -20,10 +20,7 @@
 	"context"
 	"errors"
 
-<<<<<<< HEAD
-=======
-	"github.com/bleemeo/glouton/bleemeo/internal/synchronizer/types"
->>>>>>> b19e04c9
+	bleemeoTypes "github.com/bleemeo/glouton/bleemeo/internal/synchronizer/types"
 	bleemeoTypes "github.com/bleemeo/glouton/bleemeo/types"
 	"github.com/bleemeo/glouton/logger"
 )
@@ -55,16 +52,7 @@
 	return false, nil
 }
 
-<<<<<<< HEAD
 func (s *Synchronizer) syncMainAgent(ctx context.Context) error {
-=======
-func (s *Synchronizer) syncMainAgent(ctx context.Context, apiClient types.RawClient) error {
-	var agent bleemeoTypes.Agent
-
-	params := map[string]string{
-		"fields": agentFields,
-	}
->>>>>>> b19e04c9
 	data := map[string][]bleemeoTypes.Tag{
 		"tags": make([]bleemeoTypes.Tag, 0),
 	}
@@ -77,11 +65,7 @@
 
 	previousAgent := s.option.Cache.Agent()
 
-<<<<<<< HEAD
-	agent, err := s.client.updateAgent(ctx, s.agentID, data)
-=======
-	_, err := apiClient.Do(ctx, "PATCH", fmt.Sprintf("v1/agent/%s/", s.agentID), params, data, &agent)
->>>>>>> b19e04c9
+	agent, err := apiClient.updateAgent(ctx, s.agentID, data)
 	if err != nil {
 		return err
 	}
@@ -117,34 +101,11 @@
 func (s *Synchronizer) agentsUpdateList(ctx context.Context, execution types.SynchronizationExecution, apiClient types.RawClient) error {
 	oldAgents := s.option.Cache.AgentsByUUID()
 
-<<<<<<< HEAD
-	agents, err := s.client.listAgents(s.ctx)
-=======
-	params := map[string]string{
-		"fields": agentFields,
-	}
-
-	result, err := apiClient.Iter(ctx, "agent", params)
->>>>>>> b19e04c9
+	agents, err := apiClient.listAgents(ctx)
 	if err != nil {
 		return err
 	}
 
-<<<<<<< HEAD
-=======
-	agents := make([]bleemeoTypes.Agent, len(result))
-
-	for i, jsonMessage := range result {
-		var agent bleemeoTypes.Agent
-
-		if err := json.Unmarshal(jsonMessage, &agent); err != nil {
-			continue
-		}
-
-		agents[i] = agent
-	}
-
->>>>>>> b19e04c9
 	s.option.Cache.SetAgentList(agents)
 
 	// If an agent is deleted, ensure our Labels on metric are up-to-date.
