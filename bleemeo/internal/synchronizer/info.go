--- conflicted
+++ resolved
@@ -27,11 +27,8 @@
 	"strings"
 	"time"
 
-<<<<<<< HEAD
 	"github.com/bleemeo/bleemeo-go"
-=======
 	"github.com/bleemeo/glouton/bleemeo/internal/synchronizer/types"
->>>>>>> b19e04c9
 	bleemeoTypes "github.com/bleemeo/glouton/bleemeo/types"
 	"github.com/bleemeo/glouton/delay"
 	"github.com/bleemeo/glouton/logger"
@@ -56,17 +53,12 @@
 }
 
 // syncInfoReal retrieves the minimum supported glouton version the API supports.
-<<<<<<< HEAD
-func (s *Synchronizer) syncInfoReal(ctx context.Context, disableOnTimeDrift bool) (updateThresholds bool, err error) {
-	statusCode, respBody, err := s.realClient.Do(ctx, http.MethodGet, "/v1/info/", nil, false, nil)
-=======
 func (s *Synchronizer) syncInfoReal(ctx context.Context, execution types.SynchronizationExecution, disableOnTimeDrift bool) (updateThresholds bool, err error) {
 	var globalInfo bleemeoTypes.GlobalInfo
 
 	apiClient := execution.BleemeoAPIClient()
 
 	statusCode, err := s.realClient.DoUnauthenticated(ctx, "GET", "v1/info/", nil, nil, &globalInfo)
->>>>>>> b19e04c9
 	if err != nil && strings.Contains(err.Error(), "certificate has expired") {
 		// This could happen when local time is really too far away from real time.
 		// Since this request is unauthenticated, we can retry it with insecure TLS
@@ -168,21 +160,7 @@
 				StatusDescription: []string{"Agent local time too different from actual time"},
 			}
 
-<<<<<<< HEAD
 			err = s.client.updateMetric(ctx, metric.ID, payload, mqttUpdateResponseFields)
-=======
-			_, err := apiClient.Do(
-				ctx,
-				"PATCH",
-				fmt.Sprintf("v1/metric/%s/", metric.ID),
-				map[string]string{"fields": "current_status,status_descriptions"},
-				payloadType{
-					CurrentStatus:     2, // critical
-					StatusDescription: []string{"Agent local time too different from actual time"},
-				},
-				nil,
-			)
->>>>>>> b19e04c9
 			if err != nil {
 				return false, err
 			}
@@ -237,21 +215,7 @@
 			StatusDescription: []string{msg},
 		}
 
-<<<<<<< HEAD
 		err := s.client.updateMetric(s.ctx, metric.ID, payload, mqttUpdateResponseFields)
-=======
-		_, err := apiClient.Do(
-			ctx,
-			"PATCH",
-			fmt.Sprintf("v1/metric/%s/", metric.ID),
-			map[string]string{"fields": "current_status,status_descriptions"},
-			payloadType{
-				CurrentStatus:     2, // critical
-				StatusDescription: []string{msg},
-			},
-			nil,
-		)
->>>>>>> b19e04c9
 		if err != nil {
 			return err
 		}
