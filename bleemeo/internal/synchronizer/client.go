--- conflicted
+++ resolved
@@ -28,8 +28,8 @@
 	"strings"
 	"time"
 
-<<<<<<< HEAD
 	"github.com/bleemeo/bleemeo-go"
+	"github.com/bleemeo/glouton/bleemeo/internal/synchronizer/types"
 )
 
 const gloutonOAuthClientID = "5c31cbfc-254a-4fb9-822d-e55c681a3d4f"
@@ -40,10 +40,8 @@
 )
 
 type wrapperClient struct {
-	s                *Synchronizer
 	client           *bleemeo.Client
-	checkDuplicateFn func() error
-
+	checkDuplicateFn func(context.Context, types.RawClient) error
 	duplicateError   error
 	duplicateChecked bool
 	// TODO: throttling
@@ -58,25 +56,6 @@
 	}
 
 	return cl.duplicateError
-=======
-	"github.com/bleemeo/glouton/bleemeo/client"
-	"github.com/bleemeo/glouton/bleemeo/internal/synchronizer/types"
-	bleemeoTypes "github.com/bleemeo/glouton/bleemeo/types"
-)
-
-type wrapperClient struct {
-	client           *client.HTTPClient
-	duplicateError   error
-	duplicateChecked bool
-	checkDuplicated  func(context.Context, types.RawClient) error
-}
-
-func (s *Synchronizer) newClient() *wrapperClient {
-	return &wrapperClient{
-		checkDuplicated: s.checkDuplicated,
-		client:          s.realClient,
-	}
->>>>>>> b19e04c9
 }
 
 func (cl *wrapperClient) ThrottleDeadline() time.Time {
@@ -92,14 +71,8 @@
 		return errClientUninitialized
 	}
 
-<<<<<<< HEAD
-	if err := cl.dupCheck(); err != nil {
-		return err
-=======
-	if !cl.duplicateChecked {
-		cl.duplicateChecked = true
-		cl.duplicateError = cl.checkDuplicated(ctx, cl)
->>>>>>> b19e04c9
+	if err := cl.dupCheck(); err != nil {
+		return err
 	}
 
 	respBody, err := cl.client.Get(ctx, resource, id, strings.Split(fields, ",")...)
@@ -115,7 +88,6 @@
 		return 0, errClientUninitialized
 	}
 
-<<<<<<< HEAD
 	if err := cl.dupCheck(); err != nil {
 		return 0, err
 	}
@@ -200,11 +172,6 @@
 
 	if !path.IsAbs(reqURI) {
 		reqURI = "/" + reqURI
-=======
-	if !cl.duplicateChecked {
-		cl.duplicateChecked = true
-		cl.duplicateError = cl.checkDuplicated(ctx, cl)
->>>>>>> b19e04c9
 	}
 
 	req, err := cl.client.ParseRequest(http.MethodPost, reqURI, http.Header{"Content-Type": {contentType}}, nil, body)
@@ -235,7 +202,6 @@
 	return false
 }
 
-<<<<<<< HEAD
 func (errIter errorIterator) At() json.RawMessage {
 	return nil
 }
@@ -297,9 +263,6 @@
 	}
 
 	return ""
-=======
-func (cl *wrapperClient) DoWithBody(ctx context.Context, path string, contentType string, body io.Reader) (statusCode int, err error) {
-	return cl.client.DoWithBody(ctx, path, contentType, body)
 }
 
 func (cl *wrapperClient) ListApplications(ctx context.Context) ([]bleemeoTypes.Application, error) {
@@ -334,5 +297,4 @@
 	}
 
 	return result, nil
->>>>>>> b19e04c9
 }