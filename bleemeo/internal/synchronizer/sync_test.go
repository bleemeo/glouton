// Copyright 2015-2022 Bleemeo
//
// bleemeo.com an infrastructure monitoring solution in the Cloud
//
// Licensed under the Apache License, Version 2.0 (the "License");
// you may not use this file except in compliance with the License.
// You may obtain a copy of the License at
//
// http://www.apache.org/licenses/LICENSE-2.0
//
// Unless required by applicable law or agreed to in writing, software
// distributed under the License is distributed on an "AS IS" BASIS,
// WITHOUT WARRANTIES OR CONDITIONS OF ANY KIND, either express or implied.
// See the License for the specific language governing permissions and
// limitations under the License.

package synchronizer

import (
	"context"
	"errors"
	"fmt"
	bleemeoTypes "glouton/bleemeo/types"
	"glouton/config"
	"glouton/discovery"
	"glouton/facts"
	"glouton/prometheus/exporter/snmp"
	"glouton/prometheus/model"
	"glouton/types"
	"net/http"
	"sync"
	"testing"
	"time"

	"github.com/google/go-cmp/cmp"
	"github.com/google/go-cmp/cmp/cmpopts"
	"github.com/imdario/mergo"
	"github.com/prometheus/prometheus/model/labels"
)

var (
	errUnknownURLFormat    = errors.New("unknown URL format")
	errUnknownResource     = errors.New("unknown resource")
	errUnknownBool         = errors.New("unknown boolean")
	errUnknownRequestType  = errors.New("type of request unknown")
	errIncorrectID         = errors.New("incorrect id")
	errInvalidAccountID    = errors.New("invalid accountId supplied")
	errUnexpectedOperation = errors.New("unexpected action")
	errServerError         = errors.New("had server error")
	errClientError         = errors.New("had client error")
)

type serviceMonitor struct {
	bleemeoTypes.Monitor
	Account   string `json:"account"`
	IsMonitor bool   `json:"monitor"`
}

func TestSync(t *testing.T) {
	helper := newHelper(t)
	defer helper.Close()

	helper.preregisterAgent(t)
	helper.api.resources[mockAPIResourceMetric].AddStore(testAgentMetric1, testAgentMetric2, testMonitorMetricPrivateProbe)
	helper.api.resources[mockAPIResourceService].AddStore(newMonitor)

	agentResource, _ := helper.api.resources[mockAPIResourceAgent].(*genericResource)
	agentResource.CreateHook = func(r *http.Request, body []byte, valuePtr interface{}) error {
		return fmt.Errorf("%w: agent is already registered, shouldn't re-register", errUnexpectedOperation)
	}

	helper.initSynchronizer(t)

	helper.pushPoints(t, []labels.Labels{
		labels.New(labels.Label{Name: types.LabelName, Value: "cpu_used"}),
	})

	if err := helper.runOnce(t); err != nil {
		t.Fatal(err)
	}

	// Did we store all the metrics ?
	syncedMetrics := helper.s.option.Cache.Metrics()
	want := []bleemeoTypes.Metric{
		testAgentMetric1.metricFromAPI(time.Time{}),
		testAgentMetric2.metricFromAPI(time.Time{}),
		testMonitorMetricPrivateProbe.metricFromAPI(time.Time{}),
		metricPayload{
			Metric: bleemeoTypes.Metric{
				ID:      "1",
				AgentID: testAgent.ID,
			},
			Name: "agent_status",
		}.metricFromAPI(time.Time{}),
		metricPayload{
			Metric: bleemeoTypes.Metric{
				ID:      "2",
				AgentID: testAgent.ID,
			},
			Name: "cpu_used",
		}.metricFromAPI(time.Time{}),
	}

	optMetricSort := cmpopts.SortSlices(func(x bleemeoTypes.Metric, y bleemeoTypes.Metric) bool { return x.ID < y.ID })
	if diff := cmp.Diff(want, syncedMetrics, optMetricSort); diff != "" {
		t.Errorf("metrics mistmatch (-want +got)\n%s", diff)
	}

	// Did we sync and enable the monitor present in the configuration ?
	syncedMonitors := helper.s.option.Cache.Monitors()
	wantMonitor := []bleemeoTypes.Monitor{
		newMonitor.Monitor,
	}

	if diff := cmp.Diff(wantMonitor, syncedMonitors); diff != "" {
		t.Errorf("monitors mistmatch (-want +got)\n%s", diff)
	}
}

func TestSyncWithSNMP(t *testing.T) {
	helper := newHelper(t)
	defer helper.Close()

	helper.SNMP = []*snmp.Target{
		snmp.NewMock(config.SNMPTarget{InitialName: "Z-The-Initial-Name", Target: snmpAddress}, map[string]string{}),
	}
	helper.MetricFormat = types.MetricFormatPrometheus

	helper.initSynchronizer(t)

	helper.pushPoints(t, []labels.Labels{
		labels.New(labels.Label{Name: types.LabelName, Value: "cpu_used"}),
	})

	if err := helper.runOnce(t); err != nil {
		t.Fatal(err)
	}

	var agents []payloadAgent

	helper.api.resources[mockAPIResourceAgent].Store(&agents)

	var (
		idAgentMain string
		idAgentSNMP string
	)

	for _, a := range agents {
		if a.FQDN == testAgentFQDN {
			idAgentMain = a.ID
		}

		if a.FQDN == snmpAddress {
			idAgentSNMP = a.ID
		}
	}

	wantAgents := []payloadAgent{
		{
			Agent: bleemeoTypes.Agent{
				ID:              idAgentMain,
				CreatedAt:       helper.api.now.Now(),
				AccountID:       accountID,
				CurrentConfigID: newAccountConfig.ID,
				AgentType:       agentTypeAgent.ID,
				FQDN:            testAgentFQDN,
				DisplayName:     testAgentFQDN,
			},
			Abstracted:      false,
			InitialPassword: "password already set",
		},
		{
			Agent: bleemeoTypes.Agent{
				ID:              idAgentSNMP,
				CreatedAt:       helper.api.now.Now(),
				AccountID:       accountID,
				CurrentConfigID: newAccountConfig.ID,
				AgentType:       agentTypeSNMP.ID,
				FQDN:            snmpAddress,
				DisplayName:     "Z-The-Initial-Name",
			},
			Abstracted:      true,
			InitialPassword: "password already set",
		},
	}

	optAgentSort := cmpopts.SortSlices(func(x payloadAgent, y payloadAgent) bool { return x.ID < y.ID })
	if diff := cmp.Diff(wantAgents, agents, cmpopts.EquateEmpty(), optAgentSort); diff != "" {
		t.Errorf("agents mismatch (-want +got)\n%s", diff)
	}

	helper.pushPoints(t, []labels.Labels{
		labels.New(labels.Label{Name: types.LabelName, Value: "cpu_used"}),
		labels.New(
			labels.Label{Name: types.LabelName, Value: "ifOutOctets"},
			labels.Label{Name: types.LabelSNMPTarget, Value: snmpAddress},
			labels.Label{Name: types.LabelMetaBleemeoTargetAgentUUID, Value: idAgentSNMP},
		),
	})

	helper.api.now.Advance(time.Second)

	if err := helper.runOnce(t); err != nil {
		t.Fatal(err)
	}

	var metrics []metricPayload

	helper.api.resources[mockAPIResourceMetric].Store(&metrics)

	wantMetrics := []metricPayload{
		{
			Metric: bleemeoTypes.Metric{
				ID:      "1",
				AgentID: idAgentMain,
				LabelsText: fmt.Sprintf(
					`__name__="agent_status",instance_uuid="%s"`,
					idAgentMain,
				),
			},
			Name: "agent_status",
		},
		{
			Metric: bleemeoTypes.Metric{
				ID:      "2",
				AgentID: idAgentMain,
				LabelsText: fmt.Sprintf(
					`__name__="cpu_used",instance_uuid="%s"`,
					idAgentMain,
				),
			},
			Name: "cpu_used",
		},
		{
			Metric: bleemeoTypes.Metric{
				ID:         "3",
				AgentID:    idAgentSNMP,
				LabelsText: fmt.Sprintf(`__name__="ifOutOctets",snmp_target="%s"`, snmpAddress),
			},
			Name: "ifOutOctets",
		},
	}

	optMetricSort := cmpopts.SortSlices(func(x metricPayload, y metricPayload) bool { return x.ID < y.ID })
	if diff := cmp.Diff(wantMetrics, metrics, cmpopts.EquateEmpty(), optMetricSort); diff != "" {
		t.Errorf("metrics mismatch (-want +got)\n%s", diff)
	}

	helper.api.now.Advance(10 * time.Second)

	helper.initSynchronizer(t)

	for n := 1; n <= 2; n++ {
		n := n
		t.Run(fmt.Sprintf("sub-run-%d", n), func(t *testing.T) {
			helper.api.now.Advance(time.Second)

			helper.pushPoints(t, []labels.Labels{
				labels.New(labels.Label{Name: types.LabelName, Value: "cpu_used"}),
				labels.New(
					labels.Label{Name: types.LabelName, Value: "ifOutOctets"},
					labels.Label{Name: types.LabelSNMPTarget, Value: snmpAddress},
					labels.Label{Name: types.LabelMetaBleemeoTargetAgentUUID, Value: idAgentSNMP},
				),
			})

			if err := helper.runOnce(t); err != nil {
				t.Fatal(err)
			}

			helper.api.resources[mockAPIResourceMetric].Store(&metrics)

			if diff := cmp.Diff(wantMetrics, metrics, cmpopts.EquateEmpty(), optMetricSort); diff != "" {
				t.Errorf("metrics mismatch (-want +got)\n%s", diff)
			}
		})
	}

	helper.api.resources[mockAPIResourceMetric].AddStore(metricPayload{
		Metric: bleemeoTypes.Metric{
			ID:         "4",
			AgentID:    idAgentSNMP,
			LabelsText: fmt.Sprintf(`__name__="ifInOctets",snmp_target="%s"`, snmpAddress),
		},
		Name: "ifInOctets",
	})

	helper.api.now.Advance(2 * time.Hour)

	if err := helper.runOnce(t); err != nil {
		t.Fatal(err)
	}

	helper.api.resources[mockAPIResourceMetric].Store(&metrics)

	wantMetrics = []metricPayload{
		{
			Metric: bleemeoTypes.Metric{
				ID:      "1",
				AgentID: idAgentMain,
				LabelsText: fmt.Sprintf(
					`__name__="agent_status",instance_uuid="%s"`,
					idAgentMain,
				),
			},
			Name: "agent_status",
		},
		{
			Metric: bleemeoTypes.Metric{
				ID:      "2",
				AgentID: idAgentMain,
				LabelsText: fmt.Sprintf(
					`__name__="cpu_used",instance_uuid="%s"`,
					idAgentMain,
				),
				DeactivatedAt: helper.api.now.Now(),
			},
			Name: "cpu_used",
		},
		{
			Metric: bleemeoTypes.Metric{
				ID:            "3",
				AgentID:       idAgentSNMP,
				LabelsText:    fmt.Sprintf(`__name__="ifOutOctets",snmp_target="%s"`, snmpAddress),
				DeactivatedAt: helper.api.now.Now(),
			},
			Name: "ifOutOctets",
		},
		{
			Metric: bleemeoTypes.Metric{
				ID:            "4",
				AgentID:       idAgentSNMP,
				LabelsText:    fmt.Sprintf(`__name__="ifInOctets",snmp_target="%s"`, snmpAddress),
				DeactivatedAt: helper.api.now.Now(),
			},
			Name: "ifInOctets",
		},
	}

	if diff := cmp.Diff(wantMetrics, metrics, cmpopts.EquateEmpty(), optMetricSort); diff != "" {
		t.Errorf("metrics mismatch (-want +got)\n%s", diff)
	}
}

func TestSyncWithSNMPDelete(t *testing.T) {
	helper := newHelper(t)
	defer helper.Close()

	var (
		updateLabelsCallCount int
		l                     sync.Mutex
	)

	helper.SNMP = []*snmp.Target{
		snmp.NewMock(config.SNMPTarget{InitialName: "Z-The-Initial-Name", Target: snmpAddress}, map[string]string{}),
	}
	helper.MetricFormat = types.MetricFormatPrometheus
	helper.NotifyLabelsUpdate = func() {
		l.Lock()
		defer l.Unlock()

		updateLabelsCallCount++
	}

	helper.initSynchronizer(t)

	helper.pushPoints(t, []labels.Labels{
		labels.New(labels.Label{Name: types.LabelName, Value: "cpu_used"}),
	})

	if err := helper.runOnce(t); err != nil {
		t.Fatal(err)
	}

	var agents []payloadAgent

	helper.api.resources[mockAPIResourceAgent].Store(&agents)

	var (
		idAgentMain string
		idAgentSNMP string
	)

	for _, a := range agents {
		if a.FQDN == testAgentFQDN {
			idAgentMain = a.ID
		}

		if a.FQDN == snmpAddress {
			idAgentSNMP = a.ID
		}
	}

	wantAgents := []payloadAgent{
		{
			Agent: bleemeoTypes.Agent{
				ID:              idAgentMain,
				CreatedAt:       helper.api.now.Now(),
				AccountID:       accountID,
				CurrentConfigID: newAccountConfig.ID,
				AgentType:       agentTypeAgent.ID,
				FQDN:            testAgentFQDN,
				DisplayName:     testAgentFQDN,
			},
			Abstracted:      false,
			InitialPassword: "password already set",
		},
		{
			Agent: bleemeoTypes.Agent{
				ID:              idAgentSNMP,
				CreatedAt:       helper.api.now.Now(),
				AccountID:       accountID,
				CurrentConfigID: newAccountConfig.ID,
				AgentType:       agentTypeSNMP.ID,
				FQDN:            snmpAddress,
				DisplayName:     "Z-The-Initial-Name",
			},
			Abstracted:      true,
			InitialPassword: "password already set",
		},
	}

	optAgentSort := cmpopts.SortSlices(func(x payloadAgent, y payloadAgent) bool { return x.ID < y.ID })
	if diff := cmp.Diff(wantAgents, agents, cmpopts.EquateEmpty(), optAgentSort); diff != "" {
		t.Errorf("agents mismatch (-want +got)\n%s", diff)
	}

	helper.pushPoints(t, []labels.Labels{
		labels.New(labels.Label{Name: types.LabelName, Value: "cpu_used"}),
		labels.New(
			labels.Label{Name: types.LabelName, Value: "ifOutOctets"},
			labels.Label{Name: types.LabelSNMPTarget, Value: snmpAddress},
			labels.Label{Name: types.LabelMetaBleemeoTargetAgentUUID, Value: idAgentSNMP},
		),
	})

	helper.api.now.Advance(time.Second)

	if err := helper.runOnce(t); err != nil {
		t.Fatal(err)
	}

	var metrics []metricPayload

	helper.api.resources[mockAPIResourceMetric].Store(&metrics)

	wantMetrics := []metricPayload{
		{
			Metric: bleemeoTypes.Metric{
				ID:      "1",
				AgentID: idAgentMain,
				LabelsText: fmt.Sprintf(
					`__name__="agent_status",instance_uuid="%s"`,
					idAgentMain,
				),
			},
			Name: "agent_status",
		},
		{
			Metric: bleemeoTypes.Metric{
				ID:      "2",
				AgentID: idAgentMain,
				LabelsText: fmt.Sprintf(
					`__name__="cpu_used",instance_uuid="%s"`,
					idAgentMain,
				),
			},
			Name: "cpu_used",
		},
		{
			Metric: bleemeoTypes.Metric{
				ID:         "3",
				AgentID:    idAgentSNMP,
				LabelsText: fmt.Sprintf(`__name__="ifOutOctets",snmp_target="%s"`, snmpAddress),
			},
			Name: "ifOutOctets",
		},
	}

	optMetricSort := cmpopts.SortSlices(func(x metricPayload, y metricPayload) bool { return x.ID < y.ID })
	if diff := cmp.Diff(wantMetrics, metrics, cmpopts.EquateEmpty(), optMetricSort); diff != "" {
		t.Errorf("metrics mismatch (-want +got)\n%s", diff)
	}

	helper.api.now.Advance(10 * time.Second)

	// Delete the SNMP agent on API.
	callCountBefore := updateLabelsCallCount

	helper.api.resources[mockAPIResourceAgent].DelStore(idAgentSNMP)
	helper.api.resources[mockAPIResourceMetric].DelStore("3")

	helper.initSynchronizer(t)

	helper.api.now.Advance(time.Second)

	helper.pushPoints(t, []labels.Labels{
		labels.New(labels.Label{Name: types.LabelName, Value: "cpu_used"}),
	})

	if err := helper.runOnce(t); err != nil {
		t.Fatal(err)
	}

	helper.api.resources[mockAPIResourceAgent].Store(&agents)

	for _, a := range agents {
		if a.FQDN == snmpAddress {
			idAgentSNMP = a.ID
		}
	}

	wantAgents = []payloadAgent{
		wantAgents[0],
		{
			Agent: bleemeoTypes.Agent{
				ID:              idAgentSNMP,
				CreatedAt:       helper.api.now.Now(),
				AccountID:       accountID,
				CurrentConfigID: newAccountConfig.ID,
				AgentType:       agentTypeSNMP.ID,
				FQDN:            snmpAddress,
				DisplayName:     "Z-The-Initial-Name",
			},
			Abstracted:      true,
			InitialPassword: "password already set",
		},
	}

	if diff := cmp.Diff(wantAgents, agents, cmpopts.EquateEmpty(), optAgentSort); diff != "" {
		t.Errorf("agents mismatch (-want +got)\n%s", diff)
	}

	helper.api.now.Advance(time.Second)

	helper.pushPoints(t, []labels.Labels{
		labels.New(labels.Label{Name: types.LabelName, Value: "cpu_used"}),
		labels.New(
			labels.Label{Name: types.LabelName, Value: "ifOutOctets"},
			labels.Label{Name: types.LabelSNMPTarget, Value: snmpAddress},
			labels.Label{Name: types.LabelMetaBleemeoTargetAgentUUID, Value: idAgentSNMP},
		),
	})

	if err := helper.runOnce(t); err != nil {
		t.Fatal(err)
	}

	wantMetrics[2] = metricPayload{
		Metric: bleemeoTypes.Metric{
			ID:         "4",
			AgentID:    idAgentSNMP,
			LabelsText: fmt.Sprintf(`__name__="ifOutOctets",snmp_target="%s"`, snmpAddress),
		},
		Name: "ifOutOctets",
	}

	helper.api.resources[mockAPIResourceMetric].Store(&metrics)

	if diff := cmp.Diff(wantMetrics, metrics, cmpopts.EquateEmpty(), optMetricSort); diff != "" {
		t.Errorf("metrics mismatch (-want +got)\n%s", diff)
	}

	if callCountBefore == updateLabelsCallCount {
		t.Errorf("updateLabelsCallCount = %d, want > %d", updateLabelsCallCount, callCountBefore)
	}
}

// TestContainerSync will create a container with one metric. Delete the container. And finally re-created it with the metric.
func TestContainerSync(t *testing.T) {
	helper := newHelper(t)
	defer helper.Close()

	helper.preregisterAgent(t)

	helper.containers = []facts.Container{
		facts.FakeContainer{
			FakeContainerName: "my_redis_1",
			FakeState:         facts.ContainerRunning,
			FakeID:            containerID,
		},
	}

	helper.initSynchronizer(t)

	helper.pushPoints(t, []labels.Labels{
		labels.New(
			labels.Label{Name: types.LabelName, Value: types.MetricServiceStatus},
			labels.Label{Name: types.LabelService, Value: "redis"},
			labels.Label{Name: types.LabelServiceInstance, Value: "my_redis_1"},
			labels.Label{Name: types.LabelMetaContainerID, Value: containerID},
		),
	})

	if err := helper.runOnce(t); err != nil {
		t.Fatal(err)
	}

	// Did we store container & metrics?
	var containers []containerPayload

	helper.api.resources[mockAPIResourceContainer].Store(&containers)

	wantContainer := []containerPayload{
		{
			Container: bleemeoTypes.Container{
				ID:          "1",
				ContainerID: containerID,
				Status:      "running",
				Runtime:     "fake",
				Name:        "my_redis_1",
			},
			Host: testAgent.ID,
		},
	}

	if diff := cmp.Diff(wantContainer, containers); diff != "" {
		t.Errorf("container mistmatch (-want +got)\n%s", diff)
	}

	var metrics []metricPayload

	helper.api.resources[mockAPIResourceMetric].Store(&metrics)

	wantMetrics := []metricPayload{
		{
			Metric: bleemeoTypes.Metric{
				ID:         "1",
				AgentID:    testAgent.ID,
				LabelsText: "",
			},
			Name: "agent_status",
		},
		{
			Metric: bleemeoTypes.Metric{
				ID:          "2",
				AgentID:     testAgent.ID,
				LabelsText:  `__name__="service_status",service="redis",service_instance="my_redis_1"`,
				ContainerID: "1",
			},
			Name: types.MetricServiceStatus,
			Item: "",
		},
	}

	optMetricSort := cmpopts.SortSlices(func(x metricPayload, y metricPayload) bool { return x.ID < y.ID })
	if diff := cmp.Diff(wantMetrics, metrics, cmpopts.EquateEmpty(), optMetricSort); diff != "" {
		t.Errorf("metrics mismatch (-want +got)\n%s", diff)
	}

	helper.api.now.Advance(time.Minute)
	helper.containers = []facts.Container{}
	helper.discovery.UpdatedAt = helper.s.now()

	if err := helper.runOnce(t); err != nil {
		t.Fatal(err)
	}

	helper.api.resources[mockAPIResourceContainer].Store(&containers)

	wantContainer = []containerPayload{
		{
			Container: bleemeoTypes.Container{
				ID:          "1",
				ContainerID: containerID,
				Status:      "running",
				Runtime:     "fake",
				Name:        "my_redis_1",
				DeletedAt:   bleemeoTypes.NullTime(helper.s.now()),
			},
			Host: testAgent.ID,
		},
	}

	if diff := cmp.Diff(wantContainer, containers); diff != "" {
		t.Errorf("container mistmatch (-want +got)\n%s", diff)
	}

	helper.api.resources[mockAPIResourceMetric].Store(&metrics)

	wantMetrics = []metricPayload{
		{
			Metric: bleemeoTypes.Metric{
				ID:         "1",
				AgentID:    testAgent.ID,
				LabelsText: "",
			},
			Name: "agent_status",
		},
		{
			Metric: bleemeoTypes.Metric{
				ID:            "2",
				AgentID:       testAgent.ID,
				LabelsText:    `__name__="service_status",service="redis",service_instance="my_redis_1"`,
				ContainerID:   "1",
				DeactivatedAt: helper.s.now(),
			},
			Name: types.MetricServiceStatus,
			Item: "",
		},
	}

	if diff := cmp.Diff(wantMetrics, metrics, cmpopts.EquateEmpty(), optMetricSort); diff != "" {
		t.Errorf("metrics mismatch (-want +got)\n%s", diff)
	}

	helper.api.now.Advance(2 * time.Hour)
	helper.containers = []facts.Container{
		facts.FakeContainer{
			FakeContainerName: "my_redis_1",
			FakeState:         facts.ContainerRunning,
			FakeID:            containerID2,
		},
	}
	helper.discovery.UpdatedAt = helper.s.now()

	helper.pushPoints(t, []labels.Labels{
		labels.New(
			labels.Label{Name: types.LabelName, Value: types.MetricServiceStatus},
			labels.Label{Name: types.LabelService, Value: "redis"},
			labels.Label{Name: types.LabelServiceInstance, Value: "my_redis_1"},
			labels.Label{Name: types.LabelMetaContainerID, Value: containerID2},
		),
	})

	if err := helper.runOnce(t); err != nil {
		t.Fatal(err)
	}

	helper.api.resources[mockAPIResourceContainer].Store(&containers)

	wantContainer = []containerPayload{
		{
			Container: bleemeoTypes.Container{
				ID:          "1",
				ContainerID: containerID2,
				Status:      "running",
				Runtime:     "fake",
				Name:        "my_redis_1",
			},
			Host: testAgent.ID,
		},
	}

	if diff := cmp.Diff(wantContainer, containers); diff != "" {
		t.Errorf("container mistmatch (-want +got)\n%s", diff)
	}

	helper.api.resources[mockAPIResourceMetric].Store(&metrics)

	wantMetrics = []metricPayload{
		{
			Metric: bleemeoTypes.Metric{
				ID:         "1",
				AgentID:    testAgent.ID,
				LabelsText: "",
			},
			Name: "agent_status",
		},
		{
			Metric: bleemeoTypes.Metric{
				ID:          "2",
				AgentID:     testAgent.ID,
				LabelsText:  `__name__="service_status",service="redis",service_instance="my_redis_1"`,
				ContainerID: "1",
			},
			Name: types.MetricServiceStatus,
			Item: "",
		},
	}

	if diff := cmp.Diff(wantMetrics, metrics, cmpopts.EquateEmpty(), optMetricSort); diff != "" {
		t.Errorf("metrics mismatch (-want +got)\n%s", diff)
	}
}

func TestSyncServerGroup(t *testing.T) {
	tests := []struct {
		name                  string
		cfg                   config.Config
		wantGroupForMainAgent string
		wantGroupForSNMPAgent string
	}{
		{
			name:                  "no config",
			cfg:                   config.Config{},
			wantGroupForMainAgent: "",
			wantGroupForSNMPAgent: "",
		},
		{
			name: "both set",
			cfg: config.Config{
				Bleemeo: config.Bleemeo{
					InitialServerGroupName:        "group1",
					InitialServerGroupNameForSNMP: "group2",
				},
			},
			wantGroupForMainAgent: "group1",
			wantGroupForSNMPAgent: "group2",
		},
		{
			name: "only main set",
			cfg: config.Config{
				Bleemeo: config.Bleemeo{
					InitialServerGroupName: "group3",
				},
			},
			wantGroupForMainAgent: "group3",
			wantGroupForSNMPAgent: "group3",
		},
		{
			name: "only SNMP set",
			cfg: config.Config{
				Bleemeo: config.Bleemeo{
					InitialServerGroupNameForSNMP: "group4",
				},
			},
			wantGroupForMainAgent: "",
			wantGroupForSNMPAgent: "group4",
		},
	}

	for _, tt := range tests {
		tt := tt
		t.Run(tt.name, func(t *testing.T) {
			t.Parallel()

			helper := newHelper(t)
			defer helper.Close()

			err := mergo.Merge(&helper.cfg, tt.cfg)
			if err != nil {
				t.Fatalf("Failed to merge configs: %s", err)
			}

			helper.SNMP = []*snmp.Target{
				snmp.NewMock(config.SNMPTarget{InitialName: "Z-The-Initial-Name", Target: snmpAddress}, map[string]string{}),
			}

			helper.initSynchronizer(t)

			helper.pushPoints(t, []labels.Labels{
				labels.New(labels.Label{Name: types.LabelName, Value: "cpu_used"}),
			})

			if err := helper.runOnce(t); err != nil {
				t.Fatal(err)
			}

			var agents []payloadAgent

			helper.api.resources[mockAPIResourceAgent].Store(&agents)

			var (
				idAgentMain string
				idAgentSNMP string
			)

			for _, a := range agents {
				if a.FQDN == testAgentFQDN {
					idAgentMain = a.ID
				}

				if a.FQDN == snmpAddress {
					idAgentSNMP = a.ID
				}
			}

			wantAgents := []payloadAgent{
				{
					Agent: bleemeoTypes.Agent{
						ID:              idAgentMain,
						CreatedAt:       helper.api.now.Now(),
						AccountID:       accountID,
						CurrentConfigID: newAccountConfig.ID,
						AgentType:       agentTypeAgent.ID,
						FQDN:            testAgentFQDN,
						DisplayName:     testAgentFQDN,
					},
					Abstracted:         false,
					InitialPassword:    "password already set",
					InitialServerGroup: tt.wantGroupForMainAgent,
				},
				{
					Agent: bleemeoTypes.Agent{
						ID:              idAgentSNMP,
						CreatedAt:       helper.api.now.Now(),
						AccountID:       accountID,
						CurrentConfigID: newAccountConfig.ID,
						AgentType:       agentTypeSNMP.ID,
						FQDN:            snmpAddress,
						DisplayName:     "Z-The-Initial-Name",
					},
					Abstracted:         true,
					InitialPassword:    "password already set",
					InitialServerGroup: tt.wantGroupForSNMPAgent,
				},
			}

			optAgentSort := cmpopts.SortSlices(func(x payloadAgent, y payloadAgent) bool { return x.ID < y.ID })
			if diff := cmp.Diff(wantAgents, agents, cmpopts.EquateEmpty(), optAgentSort); diff != "" {
				t.Errorf("agents mismatch (-want +got)\n%s", diff)
			}
		})
	}
}

// TestBleemeoPlan ensure Glouton works as expected in various plan.
func TestBleemeoPlan(t *testing.T) { //nolint:maintidx
	const (
		configID1      = "86c0b76c-587a-48c6-a799-dd753719151c"
		configID2      = "a0740441-88ee-4ec1-b023-b9d3e9398cf7"
		agentConfigID1 = "62fe90d2-00cc-4b81-b49d-308de2ae22e1"
		agentConfigID2 = "f520e10b-7718-4fb1-87d9-b1f65f90ca31"
		agentConfigID3 = "81620241-3318-4e3b-8b33-70ff40c9e31a"
		agentConfigID4 = "96110f90-b724-473f-8077-3244661cb68d"
	)

	cases := []struct {
		name                string
		accountConfig       bleemeoTypes.AccountConfig
		agentConfigs        []bleemeoTypes.AgentConfig
		wantSNMP            bool
		wantCustomMetric    bool
		wantContainerFK     bool
		wantContainerMetric bool
	}{
		{
			name:          "default",
			accountConfig: newAccountConfig,
			agentConfigs: []bleemeoTypes.AgentConfig{
				agentConfigAgent,
				agentConfigSNMP,
				agentConfigMonitor,
			},
			wantSNMP:            true,
			wantCustomMetric:    true,
			wantContainerFK:     true,
			wantContainerMetric: true,
		},
		{
			name: "all-enable",
			accountConfig: bleemeoTypes.AccountConfig{
				ID:                configID1,
				Name:              "all-enable",
				MaxCustomMetrics:  999,
				LiveProcess:       true,
				DockerIntegration: true,
				SNMPIntegration:   true,
			},
			agentConfigs: []bleemeoTypes.AgentConfig{
				{
					ID:            agentConfigID1,
					AccountConfig: configID1,
					AgentType:     agentTypeAgent.ID,
				},
				{
					ID:            agentConfigID2,
					AccountConfig: configID1,
					AgentType:     agentTypeSNMP.ID,
				},
				{
					ID:            agentConfigID3,
					AccountConfig: configID1,
					AgentType:     agentTypeMonitor.ID,
				},
			},
			wantSNMP:            true,
			wantCustomMetric:    true,
			wantContainerFK:     true,
			wantContainerMetric: true,
		},
		{
			name: "no-docker",
			accountConfig: bleemeoTypes.AccountConfig{
				ID:                configID2,
				Name:              "no-docker",
				MaxCustomMetrics:  999,
				LiveProcess:       true,
				DockerIntegration: false,
				SNMPIntegration:   true,
			},
			agentConfigs: []bleemeoTypes.AgentConfig{
				{
					ID:            agentConfigID1,
					AccountConfig: configID2,
					AgentType:     agentTypeAgent.ID,
				},
				{
					ID:            agentConfigID2,
					AccountConfig: configID2,
					AgentType:     agentTypeSNMP.ID,
				},
				{
					ID:            agentConfigID3,
					AccountConfig: configID2,
					AgentType:     agentTypeMonitor.ID,
				},
			},
			wantSNMP:            true,
			wantCustomMetric:    true,
			wantContainerFK:     false,
			wantContainerMetric: false,
		},
		{
			name: "no-docker-limit-list",
			accountConfig: bleemeoTypes.AccountConfig{
<<<<<<< HEAD
				ID:                    configID2,
				Name:                  "no-docker-limit-list",
				MaxCustomMetrics:      999,
				LiveProcess:           true,
				DockerIntegration:     false,
				SNMPIntegration:       true,
				MetricsAgentWhitelist: "this isn't used",
=======
				ID:                configID2,
				Name:              "no-docker-limit-list",
				MaxCustomMetrics:  999,
				LiveProcess:       true,
				DockerIntegration: false,
				SNMPIntegration:   true,
>>>>>>> 83bc1de2
			},
			agentConfigs: []bleemeoTypes.AgentConfig{
				{
					ID:               agentConfigID1,
					AccountConfig:    configID2,
					AgentType:        agentTypeAgent.ID,
					MetricsAllowlist: "mem_used,cpu_used,probe_success,service_status",
				},
				{
					ID:            agentConfigID2,
					AccountConfig: configID2,
					AgentType:     agentTypeSNMP.ID,
				},
				{
					ID:            agentConfigID3,
					AccountConfig: configID2,
					AgentType:     agentTypeMonitor.ID,
				},
			},
			wantSNMP:            true,
			wantCustomMetric:    false,
			wantContainerFK:     false,
			wantContainerMetric: false,
		},
		{
			name: "no-docker-no-snmp-limit-list",
			accountConfig: bleemeoTypes.AccountConfig{
<<<<<<< HEAD
				ID:                    configID2,
				Name:                  "no-no-no",
				MaxCustomMetrics:      999,
				LiveProcess:           false,
				DockerIntegration:     false,
				SNMPIntegration:       false,
				MetricsAgentWhitelist: "still-not-used",
=======
				ID:                configID2,
				Name:              "no-no-no",
				MaxCustomMetrics:  999,
				LiveProcess:       false,
				DockerIntegration: false,
				SNMPIntegration:   false,
>>>>>>> 83bc1de2
			},
			agentConfigs: []bleemeoTypes.AgentConfig{
				{
					ID:               agentConfigID1,
					AccountConfig:    configID2,
					AgentType:        agentTypeAgent.ID,
					MetricsAllowlist: "mem_used,cpu_used,probe_success,service_status",
				},
				{
					ID:            agentConfigID3,
					AccountConfig: configID2,
					AgentType:     agentTypeMonitor.ID,
				},
			},
			wantSNMP:            false,
			wantCustomMetric:    false,
			wantContainerFK:     false,
			wantContainerMetric: false,
		},
	}

	for _, tt := range cases {
		tt := tt
		t.Run(tt.name, func(t *testing.T) {
			t.Parallel()

			helper := newHelper(t)
			defer helper.Close()

			helper.SetAPIAccountConfig(tt.accountConfig, tt.agentConfigs)
			helper.SNMP = []*snmp.Target{
				snmp.NewMock(config.SNMPTarget{InitialName: "The-Initial-Name", Target: snmpAddress}, map[string]string{}),
			}
			helper.containers = []facts.Container{
				facts.FakeContainer{
					FakeContainerName: "short-redis-container-name",
					FakeState:         facts.ContainerRunning,
					FakeID:            "1234",
				},
			}

			helper.initSynchronizer(t)
			monitor := helper.addMonitorOnAPI(t)

			srvRedis1 := discovery.Service{
				Name:        "redis",
				Instance:    "short-redis-container-name",
				ServiceType: discovery.RedisService,
				ContainerID: "1234",
				Active:      true,
			}

			helper.discovery.SetResult([]discovery.Service{srvRedis1}, nil)

			if err := helper.runOnceWithResult(t).Check(); err != nil {
				t.Error(err)
			}

			// two run, because very first is "onlyEssential"
			if err := helper.runOnceWithResult(t).Check(); err != nil {
				t.Error(err)
			}

			idAgentMain, _ := helper.state.BleemeoCredentials()
			if idAgentMain == "" {
				t.Fatal("idAgentMain == '', want something")
			}

			var idAgentSNMP string

			for _, a := range helper.AgentsFromAPI() {
				if a.FQDN == snmpAddress {
					idAgentSNMP = a.ID
				}
			}

			helper.pushPoints(t, []labels.Labels{
				labels.New(labels.Label{Name: types.LabelName, Value: "cpu_used"}),
				labels.New(labels.Label{Name: types.LabelName, Value: "custom_metric"}),
				model.AnnotationToMetaLabels(labels.FromMap(srvRedis1.LabelsOfStatus()), srvRedis1.AnnotationsOfStatus()),
				labels.New(
					labels.Label{Name: types.LabelName, Value: "probe_success"},
					labels.Label{Name: types.LabelScraperUUID, Value: idAgentMain},
					labels.Label{Name: types.LabelInstance, Value: newMonitor.URL},
					labels.Label{Name: types.LabelInstanceUUID, Value: newMonitor.AgentID},
					labels.Label{Name: types.LabelMetaBleemeoTargetAgentUUID, Value: newMonitor.AgentID},
				),
				labels.New(
					labels.Label{Name: types.LabelName, Value: "ifOutOctets"},
					labels.Label{Name: types.LabelSNMPTarget, Value: snmpAddress},
					labels.Label{Name: types.LabelMetaBleemeoTargetAgentUUID, Value: idAgentSNMP},
				),
				labels.New(
					labels.Label{Name: types.LabelName, Value: "redis_commands"},
					labels.Label{Name: types.LabelMetaServiceName, Value: "redis"},
					labels.Label{Name: types.LabelMetaServiceInstance, Value: "short-redis-container-name"},
					labels.Label{Name: types.LabelMetaContainerID, Value: "1234"},
					labels.Label{Name: types.LabelMetaBleemeoItem, Value: "short-redis-container-name"},
					labels.Label{Name: types.LabelItem, Value: "short-redis-container-name"},
				),
			})

			if err := helper.runOnceWithResult(t).Check(); err != nil {
				t.Error(err)
			}

			wantAgents := []payloadAgent{
				{
					Agent: bleemeoTypes.Agent{
						ID:              idAgentMain,
						CreatedAt:       helper.Now(),
						AccountID:       accountID,
						CurrentConfigID: tt.accountConfig.ID,
						AgentType:       agentTypeAgent.ID,
						FQDN:            testAgentFQDN,
						DisplayName:     testAgentFQDN,
					},
					Abstracted:      false,
					InitialPassword: "password already set",
				},
			}

			if tt.wantSNMP {
				wantAgents = append(wantAgents, payloadAgent{
					Agent: bleemeoTypes.Agent{
						ID:              idAny,
						CreatedAt:       helper.Now(),
						AccountID:       accountID,
						CurrentConfigID: tt.accountConfig.ID,
						AgentType:       agentTypeSNMP.ID,
						FQDN:            snmpAddress,
						DisplayName:     "The-Initial-Name",
					},
					Abstracted:      true,
					InitialPassword: "password already set",
				})
			}

			helper.assertAgentsInAPI(t, wantAgents)

			helper.assertServicesInAPI(t, []serviceMonitor{
				monitor,
				{
					Account: accountID,
					Monitor: bleemeoTypes.Monitor{
						Service: bleemeoTypes.Service{
							ID:       idAny,
							Label:    "redis",
							Instance: "short-redis-container-name",
							Active:   true,
						},
						AgentID: idAgentMain,
					},
				},
			})

			wantMetrics := []metricPayload{
				{
					Metric: bleemeoTypes.Metric{
						ID:      idAny,
						AgentID: idAgentMain,
					},
					Name: "agent_status",
				},
				{
					Metric: bleemeoTypes.Metric{
						ID:      idAny,
						AgentID: idAgentMain,
					},
					Name: "cpu_used",
				},
				{
					Metric: bleemeoTypes.Metric{
						ID:      idAny,
						AgentID: newMonitor.AgentID,
						LabelsText: fmt.Sprintf(
							"__name__=\"probe_success\",instance=\"%s\",instance_uuid=\"%s\",scraper_uuid=\"%s\"",
							newMonitor.URL,
							newMonitor.AgentID,
							idAgentMain,
						),
						ServiceID: newMonitor.ID,
					},
					Name: "probe_success",
				},
			}

			redisMetric := metricPayload{
				Metric: bleemeoTypes.Metric{
					ID:          idAny,
					AgentID:     idAgentMain,
					LabelsText:  `__name__="service_status",service="redis",service_instance="short-redis-container-name"`,
					ServiceID:   "1",
					ContainerID: "",
				},
				Name: "service_status",
				Item: "",
			}

			if tt.wantContainerFK {
				redisMetric.ContainerID = "1"
			}

			wantMetrics = append(wantMetrics, redisMetric)

			if tt.wantContainerMetric {
				wantMetrics = append(wantMetrics, metricPayload{
					Metric: bleemeoTypes.Metric{
						ID:          idAny,
						AgentID:     idAgentMain,
						ServiceID:   "1",
						ContainerID: "1",
					},
					Name: "redis_commands",
					Item: "short-redis-container-name",
				})
			}

			if tt.wantCustomMetric {
				wantMetrics = append(wantMetrics, metricPayload{
					Metric: bleemeoTypes.Metric{
						ID:      idAny,
						AgentID: idAgentMain,
					},
					Name: "custom_metric",
				})
			}

			if tt.wantSNMP {
				wantMetrics = append(wantMetrics, metricPayload{
					Metric: bleemeoTypes.Metric{
						ID:         idAny,
						AgentID:    idAgentSNMP,
						LabelsText: fmt.Sprintf(`__name__="ifOutOctets",snmp_target="%s"`, snmpAddress),
					},
					Name: "ifOutOctets",
				})
			}

			helper.assertMetricsInAPI(t, wantMetrics)
		})
	}
}

func TestIsDuplicatedOnSameHost(t *testing.T) {
	t.Parallel()

	// The PID of our own agent.
	const agentPID = 1

	tests := []struct {
		Name           string
		Process        map[int]facts.Process
		WantDuplicated bool
	}{
		{
			Name: "glouton-netstat",
			Process: map[int]facts.Process{
				agentPID: {
					PID:     agentPID,
					CmdLine: "/usr/sbin/glouton",
					Name:    "glouton",
				},
				2: {
					PID:     2,
					CmdLine: "/bin/sh /usr/sbin/glouton-netstat",
					Name:    "glouton-netstat",
				},
			},
			WantDuplicated: false,
		},
		{
			Name: "glouton-cron",
			Process: map[int]facts.Process{
				agentPID: {
					PID:     agentPID,
					CmdLine: "/usr/sbin/glouton",
					Name:    "glouton",
				},
				2: {
					PID:     2,
					CmdLine: "/bin/sh /etc/cron.hourly/glouton",
					Name:    "glouton",
				},
			},
			WantDuplicated: false,
		},
		{
			Name: "duplicated",
			Process: map[int]facts.Process{
				agentPID: {
					PID:     agentPID,
					CmdLine: "/usr/sbin/glouton",
					Name:    "glouton",
				},
				2: {
					PID:     2,
					CmdLine: "/usr/sbin/glouton",
					Name:    "glouton",
				},
			},
			WantDuplicated: true,
		},
	}

	for _, test := range tests {
		test := test

		t.Run(test.Name, func(t *testing.T) {
			t.Parallel()

			sync := Synchronizer{
				option: Option{
					GlobalOption: bleemeoTypes.GlobalOption{
						Process: mockProcessLister{test.Process},
					},
				},
			}

			isDuplicated, err := sync.isDuplicatedOnSameHost(context.Background(), agentPID)
			if err != nil {
				t.Fatal(err)
			}

			if isDuplicated != test.WantDuplicated {
				t.Fatalf("Wanted isDuplicated=%t, got %t", true, isDuplicated)
			}
		})
	}
}<|MERGE_RESOLUTION|>--- conflicted
+++ resolved
@@ -1005,22 +1005,12 @@
 		{
 			name: "no-docker-limit-list",
 			accountConfig: bleemeoTypes.AccountConfig{
-<<<<<<< HEAD
-				ID:                    configID2,
-				Name:                  "no-docker-limit-list",
-				MaxCustomMetrics:      999,
-				LiveProcess:           true,
-				DockerIntegration:     false,
-				SNMPIntegration:       true,
-				MetricsAgentWhitelist: "this isn't used",
-=======
 				ID:                configID2,
 				Name:              "no-docker-limit-list",
 				MaxCustomMetrics:  999,
 				LiveProcess:       true,
 				DockerIntegration: false,
 				SNMPIntegration:   true,
->>>>>>> 83bc1de2
 			},
 			agentConfigs: []bleemeoTypes.AgentConfig{
 				{
@@ -1048,22 +1038,12 @@
 		{
 			name: "no-docker-no-snmp-limit-list",
 			accountConfig: bleemeoTypes.AccountConfig{
-<<<<<<< HEAD
-				ID:                    configID2,
-				Name:                  "no-no-no",
-				MaxCustomMetrics:      999,
-				LiveProcess:           false,
-				DockerIntegration:     false,
-				SNMPIntegration:       false,
-				MetricsAgentWhitelist: "still-not-used",
-=======
 				ID:                configID2,
 				Name:              "no-no-no",
 				MaxCustomMetrics:  999,
 				LiveProcess:       false,
 				DockerIntegration: false,
 				SNMPIntegration:   false,
->>>>>>> 83bc1de2
 			},
 			agentConfigs: []bleemeoTypes.AgentConfig{
 				{
