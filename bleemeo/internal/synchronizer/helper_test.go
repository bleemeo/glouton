// Copyright 2015-2023 Bleemeo
//
// bleemeo.com an infrastructure monitoring solution in the Cloud
//
// Licensed under the Apache License, Version 2.0 (the "License");
// you may not use this file except in compliance with the License.
// You may obtain a copy of the License at
//
// http://www.apache.org/licenses/LICENSE-2.0
//
// Unless required by applicable law or agreed to in writing, software
// distributed under the License is distributed on an "AS IS" BASIS,
// WITHOUT WARRANTIES OR CONDITIONS OF ANY KIND, either express or implied.
// See the License for the specific language governing permissions and
// limitations under the License.

//nolint:dupl
package synchronizer

import (
	"context"
	"errors"
	"fmt"
	"net/http/httptest"
	"sort"
	"testing"
	"time"

	"github.com/bleemeo/glouton/bleemeo/internal/cache"
	"github.com/bleemeo/glouton/bleemeo/internal/synchronizer/bleemeoapi"
	"github.com/bleemeo/glouton/bleemeo/internal/synchronizer/types"
	bleemeoTypes "github.com/bleemeo/glouton/bleemeo/types"
	"github.com/bleemeo/glouton/config"
	"github.com/bleemeo/glouton/discovery"
	"github.com/bleemeo/glouton/facts"
	"github.com/bleemeo/glouton/prometheus/exporter/snmp"
	"github.com/bleemeo/glouton/prometheus/model"
	"github.com/bleemeo/glouton/store"
	gloutonTypes "github.com/bleemeo/glouton/types"

	"github.com/google/go-cmp/cmp"
	"github.com/google/go-cmp/cmp/cmpopts"
	"github.com/prometheus/prometheus/model/labels"
)

const (
	idAny            = "this constant in test when the object ID doesn't matter. An helper function will replace it by actual ID"
	idObjectNotFound = "idAny was used but object isn't found"
)

var (
	errMethodCalled            = errors.New("syncMethod is called unexpectedly")
	errMethodNotCalled         = errors.New("syncMethod is NOT called")
	errMethodCalledWithoutFull = errors.New("syncMethod is called without full=true")
	errMethodCalledWithFull    = errors.New("syncMethod is called without full=false")
)

type syncTestHelper struct {
	api               *mockAPI
	wrapperClientMock *wrapperClientMock
	s                 *Synchronizer
	cfg               config.Config
	facts             *facts.FactProviderMock
	containers        []facts.Container
	cache             *cache.Cache
	state             *stateMock
	discovery         *discovery.MockDiscoverer
	store             *store.Store
	httpServer        *httptest.Server
	devices           []bleemeoTypes.VSphereDevice

	// Following fields are options used by some method
	SNMP               []*snmp.Target
	MetricFormat       gloutonTypes.MetricFormat
	NotifyLabelsUpdate func()
}

// newHelper create an helper with all permanent resource: API, cache, state.
// It does not create the Synchronizer (use initSynchronizer).
func newHelper(t *testing.T) *syncTestHelper {
	t.Helper()

	api := newAPI()

	helper := &syncTestHelper{
		api:   api,
		facts: facts.NewMockFacter(nil),
		cache: &cache.Cache{},
		state: newStateMock(),
		discovery: &discovery.MockDiscoverer{
			UpdatedAt: api.now.Now(),
		},

		MetricFormat: gloutonTypes.MetricFormatBleemeo,
	}

	helper.wrapperClientMock = &wrapperClientMock{
		helper:        helper,
		requestCounts: make(map[string]int),
		data: dataHolder{
			agenttypes: []bleemeoTypes.AgentType{
				agentTypeAgent,
				agentTypeSNMP,
				agentTypeMonitor,
				agentTypeKubernetes,
				agentTypeVSphereHost,
				agentTypeVSphereVM,
			},
			accountconfigs: []bleemeoTypes.AccountConfig{
				newAccountConfig,
			},
			agentconfigs: []bleemeoTypes.AgentConfig{
				agentConfigAgent,
				agentConfigSNMP,
				agentConfigMonitor,
				agentConfigKubernetes,
				agentConfigVSphereCluster,
				agentConfigVSphereHost,
				agentConfigVSphereVM,
			},
		},
	}
	helper.httpServer = helper.api.Server()

	helper.cfg = config.Config{
		Logging: config.Logging{
			Level: "debug",
		},
		Bleemeo: config.Bleemeo{
			APIBase:   helper.httpServer.URL,
			AccountID: accountID,
			Cache: config.BleemeoCache{
				DeactivatedMetricsExpirationDays: 200,
			},
			RegistrationKey: registrationKey,
		},
		Blackbox: config.Blackbox{
			Enable:      true,
			ScraperName: "paris",
		},
	}

	helper.facts.SetFact("fqdn", testAgentFQDN)

	return helper
}

// preregisterAgent set resource in API, Cache & State as if the agent was previously
// registered.
func (helper *syncTestHelper) preregisterAgent(t *testing.T) {
	t.Helper()

	const password = "the initial password"

	_ = helper.state.SetBleemeoCredentials(testAgent.ID, password)

	helper.api.Password = password
	helper.api.Username = testAgent.ID + "@bleemeo.com"

	helper.api.resources[mockAPIResourceAgent].AddStore(testAgent)
	helper.wrapperClientMock.data.agents = []bleemeoTypes.Agent{testAgent.Agent}
}

// addMonitorOnAPI pre-create a monitor in the API.
func (helper *syncTestHelper) addMonitorOnAPI(t *testing.T) bleemeoapi.ServicePayload {
	t.Helper()

	newMonitorCopy := newMonitor
	newMonitorCopy.AccountConfig = helper.api.AccountConfigNewAgent

	helper.api.resources[mockAPIResourceService].AddStore(newMonitorCopy)
	helper.wrapperClientMock.data.services = append(helper.wrapperClientMock.data.services, newMonitorCopy.Service)

	return newMonitorCopy
}

// Create or re-create the Synchronizer. It also reset the store.
func (helper *syncTestHelper) initSynchronizer(t *testing.T) {
	t.Helper()

	helper.store = store.New(time.Hour, 2*time.Hour)

	helper.store.InternalSetNowAndRunOnce(helper.api.now.Now)

	var docker bleemeoTypes.DockerProvider
	if helper.containers != nil {
		docker = &mockDocker{helper: helper}
	}

<<<<<<< HEAD
	s, err := newForTest(Option{
		Cache:                helper.cache,
		IsMqttConnected:      func() bool { return false },
		ProvideClientWrapper: func(context.Context, *Synchronizer) clientWrapper { return helper.wrapperClientMock },
=======
	s, err := newForTest(types.Option{
		Cache:           helper.cache,
		IsMqttConnected: func() bool { return false },
>>>>>>> b19e04c9
		GlobalOption: bleemeoTypes.GlobalOption{
			Config:                     helper.cfg,
			Facts:                      helper.facts,
			State:                      helper.state,
			Docker:                     docker,
			Discovery:                  helper.discovery,
			Store:                      helper.store,
			MonitorManager:             mockMonitorManager{},
			NotifyFirstRegistration:    func() {},
			MetricFormat:               helper.MetricFormat,
			Process:                    mockProcessLister{},
			SNMP:                       helper.SNMP,
			SNMPOnlineTarget:           func() int { return len(helper.SNMP) },
			NotifyLabelsUpdate:         helper.NotifyLabelsUpdate,
			VSphereDevices:             func(context.Context, time.Duration) []bleemeoTypes.VSphereDevice { return helper.devices },
			LastVSphereChange:          func(_ context.Context) time.Time { return time.Time{} },
			VSphereEndpointsInError:    func() map[string]bool { return map[string]bool{} },
			IsContainerEnabled:         facts.ContainerFilter{}.ContainerEnabled,
			IsMetricAllowed:            func(_ map[string]string) bool { return true },
			BlackboxScraperName:        helper.cfg.Blackbox.ScraperName,
			LastMetricAnnotationChange: func() time.Time { return time.Time{} },
		},
	}, helper.api.now.Now)
	if err != nil {
		t.Fatalf("newWithNow failed: %v", err)
	}

	helper.s = s

	// Do actions done by s.Run()
	s.startedAt = helper.api.now.Now()

	if err = s.setClient(); err != nil {
		t.Fatalf("setClient failed: %v", err)
	}

	// Some part of synchronizer don't like having *exact* same time for Now() & startedAt
	helper.api.now.Advance(time.Microsecond)
}

// pushPoints write points to the store with current time.
// It known some meta labels (see code for supported one).
func (helper *syncTestHelper) pushPoints(t *testing.T, metrics []labels.Labels) {
	t.Helper()

	points := make([]gloutonTypes.MetricPoint, 0, len(metrics))

	for _, m := range metrics {
		mCopy := labels.New(m...)
		annotations := model.MetaLabelsToAnnotation(mCopy)
		mCopy = model.DropMetaLabels(mCopy)

		points = append(points, gloutonTypes.MetricPoint{
			Point: gloutonTypes.Point{
				Time:  helper.api.now.Now(),
				Value: 42.0,
			},
			Labels:      mCopy.Map(),
			Annotations: annotations,
		})
	}

	if helper.store == nil {
		t.Fatal("pushPoints called before store is initialized")
	}

	helper.store.PushPoints(context.Background(), points)
}

func (helper *syncTestHelper) Close() {
	if helper.httpServer != nil {
		helper.httpServer.Close()

		helper.httpServer = nil
	}
}

func (helper *syncTestHelper) AddTime(d time.Duration) {
	helper.api.now.Advance(d)
}

func (helper *syncTestHelper) SetTime(now time.Time) {
	helper.api.now.now = now
}

func (helper *syncTestHelper) SetTimeToNextFullSync() {
	helper.api.now.now = helper.s.nextFullSync.Add(time.Second)
}

func (helper *syncTestHelper) Now() time.Time {
	return helper.api.now.Now()
}

func (helper *syncTestHelper) runOnce(t *testing.T) error {
	t.Helper()

	result := helper.runOnceWithResult(t)

	if result.err != nil {
		return fmt.Errorf("runOnce failed: %w", result.err)
	}

	if helper.api.ServerErrorCount > 0 {
		return fmt.Errorf("%w: %d server error, last %v", errServerError, helper.api.ServerErrorCount, helper.api.LastServerError)
	}

	if helper.api.ClientErrorCount > 0 {
		return fmt.Errorf("%w: %d client error", errClientError, helper.api.ClientErrorCount)
	}

	return nil
}

func (helper *syncTestHelper) runOnceWithResult(t *testing.T) runOnceResult {
	t.Helper()

	helper.api.ResetCount()
	helper.wrapperClientMock.requestCounts = make(map[string]int)
	helper.wrapperClientMock.data.metrics = []metricW{}

	return helper.runOnceNoReset(t)
}

func (helper *syncTestHelper) runOnceNoReset(t *testing.T) runOnceResult {
	t.Helper()

	ctx := context.Background()

	result := runOnceResult{}

	if helper.s == nil {
		result.err = fmt.Errorf("%w: runOnce called before initSynchronizer", errUnexpectedOperation)

		return result
	}

	var execution *Execution

	result.runCount++
	execution, result.err = helper.s.runOnce(ctx, false)

	result.syncPerEntity = make(map[types.EntityName]types.SyncType, len(execution.entities))

	for _, ee := range execution.entities {
		if ee.syncType == types.SyncTypeNone {
			continue
		}

		result.syncPerEntity[ee.entity.Name()] = ee.syncType
	}

	return result
}

// runUntilNoError run runOnceWithResult until it don't return error (or maxRun is reached).
// Each additional run, clock advance of timeStep.
// runOnceResult contains merges from all runs.
func (helper *syncTestHelper) runUntilNoError(t *testing.T, maxRun int, timeStep time.Duration) runOnceResult {
	t.Helper()

	helper.api.ResetCount()

	result := runOnceResult{}

	for range maxRun {
		tmp := helper.runOnceNoReset(t)
		result = mergeResult(result, tmp)

		result.err = tmp.err

		if result.err == nil {
			return result
		}

		helper.AddTime(timeStep)
	}

	result.err = fmt.Errorf("still had error after %d runs. Last err: %w", result.runCount, result.err)

	return result
}

// SetAPIMetrics define the list of metric present on Bleemeo API mock.
func (helper *syncTestHelper) SetAPIMetrics(metrics ...metricPayload) {
	tmp := make([]interface{}, 0, len(metrics))

	for _, m := range metrics {
		tmp = append(tmp, m)
	}

	helper.api.resources[mockAPIResourceMetric].SetStore(tmp...)
}

// SetAPIServices define the list of service present on Bleemeo API mock.
func (helper *syncTestHelper) SetAPIServices(services ...bleemeoapi.ServicePayload) {
	tmp := make([]interface{}, 0, len(services))

	for _, m := range services {
		tmp = append(tmp, m)
	}

	helper.api.resources[mockAPIResourceService].SetStore(tmp...)
}

// SetAPIAccountConfig define the list of AccountConfig and AgentConfig present on Bleemeo API mock.
// It also enable using the AccountConfig as default config for new Agent.
func (helper *syncTestHelper) SetAPIAccountConfig(accountConfig bleemeoTypes.AccountConfig, agentConfigs []bleemeoTypes.AgentConfig) {
	helper.api.AccountConfigNewAgent = accountConfig.ID
	helper.api.resources[mockAPIResourceAccountConfig].SetStore(accountConfig)
	helper.wrapperClientMock.data.accountconfigs = append(helper.wrapperClientMock.data.accountconfigs, accountConfig)

	tmp := make([]interface{}, 0, len(agentConfigs))

	for _, x := range agentConfigs {
		tmp = append(tmp, x)
	}

	helper.api.resources[mockAPIResourceAgentConfig].SetStore(tmp...)
	helper.wrapperClientMock.data.agentconfigs = append(helper.wrapperClientMock.data.agentconfigs, agentConfigs...)
}

// SetCacheMetrics define the list of metric present in Glouton cache.
func (helper *syncTestHelper) SetCacheMetrics(metrics ...metricPayload) {
	tmp := make([]bleemeoTypes.Metric, 0, len(metrics))

	for _, m := range metrics {
		tmp = append(tmp, m.metricFromAPI(helper.Now()))
	}

	helper.s.option.Cache.SetMetrics(tmp)
}

// MetricsFromAPI returns metrics present on Bleemeo API mock.
func (helper *syncTestHelper) MetricsFromAPI() []metricPayload {
	var metrics []metricPayload

	// helper.api.resources[mockAPIResourceMetric].Store(&metrics)
	for _, m := range helper.wrapperClientMock.data.metrics {
		metrics = append(metrics, m.metricPayload)
	}
	sort.Slice(metrics, func(i, j int) bool {
		return metrics[i].ID < metrics[j].ID
	})

	return metrics
}

// AgentsFromAPI returns agents present on Bleemeo API mock.
func (helper *syncTestHelper) AgentsFromAPI() []payloadAgent {
	var agents []payloadAgent

	helper.api.resources[mockAPIResourceAgent].Store(&agents)
	sort.Slice(agents, func(i, j int) bool {
		return agents[i].ID < agents[j].ID
	})

	return agents
}

// FactsFromAPI returns facts present on Bleemeo API mock.
func (helper *syncTestHelper) FactsFromAPI() []bleemeoTypes.AgentFact {
	var facts []bleemeoTypes.AgentFact

	helper.api.resources[mockAPIResourceAgentFact].Store(&facts)
	sort.Slice(facts, func(i, j int) bool {
		return facts[i].ID < facts[j].ID
	})

	return facts
}

// ServicesFromAPI returns services present on Bleemeo API mock.
func (helper *syncTestHelper) ServicesFromAPI() []bleemeoapi.ServicePayload {
	var services []bleemeoapi.ServicePayload

	helper.api.resources[mockAPIResourceService].Store(&services)
	sort.Slice(services, func(i, j int) bool {
		return services[i].ID < services[j].ID
	})

	return services
}

// assertAgentsInAPI check that wanted agents (and only wanted agents) are present in API.
// This is mostly a wrapper around cmp.Diff which also do:
// * replace idAny by corresponding ID (match metric by same fqdn)
// * sort list by ID.
func (helper *syncTestHelper) assertAgentsInAPI(t *testing.T, want []payloadAgent) {
	t.Helper()

	agents := helper.AgentsFromAPI()

	copyWant := make([]payloadAgent, 0, len(want))

	for _, x := range want {
		if x.ID == idAny {
			x.ID = idObjectNotFound

			for _, existing := range agents {
				if x.FQDN == existing.FQDN {
					x.ID = existing.ID

					break
				}
			}
		}

		copyWant = append(copyWant, x)
	}

	optSort := cmpopts.SortSlices(func(x payloadAgent, y payloadAgent) bool { return x.ID < y.ID })
	if diff := cmp.Diff(copyWant, agents, cmpopts.EquateEmpty(), optSort); diff != "" {
		t.Errorf("agents mismatch (-want +got)\n%s", diff)
	}
}

// assertServicesInAPI check that wanted agents (and only wanted agents) are present in API.
// This is mostly a wrapper around cmp.Diff which also do:
// * replace idAny by corresponding ID (match service by same name, instance, url)
// * sort list by ID.
func (helper *syncTestHelper) assertServicesInAPI(t *testing.T, want []bleemeoapi.ServicePayload) {
	t.Helper()

	services := helper.ServicesFromAPI()

	copyWant := make([]bleemeoapi.ServicePayload, 0, len(want))

	for _, x := range want {
		if x.ID == idAny {
			x.ID = idObjectNotFound

			for _, existing := range services {
				if x.Label == existing.Label && x.Instance == existing.Instance && x.URL == existing.URL {
					x.ID = existing.ID

					break
				}
			}
		}

		copyWant = append(copyWant, x)
	}

	optSort := cmpopts.SortSlices(func(x bleemeoapi.ServicePayload, y bleemeoapi.ServicePayload) bool { return x.ID < y.ID })
	if diff := cmp.Diff(copyWant, services, cmpopts.EquateEmpty(), optSort); diff != "" {
		t.Errorf("services mismatch (-want +got)\n%s", diff)
	}
}

// assertMetricsInAPI check that wanted metrics (and only wanted metrics) are present in API.
// This is mostly a wrapper around cmp.Diff which also do:
// * replace idAny by corresponding ID (match metric by same agentID, label, item & labels_text)
// * sort list by ID.
func (helper *syncTestHelper) assertMetricsInAPI(t *testing.T, want []metricPayload) {
	t.Helper()

	metrics := helper.MetricsFromAPI()

	copyWant := make([]metricPayload, 0, len(want))

	for _, m := range want {
		if m.ID == idAny {
			m.ID = idObjectNotFound

			for _, existingM := range metrics {
				if m.AgentID == existingM.AgentID && m.Name == existingM.Name && m.LabelsText == existingM.LabelsText && m.Item == existingM.Item {
					m.ID = existingM.ID

					break
				}
			}
		}

		copyWant = append(copyWant, m)
	}

	optSort := cmpopts.SortSlices(func(x metricPayload, y metricPayload) bool { return x.ID < y.ID })
	if diff := cmp.Diff(copyWant, metrics, cmpopts.EquateEmpty(), optSort); diff != "" {
		t.Errorf("metrics mismatch (-want +got)\n%s", diff)
	}
}

// assertFactsInAPI check that wanted facts (and only wanted facts) are present in API.
// This is mostly a wrapper around cmp.Diff which also do:
// * replace idAny but corresponding ID (match metric by same agentID, key & value)
// * sort list by ID.
func (helper *syncTestHelper) assertFactsInAPI(t *testing.T, want []bleemeoTypes.AgentFact) {
	t.Helper()

	facts := helper.FactsFromAPI()

	copyWant := make([]bleemeoTypes.AgentFact, 0, len(want))

	for _, fact := range want {
		if fact.ID == idAny {
			fact.ID = idObjectNotFound

			for _, existingFact := range facts {
				if fact.AgentID == existingFact.AgentID && fact.Key == existingFact.Key && fact.Value == existingFact.Value {
					fact.ID = existingFact.ID

					break
				}
			}
		}

		copyWant = append(copyWant, fact)
	}

	optSort := cmpopts.SortSlices(func(x bleemeoTypes.AgentFact, y bleemeoTypes.AgentFact) bool { return x.ID < y.ID })
	if diff := cmp.Diff(copyWant, facts, cmpopts.EquateEmpty(), optSort); diff != "" {
		t.Errorf("facts mismatch (-want +got)\n%s", diff)
	}
}

type runOnceResult struct {
	err           error
	runCount      int
	syncPerEntity map[types.EntityName]types.SyncType
}

func (r runOnceResult) Check() error {
	return r.err
}

func (r runOnceResult) CheckMethodWithFull(method types.EntityName) error {
	if r.err != nil {
		return r.err
	}

	got, present := r.syncPerEntity[method]
	if !present {
		return fmt.Errorf("%w: method %s", errMethodNotCalled, method)
	}

	if got != types.SyncTypeForceCacheRefresh {
		return fmt.Errorf("%w: method %s", errMethodCalledWithoutFull, method)
	}

	return nil
}

func (r runOnceResult) CheckMethodWithoutFull(method types.EntityName) error {
	if r.err != nil {
		return r.err
	}

	got, present := r.syncPerEntity[method]
	if !present {
		return fmt.Errorf("%w: method %s", errMethodNotCalled, method)
	}

	if got != types.SyncTypeNormal {
		return fmt.Errorf("%w: method %s", errMethodCalledWithFull, method)
	}

	return nil
}

func (r runOnceResult) CheckMethodNotRun(method types.EntityName) error {
	if r.err != nil {
		return r.err
	}

	got, present := r.syncPerEntity[method]
	if present {
		return fmt.Errorf("%w: method %s", errMethodCalled, method)
	}

	if got != types.SyncTypeNone {
		return fmt.Errorf("%w: method %s", errMethodCalled, method)
	}

	return nil
}

func mergeResult(r1 runOnceResult, r2 runOnceResult) runOnceResult {
	r1.runCount += r2.runCount
	if r1.err == nil {
		r1.err = r2.err
	}

	syncMethod := make(map[types.EntityName]types.SyncType)

	for k, v := range r1.syncPerEntity {
		if v == types.SyncTypeForceCacheRefresh {
			syncMethod[k] = types.SyncTypeForceCacheRefresh
		} else if syncMethod[k] == types.SyncTypeNone {
			syncMethod[k] = v
		}
	}

	for k, v := range r2.syncPerEntity {
		if v == types.SyncTypeForceCacheRefresh {
			syncMethod[k] = types.SyncTypeForceCacheRefresh
		} else if syncMethod[k] == types.SyncTypeNone {
			syncMethod[k] = v
		}
	}

	r1.syncPerEntity = syncMethod

	return r1
}<|MERGE_RESOLUTION|>--- conflicted
+++ resolved
@@ -187,16 +187,10 @@
 		docker = &mockDocker{helper: helper}
 	}
 
-<<<<<<< HEAD
-	s, err := newForTest(Option{
+	s, err := newForTest(types.Option{
 		Cache:                helper.cache,
 		IsMqttConnected:      func() bool { return false },
 		ProvideClientWrapper: func(context.Context, *Synchronizer) clientWrapper { return helper.wrapperClientMock },
-=======
-	s, err := newForTest(types.Option{
-		Cache:           helper.cache,
-		IsMqttConnected: func() bool { return false },
->>>>>>> b19e04c9
 		GlobalOption: bleemeoTypes.GlobalOption{
 			Config:                     helper.cfg,
 			Facts:                      helper.facts,
