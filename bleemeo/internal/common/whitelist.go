// Copyright 2015-2019 Bleemeo
//
// bleemeo.com an infrastructure monitoring solution in the Cloud
//
// Licensed under the Apache License, Version 2.0 (the "License");
// you may not use this file except in compliance with the License.
// You may obtain a copy of the License at
//
// http://www.apache.org/licenses/LICENSE-2.0
//
// Unless required by applicable law or agreed to in writing, software
// distributed under the License is distributed on an "AS IS" BASIS,
// WITHOUT WARRANTIES OR CONDITIONS OF ANY KIND, either express or implied.
// See the License for the specific language governing permissions and
// limitations under the License.

package common

import (
	"glouton/types"
	"strings"
)

// AllowMetric return True if current configuration allow this metrics
func AllowMetric(labels map[string]string, annotations types.MetricAnnotations, whitelist map[string]bool) bool {
	if len(whitelist) == 0 {
		return true
	}
<<<<<<< HEAD
	if annotations.ServiceName != "" && strings.HasSuffix(labels[types.LabelName], "_status") {
		return true
	}
	return whitelist[labels[types.LabelName]]
=======

	if labels["service_name"] != "" && strings.HasSuffix(labels["__name__"], "_status") {
		return true
	}

	return whitelist[labels["__name__"]]
>>>>>>> 886dd4f6
}<|MERGE_RESOLUTION|>--- conflicted
+++ resolved
@@ -26,17 +26,10 @@
 	if len(whitelist) == 0 {
 		return true
 	}
-<<<<<<< HEAD
+
 	if annotations.ServiceName != "" && strings.HasSuffix(labels[types.LabelName], "_status") {
 		return true
 	}
+
 	return whitelist[labels[types.LabelName]]
-=======
-
-	if labels["service_name"] != "" && strings.HasSuffix(labels["__name__"], "_status") {
-		return true
-	}
-
-	return whitelist[labels["__name__"]]
->>>>>>> 886dd4f6
 }