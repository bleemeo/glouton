--- conflicted
+++ resolved
@@ -519,7 +519,6 @@
 		nbPoints += len(metrics)
 	}
 
-<<<<<<< HEAD
 	logger.V(2).Printf("MQTT: sending %d points", nbPoints)
 
 	for agentID, agentPayload := range payload {
@@ -529,18 +528,11 @@
 				end = len(agentPayload)
 			}
 
-			buffer, err := json.Marshal(agentPayload[i:end])
+			buffer, err := c.encoder.Encode(agentPayload[i:end])
 			if err != nil {
 				logger.V(1).Printf("Unable to encode points: %v", err)
 				return
 			}
-=======
-		buffer, err := c.encoder.Encode(payload[i:end])
-		if err != nil {
-			logger.V(1).Printf("Unable to encode points: %v", err)
-			return
-		}
->>>>>>> f76f9095
 
 			c.publish(fmt.Sprintf("v1/agent/%s/data", agentID), buffer, true)
 		}
@@ -799,20 +791,14 @@
 			whitelist = accountConfig.MetricsAgentWhitelistMap()
 		}
 
-<<<<<<< HEAD
+		// json encoder can't encode NaN (JSON standard don't allow it).
+		// There isn't huge value in storing NaN anyway (it's the default when no value).
+		if math.IsNaN(mp.Value) {
+			continue
+		}
+
 		if common.AllowMetric(mp.Labels, mp.Annotations, whitelist) {
 			result = append(result, mp)
-=======
-	for _, m := range input {
-		// json encoder can't encode NaN (JSON standard don't allow it).
-		// There isn't huge value in storing NaN anyway (it's the default when no value).
-		if math.IsNaN(m.Value) {
-			continue
-		}
-
-		if common.AllowMetric(m.Labels, m.Annotations, metricWhitelist) {
-			result = append(result, m)
->>>>>>> f76f9095
 		}
 	}
 
