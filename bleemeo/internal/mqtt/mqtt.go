--- conflicted
+++ resolved
@@ -580,16 +580,10 @@
 					value.BleemeoItem = common.TruncateItem(p.Annotations.BleemeoItem, p.Annotations.ServiceName != "")
 				}
 
-<<<<<<< HEAD
 				if p.Annotations.Status.CurrentStatus.IsSet() {
 					value.Status = p.Annotations.Status.CurrentStatus.String()
 					value.StatusDescription = p.Annotations.Status.StatusDescription
-=======
-			if p.Annotations.Status.CurrentStatus.IsSet() {
-				value.Status = p.Annotations.Status.CurrentStatus.String()
-				value.StatusDescription = p.Annotations.Status.StatusDescription
-				value.CheckOutput = value.StatusDescription
->>>>>>> 6a7e106c
+					value.CheckOutput = value.StatusDescription
 
 					if p.Annotations.ContainerID != "" {
 						lastKilledAt := c.option.Docker.ContainerLastKill(p.Annotations.ContainerID)
